version = 1
revision = 2
requires-python = ">=3.10, <3.14"
resolution-markers = [
    "python_full_version >= '3.12'",
    "python_full_version == '3.11.*'",
    "python_full_version < '3.11'",
]

[[package]]
name = "absl-py"
version = "1.4.0"
source = { registry = "https://pypi.org/simple" }
sdist = { url = "https://files.pythonhosted.org/packages/79/c9/45ecff8055b0ce2ad2bfbf1f438b5b8605873704d50610eda05771b865a0/absl-py-1.4.0.tar.gz", hash = "sha256:d2c244d01048ba476e7c080bd2c6df5e141d211de80223460d5b3b8a2a58433d", size = 112028, upload-time = "2023-01-11T18:05:46.544Z" }
wheels = [
    { url = "https://files.pythonhosted.org/packages/dd/87/de5c32fa1b1c6c3305d576e299801d8655c175ca9557019906247b994331/absl_py-1.4.0-py3-none-any.whl", hash = "sha256:0d3fe606adfa4f7db64792dd4c7aee4ee0c38ab75dfd353b7a83ed3e957fcb47", size = 126549, upload-time = "2023-01-11T18:05:44.967Z" },
]

[[package]]
name = "annotated-types"
version = "0.7.0"
source = { registry = "https://pypi.org/simple" }
sdist = { url = "https://files.pythonhosted.org/packages/ee/67/531ea369ba64dcff5ec9c3402f9f51bf748cec26dde048a2f973a4eea7f5/annotated_types-0.7.0.tar.gz", hash = "sha256:aff07c09a53a08bc8cfccb9c85b05f1aa9a2a6f23728d790723543408344ce89", size = 16081, upload-time = "2024-05-20T21:33:25.928Z" }
wheels = [
    { url = "https://files.pythonhosted.org/packages/78/b6/6307fbef88d9b5ee7421e68d78a9f162e0da4900bc5f5793f6d3d0e34fb8/annotated_types-0.7.0-py3-none-any.whl", hash = "sha256:1f02e8b43a8fbbc3f3e0d4f0f4bfc8131bcb4eebe8849b8e5c773f3a1c582a53", size = 13643, upload-time = "2024-05-20T21:33:24.1Z" },
]

[[package]]
name = "antlr4-python3-runtime"
version = "4.9.3"
source = { registry = "https://pypi.org/simple" }
sdist = { url = "https://files.pythonhosted.org/packages/3e/38/7859ff46355f76f8d19459005ca000b6e7012f2f1ca597746cbcd1fbfe5e/antlr4-python3-runtime-4.9.3.tar.gz", hash = "sha256:f224469b4168294902bb1efa80a8bf7855f24c99aef99cbefc1bcd3cce77881b", size = 117034, upload-time = "2021-11-06T17:52:23.524Z" }

[[package]]
name = "array-record"
version = "0.7.2"
source = { registry = "https://pypi.org/simple" }
dependencies = [
    { name = "absl-py", marker = "python_full_version < '3.11'" },
    { name = "etils", extra = ["epath"], marker = "python_full_version < '3.11'" },
]
wheels = [
    { url = "https://files.pythonhosted.org/packages/15/a3/7b8eb838015ee555444665a6613aa28bcb818e4568f173cc582d4775616e/array_record-0.7.2-cp310-cp310-macosx_11_0_arm64.whl", hash = "sha256:da34339e0d3c27d5758096a08eecb06140634658328f1bf835a63f7120d00e6c", size = 1798241, upload-time = "2025-04-29T15:26:28.125Z" },
    { url = "https://files.pythonhosted.org/packages/f7/5a/b58f1a2e5752ee765ce348b435358544a99e254f36dd7e726f66f6002d94/array_record-0.7.2-cp310-cp310-manylinux_2_17_aarch64.manylinux2014_aarch64.whl", hash = "sha256:8d40d0039b97cd18b7360472ddb160dbb6f17bbb4aa17603828a75680876582b", size = 2135234, upload-time = "2025-04-29T15:26:30.073Z" },
    { url = "https://files.pythonhosted.org/packages/c5/4b/e08c238bff43d804364f8162f062d63f80ba6ee4d23a381e618379543687/array_record-0.7.2-cp310-cp310-manylinux_2_17_x86_64.manylinux2014_x86_64.whl", hash = "sha256:5263047a14aa32a80bcb54dc6282945ffb46e137fc50cdb1827b94ad73a21c6a", size = 2195700, upload-time = "2025-04-29T15:26:31.357Z" },
    { url = "https://files.pythonhosted.org/packages/fd/52/389e14107613c052dc5cf73281ba47bc7c7a07a7f6ba866692be2f30bea3/array_record-0.7.2-cp311-cp311-macosx_11_0_arm64.whl", hash = "sha256:7d76c122702d5b73d9fc5f55a053d4eb88b96fd751d3473adb016cb7c2de6290", size = 1798254, upload-time = "2025-04-29T15:26:33.118Z" },
    { url = "https://files.pythonhosted.org/packages/da/9e/df7e365bb7516b90709964bd7ca851ad03276a3b33331939bed5cb6d9377/array_record-0.7.2-cp311-cp311-manylinux_2_17_aarch64.manylinux2014_aarch64.whl", hash = "sha256:9426431053276e61c9c952393ff37c80825b4edc2fde32aee18b8dc0d653f19c", size = 2135376, upload-time = "2025-04-29T15:26:34.445Z" },
    { url = "https://files.pythonhosted.org/packages/55/44/944dcbf3c398f0b4c6158d02f6fb70124353cd33bf11c66cdc6c80eb7381/array_record-0.7.2-cp311-cp311-manylinux_2_17_x86_64.manylinux2014_x86_64.whl", hash = "sha256:71437d5acf00d7120dfe7fbfa067efde61947e696ca232d2ebd89646903699e3", size = 2195745, upload-time = "2025-04-29T15:26:35.748Z" },
    { url = "https://files.pythonhosted.org/packages/ef/77/dbf73417ad7d4bfed5b48e0ba4cf1d30c1804a42712b10211249e7eb9581/array_record-0.7.2-cp312-cp312-macosx_11_0_arm64.whl", hash = "sha256:a833f46a30c3d68d8b6454b959ae376a62b18104259cb8184ed2ac33a7726508", size = 1799078, upload-time = "2025-04-29T15:26:37.449Z" },
    { url = "https://files.pythonhosted.org/packages/36/f5/df0e0f0c804807bc0c46d0f9ac8d64dd27bba1a1097e8a9173ed9d2ec07d/array_record-0.7.2-cp312-cp312-manylinux_2_17_aarch64.manylinux2014_aarch64.whl", hash = "sha256:5e4a502d5e2b65c2d36d281b8d0a2686836e9213da600431f933beaa27702e68", size = 2135019, upload-time = "2025-04-29T15:26:38.768Z" },
    { url = "https://files.pythonhosted.org/packages/c6/45/e563b02f3b6e312667ecdb908d69617895c368ee4c88a6934845dbc8b608/array_record-0.7.2-cp312-cp312-manylinux_2_17_x86_64.manylinux2014_x86_64.whl", hash = "sha256:4be715d0d8575e53b3493af6103d6852e93a535810034657a063da5b11a9fd94", size = 2195948, upload-time = "2025-04-29T15:26:40.051Z" },
    { url = "https://files.pythonhosted.org/packages/63/a2/d4aafa97e211639098f206ec614f57ad3dc3d6caf871bdd88a8ea9d9975a/array_record-0.7.2-cp313-cp313-macosx_11_0_arm64.whl", hash = "sha256:d4f5e60617b222c59aae912a84c05f49ee4d1b017cdf0c9d17fed8b4063e6b64", size = 1799052, upload-time = "2025-04-29T15:26:41.368Z" },
    { url = "https://files.pythonhosted.org/packages/28/e5/390c49785dd1d6589c9bb6a1713843f286908ca6b52ed7f4cf79da1567c9/array_record-0.7.2-cp313-cp313-manylinux_2_17_aarch64.manylinux2014_aarch64.whl", hash = "sha256:67c7599dcd834467f89d945e9591dce2b2d3b538b3603258379814ae9f40e3a7", size = 2135039, upload-time = "2025-04-29T15:26:42.848Z" },
    { url = "https://files.pythonhosted.org/packages/80/00/a1e085ff62a90658b989e004d3c3587f04955570d210d2035221a9c3468c/array_record-0.7.2-cp313-cp313-manylinux_2_17_x86_64.manylinux2014_x86_64.whl", hash = "sha256:0bb52fc17574fcd5c0e5d86becd6d4096fca7945a0e70e45d7c68dda80145c04", size = 2196006, upload-time = "2025-04-29T15:26:44.65Z" },
]

[[package]]
name = "astunparse"
version = "1.6.3"
source = { registry = "https://pypi.org/simple" }
dependencies = [
    { name = "six", marker = "python_full_version < '3.11'" },
    { name = "wheel", marker = "python_full_version < '3.11'" },
]
sdist = { url = "https://files.pythonhosted.org/packages/f3/af/4182184d3c338792894f34a62672919db7ca008c89abee9b564dd34d8029/astunparse-1.6.3.tar.gz", hash = "sha256:5ad93a8456f0d084c3456d059fd9a92cce667963232cbf763eac3bc5b7940872", size = 18290, upload-time = "2019-12-22T18:12:13.129Z" }
wheels = [
    { url = "https://files.pythonhosted.org/packages/2b/03/13dde6512ad7b4557eb792fbcf0c653af6076b81e5941d36ec61f7ce6028/astunparse-1.6.3-py2.py3-none-any.whl", hash = "sha256:c2652417f2c8b5bb325c885ae329bdf3f86424075c4fd1a128674bc6fba4b8e8", size = 12732, upload-time = "2019-12-22T18:12:11.297Z" },
]

[[package]]
name = "attrs"
version = "25.3.0"
source = { registry = "https://pypi.org/simple" }
sdist = { url = "https://files.pythonhosted.org/packages/5a/b0/1367933a8532ee6ff8d63537de4f1177af4bff9f3e829baf7331f595bb24/attrs-25.3.0.tar.gz", hash = "sha256:75d7cefc7fb576747b2c81b4442d4d4a1ce0900973527c011d1030fd3bf4af1b", size = 812032, upload-time = "2025-03-13T11:10:22.779Z" }
wheels = [
    { url = "https://files.pythonhosted.org/packages/77/06/bb80f5f86020c4551da315d78b3ab75e8228f89f0162f2c3a819e407941a/attrs-25.3.0-py3-none-any.whl", hash = "sha256:427318ce031701fea540783410126f03899a97ffc6f61596ad581ac2e40e3bc3", size = 63815, upload-time = "2025-03-13T11:10:21.14Z" },
]

[[package]]
name = "cachetools"
version = "5.5.2"
source = { registry = "https://pypi.org/simple" }
sdist = { url = "https://files.pythonhosted.org/packages/6c/81/3747dad6b14fa2cf53fcf10548cf5aea6913e96fab41a3c198676f8948a5/cachetools-5.5.2.tar.gz", hash = "sha256:1a661caa9175d26759571b2e19580f9d6393969e5dfca11fdb1f947a23e640d4", size = 28380, upload-time = "2025-02-20T21:01:19.524Z" }
wheels = [
    { url = "https://files.pythonhosted.org/packages/72/76/20fa66124dbe6be5cafeb312ece67de6b61dd91a0247d1ea13db4ebb33c2/cachetools-5.5.2-py3-none-any.whl", hash = "sha256:d26a22bcc62eb95c3beabd9f1ee5e820d3d2704fe2967cbe350e20c8ffcd3f0a", size = 10080, upload-time = "2025-02-20T21:01:16.647Z" },
]

[[package]]
name = "certifi"
version = "2025.4.26"
source = { registry = "https://pypi.org/simple" }
sdist = { url = "https://files.pythonhosted.org/packages/e8/9e/c05b3920a3b7d20d3d3310465f50348e5b3694f4f88c6daf736eef3024c4/certifi-2025.4.26.tar.gz", hash = "sha256:0a816057ea3cdefcef70270d2c515e4506bbc954f417fa5ade2021213bb8f0c6", size = 160705, upload-time = "2025-04-26T02:12:29.51Z" }
wheels = [
    { url = "https://files.pythonhosted.org/packages/4a/7e/3db2bd1b1f9e95f7cddca6d6e75e2f2bd9f51b1246e546d88addca0106bd/certifi-2025.4.26-py3-none-any.whl", hash = "sha256:30350364dfe371162649852c63336a15c70c6510c2ad5015b21c2345311805f3", size = 159618, upload-time = "2025-04-26T02:12:27.662Z" },
]

[[package]]
name = "cfgv"
version = "3.4.0"
source = { registry = "https://pypi.org/simple" }
sdist = { url = "https://files.pythonhosted.org/packages/11/74/539e56497d9bd1d484fd863dd69cbbfa653cd2aa27abfe35653494d85e94/cfgv-3.4.0.tar.gz", hash = "sha256:e52591d4c5f5dead8e0f673fb16db7949d2cfb3f7da4582893288f0ded8fe560", size = 7114, upload-time = "2023-08-12T20:38:17.776Z" }
wheels = [
    { url = "https://files.pythonhosted.org/packages/c5/55/51844dd50c4fc7a33b653bfaba4c2456f06955289ca770a5dbd5fd267374/cfgv-3.4.0-py2.py3-none-any.whl", hash = "sha256:b7265b1f29fd3316bfcd2b330d63d024f2bfd8bcb8b0272f8e19a504856c48f9", size = 7249, upload-time = "2023-08-12T20:38:16.269Z" },
]

[[package]]
name = "charset-normalizer"
version = "3.4.2"
source = { registry = "https://pypi.org/simple" }
sdist = { url = "https://files.pythonhosted.org/packages/e4/33/89c2ced2b67d1c2a61c19c6751aa8902d46ce3dacb23600a283619f5a12d/charset_normalizer-3.4.2.tar.gz", hash = "sha256:5baececa9ecba31eff645232d59845c07aa030f0c81ee70184a90d35099a0e63", size = 126367, upload-time = "2025-05-02T08:34:42.01Z" }
wheels = [
    { url = "https://files.pythonhosted.org/packages/95/28/9901804da60055b406e1a1c5ba7aac1276fb77f1dde635aabfc7fd84b8ab/charset_normalizer-3.4.2-cp310-cp310-macosx_10_9_universal2.whl", hash = "sha256:7c48ed483eb946e6c04ccbe02c6b4d1d48e51944b6db70f697e089c193404941", size = 201818, upload-time = "2025-05-02T08:31:46.725Z" },
    { url = "https://files.pythonhosted.org/packages/d9/9b/892a8c8af9110935e5adcbb06d9c6fe741b6bb02608c6513983048ba1a18/charset_normalizer-3.4.2-cp310-cp310-manylinux_2_17_aarch64.manylinux2014_aarch64.whl", hash = "sha256:b2d318c11350e10662026ad0eb71bb51c7812fc8590825304ae0bdd4ac283acd", size = 144649, upload-time = "2025-05-02T08:31:48.889Z" },
    { url = "https://files.pythonhosted.org/packages/7b/a5/4179abd063ff6414223575e008593861d62abfc22455b5d1a44995b7c101/charset_normalizer-3.4.2-cp310-cp310-manylinux_2_17_ppc64le.manylinux2014_ppc64le.whl", hash = "sha256:9cbfacf36cb0ec2897ce0ebc5d08ca44213af24265bd56eca54bee7923c48fd6", size = 155045, upload-time = "2025-05-02T08:31:50.757Z" },
    { url = "https://files.pythonhosted.org/packages/3b/95/bc08c7dfeddd26b4be8c8287b9bb055716f31077c8b0ea1cd09553794665/charset_normalizer-3.4.2-cp310-cp310-manylinux_2_17_s390x.manylinux2014_s390x.whl", hash = "sha256:18dd2e350387c87dabe711b86f83c9c78af772c748904d372ade190b5c7c9d4d", size = 147356, upload-time = "2025-05-02T08:31:52.634Z" },
    { url = "https://files.pythonhosted.org/packages/a8/2d/7a5b635aa65284bf3eab7653e8b4151ab420ecbae918d3e359d1947b4d61/charset_normalizer-3.4.2-cp310-cp310-manylinux_2_17_x86_64.manylinux2014_x86_64.whl", hash = "sha256:8075c35cd58273fee266c58c0c9b670947c19df5fb98e7b66710e04ad4e9ff86", size = 149471, upload-time = "2025-05-02T08:31:56.207Z" },
    { url = "https://files.pythonhosted.org/packages/ae/38/51fc6ac74251fd331a8cfdb7ec57beba8c23fd5493f1050f71c87ef77ed0/charset_normalizer-3.4.2-cp310-cp310-manylinux_2_5_i686.manylinux1_i686.manylinux_2_17_i686.manylinux2014_i686.whl", hash = "sha256:5bf4545e3b962767e5c06fe1738f951f77d27967cb2caa64c28be7c4563e162c", size = 151317, upload-time = "2025-05-02T08:31:57.613Z" },
    { url = "https://files.pythonhosted.org/packages/b7/17/edee1e32215ee6e9e46c3e482645b46575a44a2d72c7dfd49e49f60ce6bf/charset_normalizer-3.4.2-cp310-cp310-musllinux_1_2_aarch64.whl", hash = "sha256:7a6ab32f7210554a96cd9e33abe3ddd86732beeafc7a28e9955cdf22ffadbab0", size = 146368, upload-time = "2025-05-02T08:31:59.468Z" },
    { url = "https://files.pythonhosted.org/packages/26/2c/ea3e66f2b5f21fd00b2825c94cafb8c326ea6240cd80a91eb09e4a285830/charset_normalizer-3.4.2-cp310-cp310-musllinux_1_2_i686.whl", hash = "sha256:b33de11b92e9f75a2b545d6e9b6f37e398d86c3e9e9653c4864eb7e89c5773ef", size = 154491, upload-time = "2025-05-02T08:32:01.219Z" },
    { url = "https://files.pythonhosted.org/packages/52/47/7be7fa972422ad062e909fd62460d45c3ef4c141805b7078dbab15904ff7/charset_normalizer-3.4.2-cp310-cp310-musllinux_1_2_ppc64le.whl", hash = "sha256:8755483f3c00d6c9a77f490c17e6ab0c8729e39e6390328e42521ef175380ae6", size = 157695, upload-time = "2025-05-02T08:32:03.045Z" },
    { url = "https://files.pythonhosted.org/packages/2f/42/9f02c194da282b2b340f28e5fb60762de1151387a36842a92b533685c61e/charset_normalizer-3.4.2-cp310-cp310-musllinux_1_2_s390x.whl", hash = "sha256:68a328e5f55ec37c57f19ebb1fdc56a248db2e3e9ad769919a58672958e8f366", size = 154849, upload-time = "2025-05-02T08:32:04.651Z" },
    { url = "https://files.pythonhosted.org/packages/67/44/89cacd6628f31fb0b63201a618049be4be2a7435a31b55b5eb1c3674547a/charset_normalizer-3.4.2-cp310-cp310-musllinux_1_2_x86_64.whl", hash = "sha256:21b2899062867b0e1fde9b724f8aecb1af14f2778d69aacd1a5a1853a597a5db", size = 150091, upload-time = "2025-05-02T08:32:06.719Z" },
    { url = "https://files.pythonhosted.org/packages/1f/79/4b8da9f712bc079c0f16b6d67b099b0b8d808c2292c937f267d816ec5ecc/charset_normalizer-3.4.2-cp310-cp310-win32.whl", hash = "sha256:e8082b26888e2f8b36a042a58307d5b917ef2b1cacab921ad3323ef91901c71a", size = 98445, upload-time = "2025-05-02T08:32:08.66Z" },
    { url = "https://files.pythonhosted.org/packages/7d/d7/96970afb4fb66497a40761cdf7bd4f6fca0fc7bafde3a84f836c1f57a926/charset_normalizer-3.4.2-cp310-cp310-win_amd64.whl", hash = "sha256:f69a27e45c43520f5487f27627059b64aaf160415589230992cec34c5e18a509", size = 105782, upload-time = "2025-05-02T08:32:10.46Z" },
    { url = "https://files.pythonhosted.org/packages/05/85/4c40d00dcc6284a1c1ad5de5e0996b06f39d8232f1031cd23c2f5c07ee86/charset_normalizer-3.4.2-cp311-cp311-macosx_10_9_universal2.whl", hash = "sha256:be1e352acbe3c78727a16a455126d9ff83ea2dfdcbc83148d2982305a04714c2", size = 198794, upload-time = "2025-05-02T08:32:11.945Z" },
    { url = "https://files.pythonhosted.org/packages/41/d9/7a6c0b9db952598e97e93cbdfcb91bacd89b9b88c7c983250a77c008703c/charset_normalizer-3.4.2-cp311-cp311-manylinux_2_17_aarch64.manylinux2014_aarch64.whl", hash = "sha256:aa88ca0b1932e93f2d961bf3addbb2db902198dca337d88c89e1559e066e7645", size = 142846, upload-time = "2025-05-02T08:32:13.946Z" },
    { url = "https://files.pythonhosted.org/packages/66/82/a37989cda2ace7e37f36c1a8ed16c58cf48965a79c2142713244bf945c89/charset_normalizer-3.4.2-cp311-cp311-manylinux_2_17_ppc64le.manylinux2014_ppc64le.whl", hash = "sha256:d524ba3f1581b35c03cb42beebab4a13e6cdad7b36246bd22541fa585a56cccd", size = 153350, upload-time = "2025-05-02T08:32:15.873Z" },
    { url = "https://files.pythonhosted.org/packages/df/68/a576b31b694d07b53807269d05ec3f6f1093e9545e8607121995ba7a8313/charset_normalizer-3.4.2-cp311-cp311-manylinux_2_17_s390x.manylinux2014_s390x.whl", hash = "sha256:28a1005facc94196e1fb3e82a3d442a9d9110b8434fc1ded7a24a2983c9888d8", size = 145657, upload-time = "2025-05-02T08:32:17.283Z" },
    { url = "https://files.pythonhosted.org/packages/92/9b/ad67f03d74554bed3aefd56fe836e1623a50780f7c998d00ca128924a499/charset_normalizer-3.4.2-cp311-cp311-manylinux_2_17_x86_64.manylinux2014_x86_64.whl", hash = "sha256:fdb20a30fe1175ecabed17cbf7812f7b804b8a315a25f24678bcdf120a90077f", size = 147260, upload-time = "2025-05-02T08:32:18.807Z" },
    { url = "https://files.pythonhosted.org/packages/a6/e6/8aebae25e328160b20e31a7e9929b1578bbdc7f42e66f46595a432f8539e/charset_normalizer-3.4.2-cp311-cp311-manylinux_2_5_i686.manylinux1_i686.manylinux_2_17_i686.manylinux2014_i686.whl", hash = "sha256:0f5d9ed7f254402c9e7d35d2f5972c9bbea9040e99cd2861bd77dc68263277c7", size = 149164, upload-time = "2025-05-02T08:32:20.333Z" },
    { url = "https://files.pythonhosted.org/packages/8b/f2/b3c2f07dbcc248805f10e67a0262c93308cfa149a4cd3d1fe01f593e5fd2/charset_normalizer-3.4.2-cp311-cp311-musllinux_1_2_aarch64.whl", hash = "sha256:efd387a49825780ff861998cd959767800d54f8308936b21025326de4b5a42b9", size = 144571, upload-time = "2025-05-02T08:32:21.86Z" },
    { url = "https://files.pythonhosted.org/packages/60/5b/c3f3a94bc345bc211622ea59b4bed9ae63c00920e2e8f11824aa5708e8b7/charset_normalizer-3.4.2-cp311-cp311-musllinux_1_2_i686.whl", hash = "sha256:f0aa37f3c979cf2546b73e8222bbfa3dc07a641585340179d768068e3455e544", size = 151952, upload-time = "2025-05-02T08:32:23.434Z" },
    { url = "https://files.pythonhosted.org/packages/e2/4d/ff460c8b474122334c2fa394a3f99a04cf11c646da895f81402ae54f5c42/charset_normalizer-3.4.2-cp311-cp311-musllinux_1_2_ppc64le.whl", hash = "sha256:e70e990b2137b29dc5564715de1e12701815dacc1d056308e2b17e9095372a82", size = 155959, upload-time = "2025-05-02T08:32:24.993Z" },
    { url = "https://files.pythonhosted.org/packages/a2/2b/b964c6a2fda88611a1fe3d4c400d39c66a42d6c169c924818c848f922415/charset_normalizer-3.4.2-cp311-cp311-musllinux_1_2_s390x.whl", hash = "sha256:0c8c57f84ccfc871a48a47321cfa49ae1df56cd1d965a09abe84066f6853b9c0", size = 153030, upload-time = "2025-05-02T08:32:26.435Z" },
    { url = "https://files.pythonhosted.org/packages/59/2e/d3b9811db26a5ebf444bc0fa4f4be5aa6d76fc6e1c0fd537b16c14e849b6/charset_normalizer-3.4.2-cp311-cp311-musllinux_1_2_x86_64.whl", hash = "sha256:6b66f92b17849b85cad91259efc341dce9c1af48e2173bf38a85c6329f1033e5", size = 148015, upload-time = "2025-05-02T08:32:28.376Z" },
    { url = "https://files.pythonhosted.org/packages/90/07/c5fd7c11eafd561bb51220d600a788f1c8d77c5eef37ee49454cc5c35575/charset_normalizer-3.4.2-cp311-cp311-win32.whl", hash = "sha256:daac4765328a919a805fa5e2720f3e94767abd632ae410a9062dff5412bae65a", size = 98106, upload-time = "2025-05-02T08:32:30.281Z" },
    { url = "https://files.pythonhosted.org/packages/a8/05/5e33dbef7e2f773d672b6d79f10ec633d4a71cd96db6673625838a4fd532/charset_normalizer-3.4.2-cp311-cp311-win_amd64.whl", hash = "sha256:e53efc7c7cee4c1e70661e2e112ca46a575f90ed9ae3fef200f2a25e954f4b28", size = 105402, upload-time = "2025-05-02T08:32:32.191Z" },
    { url = "https://files.pythonhosted.org/packages/d7/a4/37f4d6035c89cac7930395a35cc0f1b872e652eaafb76a6075943754f095/charset_normalizer-3.4.2-cp312-cp312-macosx_10_13_universal2.whl", hash = "sha256:0c29de6a1a95f24b9a1aa7aefd27d2487263f00dfd55a77719b530788f75cff7", size = 199936, upload-time = "2025-05-02T08:32:33.712Z" },
    { url = "https://files.pythonhosted.org/packages/ee/8a/1a5e33b73e0d9287274f899d967907cd0bf9c343e651755d9307e0dbf2b3/charset_normalizer-3.4.2-cp312-cp312-manylinux_2_17_aarch64.manylinux2014_aarch64.whl", hash = "sha256:cddf7bd982eaa998934a91f69d182aec997c6c468898efe6679af88283b498d3", size = 143790, upload-time = "2025-05-02T08:32:35.768Z" },
    { url = "https://files.pythonhosted.org/packages/66/52/59521f1d8e6ab1482164fa21409c5ef44da3e9f653c13ba71becdd98dec3/charset_normalizer-3.4.2-cp312-cp312-manylinux_2_17_ppc64le.manylinux2014_ppc64le.whl", hash = "sha256:fcbe676a55d7445b22c10967bceaaf0ee69407fbe0ece4d032b6eb8d4565982a", size = 153924, upload-time = "2025-05-02T08:32:37.284Z" },
    { url = "https://files.pythonhosted.org/packages/86/2d/fb55fdf41964ec782febbf33cb64be480a6b8f16ded2dbe8db27a405c09f/charset_normalizer-3.4.2-cp312-cp312-manylinux_2_17_s390x.manylinux2014_s390x.whl", hash = "sha256:d41c4d287cfc69060fa91cae9683eacffad989f1a10811995fa309df656ec214", size = 146626, upload-time = "2025-05-02T08:32:38.803Z" },
    { url = "https://files.pythonhosted.org/packages/8c/73/6ede2ec59bce19b3edf4209d70004253ec5f4e319f9a2e3f2f15601ed5f7/charset_normalizer-3.4.2-cp312-cp312-manylinux_2_17_x86_64.manylinux2014_x86_64.whl", hash = "sha256:4e594135de17ab3866138f496755f302b72157d115086d100c3f19370839dd3a", size = 148567, upload-time = "2025-05-02T08:32:40.251Z" },
    { url = "https://files.pythonhosted.org/packages/09/14/957d03c6dc343c04904530b6bef4e5efae5ec7d7990a7cbb868e4595ee30/charset_normalizer-3.4.2-cp312-cp312-manylinux_2_5_i686.manylinux1_i686.manylinux_2_17_i686.manylinux2014_i686.whl", hash = "sha256:cf713fe9a71ef6fd5adf7a79670135081cd4431c2943864757f0fa3a65b1fafd", size = 150957, upload-time = "2025-05-02T08:32:41.705Z" },
    { url = "https://files.pythonhosted.org/packages/0d/c8/8174d0e5c10ccebdcb1b53cc959591c4c722a3ad92461a273e86b9f5a302/charset_normalizer-3.4.2-cp312-cp312-musllinux_1_2_aarch64.whl", hash = "sha256:a370b3e078e418187da8c3674eddb9d983ec09445c99a3a263c2011993522981", size = 145408, upload-time = "2025-05-02T08:32:43.709Z" },
    { url = "https://files.pythonhosted.org/packages/58/aa/8904b84bc8084ac19dc52feb4f5952c6df03ffb460a887b42615ee1382e8/charset_normalizer-3.4.2-cp312-cp312-musllinux_1_2_i686.whl", hash = "sha256:a955b438e62efdf7e0b7b52a64dc5c3396e2634baa62471768a64bc2adb73d5c", size = 153399, upload-time = "2025-05-02T08:32:46.197Z" },
    { url = "https://files.pythonhosted.org/packages/c2/26/89ee1f0e264d201cb65cf054aca6038c03b1a0c6b4ae998070392a3ce605/charset_normalizer-3.4.2-cp312-cp312-musllinux_1_2_ppc64le.whl", hash = "sha256:7222ffd5e4de8e57e03ce2cef95a4c43c98fcb72ad86909abdfc2c17d227fc1b", size = 156815, upload-time = "2025-05-02T08:32:48.105Z" },
    { url = "https://files.pythonhosted.org/packages/fd/07/68e95b4b345bad3dbbd3a8681737b4338ff2c9df29856a6d6d23ac4c73cb/charset_normalizer-3.4.2-cp312-cp312-musllinux_1_2_s390x.whl", hash = "sha256:bee093bf902e1d8fc0ac143c88902c3dfc8941f7ea1d6a8dd2bcb786d33db03d", size = 154537, upload-time = "2025-05-02T08:32:49.719Z" },
    { url = "https://files.pythonhosted.org/packages/77/1a/5eefc0ce04affb98af07bc05f3bac9094513c0e23b0562d64af46a06aae4/charset_normalizer-3.4.2-cp312-cp312-musllinux_1_2_x86_64.whl", hash = "sha256:dedb8adb91d11846ee08bec4c8236c8549ac721c245678282dcb06b221aab59f", size = 149565, upload-time = "2025-05-02T08:32:51.404Z" },
    { url = "https://files.pythonhosted.org/packages/37/a0/2410e5e6032a174c95e0806b1a6585eb21e12f445ebe239fac441995226a/charset_normalizer-3.4.2-cp312-cp312-win32.whl", hash = "sha256:db4c7bf0e07fc3b7d89ac2a5880a6a8062056801b83ff56d8464b70f65482b6c", size = 98357, upload-time = "2025-05-02T08:32:53.079Z" },
    { url = "https://files.pythonhosted.org/packages/6c/4f/c02d5c493967af3eda9c771ad4d2bbc8df6f99ddbeb37ceea6e8716a32bc/charset_normalizer-3.4.2-cp312-cp312-win_amd64.whl", hash = "sha256:5a9979887252a82fefd3d3ed2a8e3b937a7a809f65dcb1e068b090e165bbe99e", size = 105776, upload-time = "2025-05-02T08:32:54.573Z" },
    { url = "https://files.pythonhosted.org/packages/ea/12/a93df3366ed32db1d907d7593a94f1fe6293903e3e92967bebd6950ed12c/charset_normalizer-3.4.2-cp313-cp313-macosx_10_13_universal2.whl", hash = "sha256:926ca93accd5d36ccdabd803392ddc3e03e6d4cd1cf17deff3b989ab8e9dbcf0", size = 199622, upload-time = "2025-05-02T08:32:56.363Z" },
    { url = "https://files.pythonhosted.org/packages/04/93/bf204e6f344c39d9937d3c13c8cd5bbfc266472e51fc8c07cb7f64fcd2de/charset_normalizer-3.4.2-cp313-cp313-manylinux_2_17_aarch64.manylinux2014_aarch64.whl", hash = "sha256:eba9904b0f38a143592d9fc0e19e2df0fa2e41c3c3745554761c5f6447eedabf", size = 143435, upload-time = "2025-05-02T08:32:58.551Z" },
    { url = "https://files.pythonhosted.org/packages/22/2a/ea8a2095b0bafa6c5b5a55ffdc2f924455233ee7b91c69b7edfcc9e02284/charset_normalizer-3.4.2-cp313-cp313-manylinux_2_17_ppc64le.manylinux2014_ppc64le.whl", hash = "sha256:3fddb7e2c84ac87ac3a947cb4e66d143ca5863ef48e4a5ecb83bd48619e4634e", size = 153653, upload-time = "2025-05-02T08:33:00.342Z" },
    { url = "https://files.pythonhosted.org/packages/b6/57/1b090ff183d13cef485dfbe272e2fe57622a76694061353c59da52c9a659/charset_normalizer-3.4.2-cp313-cp313-manylinux_2_17_s390x.manylinux2014_s390x.whl", hash = "sha256:98f862da73774290f251b9df8d11161b6cf25b599a66baf087c1ffe340e9bfd1", size = 146231, upload-time = "2025-05-02T08:33:02.081Z" },
    { url = "https://files.pythonhosted.org/packages/e2/28/ffc026b26f441fc67bd21ab7f03b313ab3fe46714a14b516f931abe1a2d8/charset_normalizer-3.4.2-cp313-cp313-manylinux_2_17_x86_64.manylinux2014_x86_64.whl", hash = "sha256:6c9379d65defcab82d07b2a9dfbfc2e95bc8fe0ebb1b176a3190230a3ef0e07c", size = 148243, upload-time = "2025-05-02T08:33:04.063Z" },
    { url = "https://files.pythonhosted.org/packages/c0/0f/9abe9bd191629c33e69e47c6ef45ef99773320e9ad8e9cb08b8ab4a8d4cb/charset_normalizer-3.4.2-cp313-cp313-manylinux_2_5_i686.manylinux1_i686.manylinux_2_17_i686.manylinux2014_i686.whl", hash = "sha256:e635b87f01ebc977342e2697d05b56632f5f879a4f15955dfe8cef2448b51691", size = 150442, upload-time = "2025-05-02T08:33:06.418Z" },
    { url = "https://files.pythonhosted.org/packages/67/7c/a123bbcedca91d5916c056407f89a7f5e8fdfce12ba825d7d6b9954a1a3c/charset_normalizer-3.4.2-cp313-cp313-musllinux_1_2_aarch64.whl", hash = "sha256:1c95a1e2902a8b722868587c0e1184ad5c55631de5afc0eb96bc4b0d738092c0", size = 145147, upload-time = "2025-05-02T08:33:08.183Z" },
    { url = "https://files.pythonhosted.org/packages/ec/fe/1ac556fa4899d967b83e9893788e86b6af4d83e4726511eaaad035e36595/charset_normalizer-3.4.2-cp313-cp313-musllinux_1_2_i686.whl", hash = "sha256:ef8de666d6179b009dce7bcb2ad4c4a779f113f12caf8dc77f0162c29d20490b", size = 153057, upload-time = "2025-05-02T08:33:09.986Z" },
    { url = "https://files.pythonhosted.org/packages/2b/ff/acfc0b0a70b19e3e54febdd5301a98b72fa07635e56f24f60502e954c461/charset_normalizer-3.4.2-cp313-cp313-musllinux_1_2_ppc64le.whl", hash = "sha256:32fc0341d72e0f73f80acb0a2c94216bd704f4f0bce10aedea38f30502b271ff", size = 156454, upload-time = "2025-05-02T08:33:11.814Z" },
    { url = "https://files.pythonhosted.org/packages/92/08/95b458ce9c740d0645feb0e96cea1f5ec946ea9c580a94adfe0b617f3573/charset_normalizer-3.4.2-cp313-cp313-musllinux_1_2_s390x.whl", hash = "sha256:289200a18fa698949d2b39c671c2cc7a24d44096784e76614899a7ccf2574b7b", size = 154174, upload-time = "2025-05-02T08:33:13.707Z" },
    { url = "https://files.pythonhosted.org/packages/78/be/8392efc43487ac051eee6c36d5fbd63032d78f7728cb37aebcc98191f1ff/charset_normalizer-3.4.2-cp313-cp313-musllinux_1_2_x86_64.whl", hash = "sha256:4a476b06fbcf359ad25d34a057b7219281286ae2477cc5ff5e3f70a246971148", size = 149166, upload-time = "2025-05-02T08:33:15.458Z" },
    { url = "https://files.pythonhosted.org/packages/44/96/392abd49b094d30b91d9fbda6a69519e95802250b777841cf3bda8fe136c/charset_normalizer-3.4.2-cp313-cp313-win32.whl", hash = "sha256:aaeeb6a479c7667fbe1099af9617c83aaca22182d6cf8c53966491a0f1b7ffb7", size = 98064, upload-time = "2025-05-02T08:33:17.06Z" },
    { url = "https://files.pythonhosted.org/packages/e9/b0/0200da600134e001d91851ddc797809e2fe0ea72de90e09bec5a2fbdaccb/charset_normalizer-3.4.2-cp313-cp313-win_amd64.whl", hash = "sha256:aa6af9e7d59f9c12b33ae4e9450619cf2488e2bbe9b44030905877f0b2324980", size = 105641, upload-time = "2025-05-02T08:33:18.753Z" },
    { url = "https://files.pythonhosted.org/packages/20/94/c5790835a017658cbfabd07f3bfb549140c3ac458cfc196323996b10095a/charset_normalizer-3.4.2-py3-none-any.whl", hash = "sha256:7f56930ab0abd1c45cd15be65cc741c28b1c9a34876ce8c17a2fa107810c0af0", size = 52626, upload-time = "2025-05-02T08:34:40.053Z" },
]

[[package]]
name = "click"
version = "8.2.1"
source = { registry = "https://pypi.org/simple" }
dependencies = [
    { name = "colorama", marker = "python_full_version < '3.11' and sys_platform == 'win32'" },
]
sdist = { url = "https://files.pythonhosted.org/packages/60/6c/8ca2efa64cf75a977a0d7fac081354553ebe483345c734fb6b6515d96bbc/click-8.2.1.tar.gz", hash = "sha256:27c491cc05d968d271d5a1db13e3b5a184636d9d930f148c50b038f0d0646202", size = 286342, upload-time = "2025-05-20T23:19:49.832Z" }
wheels = [
    { url = "https://files.pythonhosted.org/packages/85/32/10bb5764d90a8eee674e9dc6f4db6a0ab47c8c4d0d83c27f7c39ac415a4d/click-8.2.1-py3-none-any.whl", hash = "sha256:61a3265b914e850b85317d0b3109c7f8cd35a670f963866005d6ef1d5175a12b", size = 102215, upload-time = "2025-05-20T23:19:47.796Z" },
]

[[package]]
name = "cloudpickle"
version = "3.1.1"
source = { registry = "https://pypi.org/simple" }
sdist = { url = "https://files.pythonhosted.org/packages/52/39/069100b84d7418bc358d81669d5748efb14b9cceacd2f9c75f550424132f/cloudpickle-3.1.1.tar.gz", hash = "sha256:b216fa8ae4019d5482a8ac3c95d8f6346115d8835911fd4aefd1a445e4242c64", size = 22113, upload-time = "2025-01-14T17:02:05.085Z" }
wheels = [
    { url = "https://files.pythonhosted.org/packages/7e/e8/64c37fadfc2816a7701fa8a6ed8d87327c7d54eacfbfb6edab14a2f2be75/cloudpickle-3.1.1-py3-none-any.whl", hash = "sha256:c8c5a44295039331ee9dad40ba100a9c7297b6f988e50e87ccdf3765a668350e", size = 20992, upload-time = "2025-01-14T17:02:02.417Z" },
]

[[package]]
name = "colorama"
version = "0.4.6"
source = { registry = "https://pypi.org/simple" }
sdist = { url = "https://files.pythonhosted.org/packages/d8/53/6f443c9a4a8358a93a6792e2acffb9d9d5cb0a5cfd8802644b7b1c9a02e4/colorama-0.4.6.tar.gz", hash = "sha256:08695f5cb7ed6e0531a20572697297273c47b8cae5a63ffc6d6ed5c201be6e44", size = 27697, upload-time = "2022-10-25T02:36:22.414Z" }
wheels = [
    { url = "https://files.pythonhosted.org/packages/d1/d6/3965ed04c63042e047cb6a3e6ed1a63a35087b6a609aa3a15ed8ac56c221/colorama-0.4.6-py2.py3-none-any.whl", hash = "sha256:4f1d9991f5acc0ca119f9d443620b77f9d6b33703e51011c16baf57afb285fc6", size = 25335, upload-time = "2022-10-25T02:36:20.889Z" },
]

[[package]]
name = "colorlog"
version = "6.9.0"
source = { registry = "https://pypi.org/simple" }
dependencies = [
    { name = "colorama", marker = "sys_platform == 'win32'" },
]
sdist = { url = "https://files.pythonhosted.org/packages/d3/7a/359f4d5df2353f26172b3cc39ea32daa39af8de522205f512f458923e677/colorlog-6.9.0.tar.gz", hash = "sha256:bfba54a1b93b94f54e1f4fe48395725a3d92fd2a4af702f6bd70946bdc0c6ac2", size = 16624, upload-time = "2024-10-29T18:34:51.011Z" }
wheels = [
    { url = "https://files.pythonhosted.org/packages/e3/51/9b208e85196941db2f0654ad0357ca6388ab3ed67efdbfc799f35d1f83aa/colorlog-6.9.0-py3-none-any.whl", hash = "sha256:5906e71acd67cb07a71e779c47c4bcb45fb8c2993eebe9e5adcd6a6f1b283eff", size = 11424, upload-time = "2024-10-29T18:34:49.815Z" },
]

[[package]]
name = "contourpy"
version = "1.2.1"
source = { registry = "https://pypi.org/simple" }
resolution-markers = [
    "python_full_version < '3.11'",
]
dependencies = [
    { name = "numpy", version = "1.21.5", source = { registry = "https://pypi.org/simple" }, marker = "python_full_version < '3.11'" },
]
sdist = { url = "https://files.pythonhosted.org/packages/8d/9e/e4786569b319847ffd98a8326802d5cf8a5500860dbfc2df1f0f4883ed99/contourpy-1.2.1.tar.gz", hash = "sha256:4d8908b3bee1c889e547867ca4cdc54e5ab6be6d3e078556814a22457f49423c", size = 13457196, upload-time = "2024-04-02T20:41:48.458Z" }
wheels = [
    { url = "https://files.pythonhosted.org/packages/64/2a/e389ad2e209db9f9db59598fabd5f4b515eccabef4df71d07c0b77c1b2d7/contourpy-1.2.1-cp310-cp310-macosx_10_9_x86_64.whl", hash = "sha256:bd7c23df857d488f418439686d3b10ae2fbf9bc256cd045b37a8c16575ea1040", size = 260792, upload-time = "2024-04-02T20:34:58.885Z" },
    { url = "https://files.pythonhosted.org/packages/d8/d5/f23beca650c8aab67e72f610d65817c68c306e6f6a124ca337fcec7d5d57/contourpy-1.2.1-cp310-cp310-macosx_11_0_arm64.whl", hash = "sha256:5b9eb0ca724a241683c9685a484da9d35c872fd42756574a7cfbf58af26677fd", size = 244848, upload-time = "2024-04-02T20:35:04.591Z" },
    { url = "https://files.pythonhosted.org/packages/1c/72/66e920088a9bebbc2e356626a1763cabbd4e7199ce29e7f89818dc2757bf/contourpy-1.2.1-cp310-cp310-manylinux_2_17_aarch64.manylinux2014_aarch64.whl", hash = "sha256:4c75507d0a55378240f781599c30e7776674dbaf883a46d1c90f37e563453480", size = 300760, upload-time = "2024-04-02T20:35:09.893Z" },
    { url = "https://files.pythonhosted.org/packages/73/a0/a6533b607e5ffce2e1780e94056da8ec034849136747f42e7232fa1a11e2/contourpy-1.2.1-cp310-cp310-manylinux_2_17_ppc64le.manylinux2014_ppc64le.whl", hash = "sha256:11959f0ce4a6f7b76ec578576a0b61a28bdc0696194b6347ba3f1c53827178b9", size = 336330, upload-time = "2024-04-02T20:35:16.363Z" },
    { url = "https://files.pythonhosted.org/packages/87/75/a57c116798f34b16154d61bf1d2c00968f2eed8ae9aebe0760f2e2776da2/contourpy-1.2.1-cp310-cp310-manylinux_2_17_s390x.manylinux2014_s390x.whl", hash = "sha256:eb3315a8a236ee19b6df481fc5f997436e8ade24a9f03dfdc6bd490fea20c6da", size = 310178, upload-time = "2024-04-02T20:35:21.784Z" },
    { url = "https://files.pythonhosted.org/packages/67/0f/6e5b4879594cd1cbb6a2754d9230937be444f404cf07c360c07a10b36aac/contourpy-1.2.1-cp310-cp310-manylinux_2_17_x86_64.manylinux2014_x86_64.whl", hash = "sha256:39f3ecaf76cd98e802f094e0d4fbc6dc9c45a8d0c4d185f0f6c2234e14e5f75b", size = 305232, upload-time = "2024-04-02T20:35:26.982Z" },
    { url = "https://files.pythonhosted.org/packages/d3/c3/05e085167bc4fe8f919d6812700fc7738cd6b07f5ac9e904d5ec5bf2cd7a/contourpy-1.2.1-cp310-cp310-musllinux_1_1_aarch64.whl", hash = "sha256:94b34f32646ca0414237168d68a9157cb3889f06b096612afdd296003fdd32fd", size = 807382, upload-time = "2024-04-02T20:35:38.274Z" },
    { url = "https://files.pythonhosted.org/packages/21/7f/a5ecf64f0bbb17d9a2b12bf934a2ccbcb35b53a289d41e450927c1eb2690/contourpy-1.2.1-cp310-cp310-musllinux_1_1_x86_64.whl", hash = "sha256:457499c79fa84593f22454bbd27670227874cd2ff5d6c84e60575c8b50a69619", size = 831069, upload-time = "2024-04-02T20:35:49.445Z" },
    { url = "https://files.pythonhosted.org/packages/8c/5e/f6ee233fa88b73156e7812f823ea7372a8161beb209a0812801383ffe737/contourpy-1.2.1-cp310-cp310-win32.whl", hash = "sha256:ac58bdee53cbeba2ecad824fa8159493f0bf3b8ea4e93feb06c9a465d6c87da8", size = 166724, upload-time = "2024-04-02T20:35:53.419Z" },
    { url = "https://files.pythonhosted.org/packages/b6/b2/27c7a0d46c7dceb9083272eb314bef1ed43e5280a4197719656f866b496d/contourpy-1.2.1-cp310-cp310-win_amd64.whl", hash = "sha256:9cffe0f850e89d7c0012a1fb8730f75edd4320a0a731ed0c183904fe6ecfc3a9", size = 187455, upload-time = "2024-04-02T20:35:57.495Z" },
    { url = "https://files.pythonhosted.org/packages/33/0e/51ff72fac17e2500baf30b6b2a24be423a8d27e1625e5de99f585b852d74/contourpy-1.2.1-cp311-cp311-macosx_10_9_x86_64.whl", hash = "sha256:6022cecf8f44e36af10bd9118ca71f371078b4c168b6e0fab43d4a889985dbb5", size = 262121, upload-time = "2024-04-02T20:36:04.247Z" },
    { url = "https://files.pythonhosted.org/packages/9f/6b/8a1ca4b81d426c104fe42b3cfad9488eaaef0a03fcf98eaecc22b628a013/contourpy-1.2.1-cp311-cp311-macosx_11_0_arm64.whl", hash = "sha256:ef5adb9a3b1d0c645ff694f9bca7702ec2c70f4d734f9922ea34de02294fdf72", size = 245940, upload-time = "2024-04-02T20:36:09.253Z" },
    { url = "https://files.pythonhosted.org/packages/98/72/ae1e8518a2fe75980598a2716e392c7642b70b6a5605fc925426007b0f49/contourpy-1.2.1-cp311-cp311-manylinux_2_17_aarch64.manylinux2014_aarch64.whl", hash = "sha256:6150ffa5c767bc6332df27157d95442c379b7dce3a38dff89c0f39b63275696f", size = 302068, upload-time = "2024-04-02T20:36:14.618Z" },
    { url = "https://files.pythonhosted.org/packages/64/a0/59c5d9c5c2c687d255dfa0c2826008a544c0ba53b718ba253e7cd46cf2ad/contourpy-1.2.1-cp311-cp311-manylinux_2_17_ppc64le.manylinux2014_ppc64le.whl", hash = "sha256:4c863140fafc615c14a4bf4efd0f4425c02230eb8ef02784c9a156461e62c965", size = 336482, upload-time = "2024-04-02T20:36:25.383Z" },
    { url = "https://files.pythonhosted.org/packages/38/78/912e4457d6dbb182780ad1ed26c875a3bc3f9aa678e42f766f7cc6683919/contourpy-1.2.1-cp311-cp311-manylinux_2_17_s390x.manylinux2014_s390x.whl", hash = "sha256:00e5388f71c1a0610e6fe56b5c44ab7ba14165cdd6d695429c5cd94021e390b2", size = 311520, upload-time = "2024-04-02T20:36:30.225Z" },
    { url = "https://files.pythonhosted.org/packages/ee/c0/9bd123d676eb61750e116a2cd915b06483fc406143cfc36c7f263f0f5368/contourpy-1.2.1-cp311-cp311-manylinux_2_17_x86_64.manylinux2014_x86_64.whl", hash = "sha256:d4492d82b3bc7fbb7e3610747b159869468079fe149ec5c4d771fa1f614a14df", size = 306008, upload-time = "2024-04-02T20:36:35.2Z" },
    { url = "https://files.pythonhosted.org/packages/a6/fc/ba17428cda0d5226015c7c844fb0909cb38945dc9d6770634acfc3b96d6b/contourpy-1.2.1-cp311-cp311-musllinux_1_1_aarch64.whl", hash = "sha256:49e70d111fee47284d9dd867c9bb9a7058a3c617274900780c43e38d90fe1205", size = 808551, upload-time = "2024-04-02T20:36:45.516Z" },
    { url = "https://files.pythonhosted.org/packages/d1/0a/dc0c74a760665bd0548fc515cf2a83eb9235d72cfe88fd84f3a6fefc6052/contourpy-1.2.1-cp311-cp311-musllinux_1_1_x86_64.whl", hash = "sha256:b59c0ffceff8d4d3996a45f2bb6f4c207f94684a96bf3d9728dbb77428dd8cb8", size = 831450, upload-time = "2024-04-02T20:36:57.06Z" },
    { url = "https://files.pythonhosted.org/packages/f2/b0/88c7e96f5ecc6ae564c5043b25f789ebbd8d173ecb47d1080edbdb2f335e/contourpy-1.2.1-cp311-cp311-win32.whl", hash = "sha256:7b4182299f251060996af5249c286bae9361fa8c6a9cda5efc29fe8bfd6062ec", size = 167278, upload-time = "2024-04-02T20:37:00.655Z" },
    { url = "https://files.pythonhosted.org/packages/d6/4f/76d0dd0bca417691918484c26c74dd9dd44fbf528bbfeb30d754886e2c54/contourpy-1.2.1-cp311-cp311-win_amd64.whl", hash = "sha256:2855c8b0b55958265e8b5888d6a615ba02883b225f2227461aa9127c578a4922", size = 188181, upload-time = "2024-04-02T20:37:05.146Z" },
    { url = "https://files.pythonhosted.org/packages/6b/4c/62e2595cd71cfd802dd0436b6c29f6d9ced1ad9fb32899e770ff7aa9c81e/contourpy-1.2.1-cp312-cp312-macosx_10_9_x86_64.whl", hash = "sha256:62828cada4a2b850dbef89c81f5a33741898b305db244904de418cc957ff05dc", size = 263283, upload-time = "2024-04-02T20:37:09.389Z" },
    { url = "https://files.pythonhosted.org/packages/51/03/36ecc6fd1d018336625ad91b91fd34cd9ba8da5d36f5e1167dfe3275070a/contourpy-1.2.1-cp312-cp312-macosx_11_0_arm64.whl", hash = "sha256:309be79c0a354afff9ff7da4aaed7c3257e77edf6c1b448a779329431ee79d7e", size = 245311, upload-time = "2024-04-02T20:37:13.37Z" },
    { url = "https://files.pythonhosted.org/packages/64/d8/6c6446db0a4f9e026656869a46b6d3740dddd4965e1933666b65f6efba3b/contourpy-1.2.1-cp312-cp312-manylinux_2_17_aarch64.manylinux2014_aarch64.whl", hash = "sha256:2e785e0f2ef0d567099b9ff92cbfb958d71c2d5b9259981cd9bee81bd194c9a4", size = 285670, upload-time = "2024-04-02T20:37:17.891Z" },
    { url = "https://files.pythonhosted.org/packages/ab/f7/dbef23f63777ca50517c5aa130c38abcb8b3f353e0adb41942ac9dd34995/contourpy-1.2.1-cp312-cp312-manylinux_2_17_ppc64le.manylinux2014_ppc64le.whl", hash = "sha256:1cac0a8f71a041aa587410424ad46dfa6a11f6149ceb219ce7dd48f6b02b87a7", size = 333947, upload-time = "2024-04-02T20:37:23.411Z" },
    { url = "https://files.pythonhosted.org/packages/23/d3/a34f938dec3461af5bb42e76e330ae4547951036204b2cba948fe30b4bf7/contourpy-1.2.1-cp312-cp312-manylinux_2_17_s390x.manylinux2014_s390x.whl", hash = "sha256:af3f4485884750dddd9c25cb7e3915d83c2db92488b38ccb77dd594eac84c4a0", size = 308709, upload-time = "2024-04-02T20:37:28.768Z" },
    { url = "https://files.pythonhosted.org/packages/01/29/65d81d2546a2487d57e16b2b789bbc0279b081766a75587e60002f16a6b8/contourpy-1.2.1-cp312-cp312-manylinux_2_17_x86_64.manylinux2014_x86_64.whl", hash = "sha256:9ce6889abac9a42afd07a562c2d6d4b2b7134f83f18571d859b25624a331c90b", size = 309182, upload-time = "2024-04-02T20:37:33.551Z" },
    { url = "https://files.pythonhosted.org/packages/85/f6/1aba852441f5961b8944413b1b9e6797bd32f173f4cee35873a8e2145c73/contourpy-1.2.1-cp312-cp312-musllinux_1_1_aarch64.whl", hash = "sha256:a1eea9aecf761c661d096d39ed9026574de8adb2ae1c5bd7b33558af884fb2ce", size = 806353, upload-time = "2024-04-02T20:37:43.634Z" },
    { url = "https://files.pythonhosted.org/packages/0a/b2/e51c4d13e79c5150d99e62ca1fc0a08bc550096663f077e04d7e832b42b7/contourpy-1.2.1-cp312-cp312-musllinux_1_1_x86_64.whl", hash = "sha256:187fa1d4c6acc06adb0fae5544c59898ad781409e61a926ac7e84b8f276dcef4", size = 829368, upload-time = "2024-04-02T20:37:54.284Z" },
    { url = "https://files.pythonhosted.org/packages/01/f8/65fafbc5374920cf6c842f415bb60de4c36c1c194eb45ca6b488ae012cef/contourpy-1.2.1-cp312-cp312-win32.whl", hash = "sha256:c2528d60e398c7c4c799d56f907664673a807635b857df18f7ae64d3e6ce2d9f", size = 167497, upload-time = "2024-04-02T20:37:57.986Z" },
    { url = "https://files.pythonhosted.org/packages/78/38/a046bb0ebce6f530175d434e7364149e338ffe1069ee286ed8ba7f6481ee/contourpy-1.2.1-cp312-cp312-win_amd64.whl", hash = "sha256:1a07fc092a4088ee952ddae19a2b2a85757b923217b7eed584fdf25f53a6e7ce", size = 189901, upload-time = "2024-04-02T20:38:01.983Z" },
]

[[package]]
name = "contourpy"
version = "1.3.2"
source = { registry = "https://pypi.org/simple" }
resolution-markers = [
    "python_full_version >= '3.12'",
    "python_full_version == '3.11.*'",
]
dependencies = [
    { name = "numpy", version = "2.3.0", source = { registry = "https://pypi.org/simple" }, marker = "python_full_version >= '3.11'" },
]
sdist = { url = "https://files.pythonhosted.org/packages/66/54/eb9bfc647b19f2009dd5c7f5ec51c4e6ca831725f1aea7a993034f483147/contourpy-1.3.2.tar.gz", hash = "sha256:b6945942715a034c671b7fc54f9588126b0b8bf23db2696e3ca8328f3ff0ab54", size = 13466130, upload-time = "2025-04-15T17:47:53.79Z" }
wheels = [
    { url = "https://files.pythonhosted.org/packages/12/a3/da4153ec8fe25d263aa48c1a4cbde7f49b59af86f0b6f7862788c60da737/contourpy-1.3.2-cp310-cp310-macosx_10_9_x86_64.whl", hash = "sha256:ba38e3f9f330af820c4b27ceb4b9c7feee5fe0493ea53a8720f4792667465934", size = 268551, upload-time = "2025-04-15T17:34:46.581Z" },
    { url = "https://files.pythonhosted.org/packages/2f/6c/330de89ae1087eb622bfca0177d32a7ece50c3ef07b28002de4757d9d875/contourpy-1.3.2-cp310-cp310-macosx_11_0_arm64.whl", hash = "sha256:dc41ba0714aa2968d1f8674ec97504a8f7e334f48eeacebcaa6256213acb0989", size = 253399, upload-time = "2025-04-15T17:34:51.427Z" },
    { url = "https://files.pythonhosted.org/packages/c1/bd/20c6726b1b7f81a8bee5271bed5c165f0a8e1f572578a9d27e2ccb763cb2/contourpy-1.3.2-cp310-cp310-manylinux_2_17_aarch64.manylinux2014_aarch64.whl", hash = "sha256:9be002b31c558d1ddf1b9b415b162c603405414bacd6932d031c5b5a8b757f0d", size = 312061, upload-time = "2025-04-15T17:34:55.961Z" },
    { url = "https://files.pythonhosted.org/packages/22/fc/a9665c88f8a2473f823cf1ec601de9e5375050f1958cbb356cdf06ef1ab6/contourpy-1.3.2-cp310-cp310-manylinux_2_17_ppc64le.manylinux2014_ppc64le.whl", hash = "sha256:8d2e74acbcba3bfdb6d9d8384cdc4f9260cae86ed9beee8bd5f54fee49a430b9", size = 351956, upload-time = "2025-04-15T17:35:00.992Z" },
    { url = "https://files.pythonhosted.org/packages/25/eb/9f0a0238f305ad8fb7ef42481020d6e20cf15e46be99a1fcf939546a177e/contourpy-1.3.2-cp310-cp310-manylinux_2_17_s390x.manylinux2014_s390x.whl", hash = "sha256:e259bced5549ac64410162adc973c5e2fb77f04df4a439d00b478e57a0e65512", size = 320872, upload-time = "2025-04-15T17:35:06.177Z" },
    { url = "https://files.pythonhosted.org/packages/32/5c/1ee32d1c7956923202f00cf8d2a14a62ed7517bdc0ee1e55301227fc273c/contourpy-1.3.2-cp310-cp310-manylinux_2_17_x86_64.manylinux2014_x86_64.whl", hash = "sha256:ad687a04bc802cbe8b9c399c07162a3c35e227e2daccf1668eb1f278cb698631", size = 325027, upload-time = "2025-04-15T17:35:11.244Z" },
    { url = "https://files.pythonhosted.org/packages/83/bf/9baed89785ba743ef329c2b07fd0611d12bfecbedbdd3eeecf929d8d3b52/contourpy-1.3.2-cp310-cp310-musllinux_1_2_aarch64.whl", hash = "sha256:cdd22595308f53ef2f891040ab2b93d79192513ffccbd7fe19be7aa773a5e09f", size = 1306641, upload-time = "2025-04-15T17:35:26.701Z" },
    { url = "https://files.pythonhosted.org/packages/d4/cc/74e5e83d1e35de2d28bd97033426b450bc4fd96e092a1f7a63dc7369b55d/contourpy-1.3.2-cp310-cp310-musllinux_1_2_x86_64.whl", hash = "sha256:b4f54d6a2defe9f257327b0f243612dd051cc43825587520b1bf74a31e2f6ef2", size = 1374075, upload-time = "2025-04-15T17:35:43.204Z" },
    { url = "https://files.pythonhosted.org/packages/0c/42/17f3b798fd5e033b46a16f8d9fcb39f1aba051307f5ebf441bad1ecf78f8/contourpy-1.3.2-cp310-cp310-win32.whl", hash = "sha256:f939a054192ddc596e031e50bb13b657ce318cf13d264f095ce9db7dc6ae81c0", size = 177534, upload-time = "2025-04-15T17:35:46.554Z" },
    { url = "https://files.pythonhosted.org/packages/54/ec/5162b8582f2c994721018d0c9ece9dc6ff769d298a8ac6b6a652c307e7df/contourpy-1.3.2-cp310-cp310-win_amd64.whl", hash = "sha256:c440093bbc8fc21c637c03bafcbef95ccd963bc6e0514ad887932c18ca2a759a", size = 221188, upload-time = "2025-04-15T17:35:50.064Z" },
    { url = "https://files.pythonhosted.org/packages/b3/b9/ede788a0b56fc5b071639d06c33cb893f68b1178938f3425debebe2dab78/contourpy-1.3.2-cp311-cp311-macosx_10_9_x86_64.whl", hash = "sha256:6a37a2fb93d4df3fc4c0e363ea4d16f83195fc09c891bc8ce072b9d084853445", size = 269636, upload-time = "2025-04-15T17:35:54.473Z" },
    { url = "https://files.pythonhosted.org/packages/e6/75/3469f011d64b8bbfa04f709bfc23e1dd71be54d05b1b083be9f5b22750d1/contourpy-1.3.2-cp311-cp311-macosx_11_0_arm64.whl", hash = "sha256:b7cd50c38f500bbcc9b6a46643a40e0913673f869315d8e70de0438817cb7773", size = 254636, upload-time = "2025-04-15T17:35:58.283Z" },
    { url = "https://files.pythonhosted.org/packages/8d/2f/95adb8dae08ce0ebca4fd8e7ad653159565d9739128b2d5977806656fcd2/contourpy-1.3.2-cp311-cp311-manylinux_2_17_aarch64.manylinux2014_aarch64.whl", hash = "sha256:d6658ccc7251a4433eebd89ed2672c2ed96fba367fd25ca9512aa92a4b46c4f1", size = 313053, upload-time = "2025-04-15T17:36:03.235Z" },
    { url = "https://files.pythonhosted.org/packages/c3/a6/8ccf97a50f31adfa36917707fe39c9a0cbc24b3bbb58185577f119736cc9/contourpy-1.3.2-cp311-cp311-manylinux_2_17_ppc64le.manylinux2014_ppc64le.whl", hash = "sha256:70771a461aaeb335df14deb6c97439973d253ae70660ca085eec25241137ef43", size = 352985, upload-time = "2025-04-15T17:36:08.275Z" },
    { url = "https://files.pythonhosted.org/packages/1d/b6/7925ab9b77386143f39d9c3243fdd101621b4532eb126743201160ffa7e6/contourpy-1.3.2-cp311-cp311-manylinux_2_17_s390x.manylinux2014_s390x.whl", hash = "sha256:65a887a6e8c4cd0897507d814b14c54a8c2e2aa4ac9f7686292f9769fcf9a6ab", size = 323750, upload-time = "2025-04-15T17:36:13.29Z" },
    { url = "https://files.pythonhosted.org/packages/c2/f3/20c5d1ef4f4748e52d60771b8560cf00b69d5c6368b5c2e9311bcfa2a08b/contourpy-1.3.2-cp311-cp311-manylinux_2_17_x86_64.manylinux2014_x86_64.whl", hash = "sha256:3859783aefa2b8355697f16642695a5b9792e7a46ab86da1118a4a23a51a33d7", size = 326246, upload-time = "2025-04-15T17:36:18.329Z" },
    { url = "https://files.pythonhosted.org/packages/8c/e5/9dae809e7e0b2d9d70c52b3d24cba134dd3dad979eb3e5e71f5df22ed1f5/contourpy-1.3.2-cp311-cp311-musllinux_1_2_aarch64.whl", hash = "sha256:eab0f6db315fa4d70f1d8ab514e527f0366ec021ff853d7ed6a2d33605cf4b83", size = 1308728, upload-time = "2025-04-15T17:36:33.878Z" },
    { url = "https://files.pythonhosted.org/packages/e2/4a/0058ba34aeea35c0b442ae61a4f4d4ca84d6df8f91309bc2d43bb8dd248f/contourpy-1.3.2-cp311-cp311-musllinux_1_2_x86_64.whl", hash = "sha256:d91a3ccc7fea94ca0acab82ceb77f396d50a1f67412efe4c526f5d20264e6ecd", size = 1375762, upload-time = "2025-04-15T17:36:51.295Z" },
    { url = "https://files.pythonhosted.org/packages/09/33/7174bdfc8b7767ef2c08ed81244762d93d5c579336fc0b51ca57b33d1b80/contourpy-1.3.2-cp311-cp311-win32.whl", hash = "sha256:1c48188778d4d2f3d48e4643fb15d8608b1d01e4b4d6b0548d9b336c28fc9b6f", size = 178196, upload-time = "2025-04-15T17:36:55.002Z" },
    { url = "https://files.pythonhosted.org/packages/5e/fe/4029038b4e1c4485cef18e480b0e2cd2d755448bb071eb9977caac80b77b/contourpy-1.3.2-cp311-cp311-win_amd64.whl", hash = "sha256:5ebac872ba09cb8f2131c46b8739a7ff71de28a24c869bcad554477eb089a878", size = 222017, upload-time = "2025-04-15T17:36:58.576Z" },
    { url = "https://files.pythonhosted.org/packages/34/f7/44785876384eff370c251d58fd65f6ad7f39adce4a093c934d4a67a7c6b6/contourpy-1.3.2-cp312-cp312-macosx_10_13_x86_64.whl", hash = "sha256:4caf2bcd2969402bf77edc4cb6034c7dd7c0803213b3523f111eb7460a51b8d2", size = 271580, upload-time = "2025-04-15T17:37:03.105Z" },
    { url = "https://files.pythonhosted.org/packages/93/3b/0004767622a9826ea3d95f0e9d98cd8729015768075d61f9fea8eeca42a8/contourpy-1.3.2-cp312-cp312-macosx_11_0_arm64.whl", hash = "sha256:82199cb78276249796419fe36b7386bd8d2cc3f28b3bc19fe2454fe2e26c4c15", size = 255530, upload-time = "2025-04-15T17:37:07.026Z" },
    { url = "https://files.pythonhosted.org/packages/e7/bb/7bd49e1f4fa805772d9fd130e0d375554ebc771ed7172f48dfcd4ca61549/contourpy-1.3.2-cp312-cp312-manylinux_2_17_aarch64.manylinux2014_aarch64.whl", hash = "sha256:106fab697af11456fcba3e352ad50effe493a90f893fca6c2ca5c033820cea92", size = 307688, upload-time = "2025-04-15T17:37:11.481Z" },
    { url = "https://files.pythonhosted.org/packages/fc/97/e1d5dbbfa170725ef78357a9a0edc996b09ae4af170927ba8ce977e60a5f/contourpy-1.3.2-cp312-cp312-manylinux_2_17_ppc64le.manylinux2014_ppc64le.whl", hash = "sha256:d14f12932a8d620e307f715857107b1d1845cc44fdb5da2bc8e850f5ceba9f87", size = 347331, upload-time = "2025-04-15T17:37:18.212Z" },
    { url = "https://files.pythonhosted.org/packages/6f/66/e69e6e904f5ecf6901be3dd16e7e54d41b6ec6ae3405a535286d4418ffb4/contourpy-1.3.2-cp312-cp312-manylinux_2_17_s390x.manylinux2014_s390x.whl", hash = "sha256:532fd26e715560721bb0d5fc7610fce279b3699b018600ab999d1be895b09415", size = 318963, upload-time = "2025-04-15T17:37:22.76Z" },
    { url = "https://files.pythonhosted.org/packages/a8/32/b8a1c8965e4f72482ff2d1ac2cd670ce0b542f203c8e1d34e7c3e6925da7/contourpy-1.3.2-cp312-cp312-manylinux_2_17_x86_64.manylinux2014_x86_64.whl", hash = "sha256:f26b383144cf2d2c29f01a1e8170f50dacf0eac02d64139dcd709a8ac4eb3cfe", size = 323681, upload-time = "2025-04-15T17:37:33.001Z" },
    { url = "https://files.pythonhosted.org/packages/30/c6/12a7e6811d08757c7162a541ca4c5c6a34c0f4e98ef2b338791093518e40/contourpy-1.3.2-cp312-cp312-musllinux_1_2_aarch64.whl", hash = "sha256:c49f73e61f1f774650a55d221803b101d966ca0c5a2d6d5e4320ec3997489441", size = 1308674, upload-time = "2025-04-15T17:37:48.64Z" },
    { url = "https://files.pythonhosted.org/packages/2a/8a/bebe5a3f68b484d3a2b8ffaf84704b3e343ef1addea528132ef148e22b3b/contourpy-1.3.2-cp312-cp312-musllinux_1_2_x86_64.whl", hash = "sha256:3d80b2c0300583228ac98d0a927a1ba6a2ba6b8a742463c564f1d419ee5b211e", size = 1380480, upload-time = "2025-04-15T17:38:06.7Z" },
    { url = "https://files.pythonhosted.org/packages/34/db/fcd325f19b5978fb509a7d55e06d99f5f856294c1991097534360b307cf1/contourpy-1.3.2-cp312-cp312-win32.whl", hash = "sha256:90df94c89a91b7362e1142cbee7568f86514412ab8a2c0d0fca72d7e91b62912", size = 178489, upload-time = "2025-04-15T17:38:10.338Z" },
    { url = "https://files.pythonhosted.org/packages/01/c8/fadd0b92ffa7b5eb5949bf340a63a4a496a6930a6c37a7ba0f12acb076d6/contourpy-1.3.2-cp312-cp312-win_amd64.whl", hash = "sha256:8c942a01d9163e2e5cfb05cb66110121b8d07ad438a17f9e766317bcb62abf73", size = 223042, upload-time = "2025-04-15T17:38:14.239Z" },
    { url = "https://files.pythonhosted.org/packages/2e/61/5673f7e364b31e4e7ef6f61a4b5121c5f170f941895912f773d95270f3a2/contourpy-1.3.2-cp313-cp313-macosx_10_13_x86_64.whl", hash = "sha256:de39db2604ae755316cb5967728f4bea92685884b1e767b7c24e983ef5f771cb", size = 271630, upload-time = "2025-04-15T17:38:19.142Z" },
    { url = "https://files.pythonhosted.org/packages/ff/66/a40badddd1223822c95798c55292844b7e871e50f6bfd9f158cb25e0bd39/contourpy-1.3.2-cp313-cp313-macosx_11_0_arm64.whl", hash = "sha256:3f9e896f447c5c8618f1edb2bafa9a4030f22a575ec418ad70611450720b5b08", size = 255670, upload-time = "2025-04-15T17:38:23.688Z" },
    { url = "https://files.pythonhosted.org/packages/1e/c7/cf9fdee8200805c9bc3b148f49cb9482a4e3ea2719e772602a425c9b09f8/contourpy-1.3.2-cp313-cp313-manylinux_2_17_aarch64.manylinux2014_aarch64.whl", hash = "sha256:71e2bd4a1c4188f5c2b8d274da78faab884b59df20df63c34f74aa1813c4427c", size = 306694, upload-time = "2025-04-15T17:38:28.238Z" },
    { url = "https://files.pythonhosted.org/packages/dd/e7/ccb9bec80e1ba121efbffad7f38021021cda5be87532ec16fd96533bb2e0/contourpy-1.3.2-cp313-cp313-manylinux_2_17_ppc64le.manylinux2014_ppc64le.whl", hash = "sha256:de425af81b6cea33101ae95ece1f696af39446db9682a0b56daaa48cfc29f38f", size = 345986, upload-time = "2025-04-15T17:38:33.502Z" },
    { url = "https://files.pythonhosted.org/packages/dc/49/ca13bb2da90391fa4219fdb23b078d6065ada886658ac7818e5441448b78/contourpy-1.3.2-cp313-cp313-manylinux_2_17_s390x.manylinux2014_s390x.whl", hash = "sha256:977e98a0e0480d3fe292246417239d2d45435904afd6d7332d8455981c408b85", size = 318060, upload-time = "2025-04-15T17:38:38.672Z" },
    { url = "https://files.pythonhosted.org/packages/c8/65/5245ce8c548a8422236c13ffcdcdada6a2a812c361e9e0c70548bb40b661/contourpy-1.3.2-cp313-cp313-manylinux_2_17_x86_64.manylinux2014_x86_64.whl", hash = "sha256:434f0adf84911c924519d2b08fc10491dd282b20bdd3fa8f60fd816ea0b48841", size = 322747, upload-time = "2025-04-15T17:38:43.712Z" },
    { url = "https://files.pythonhosted.org/packages/72/30/669b8eb48e0a01c660ead3752a25b44fdb2e5ebc13a55782f639170772f9/contourpy-1.3.2-cp313-cp313-musllinux_1_2_aarch64.whl", hash = "sha256:c66c4906cdbc50e9cba65978823e6e00b45682eb09adbb78c9775b74eb222422", size = 1308895, upload-time = "2025-04-15T17:39:00.224Z" },
    { url = "https://files.pythonhosted.org/packages/05/5a/b569f4250decee6e8d54498be7bdf29021a4c256e77fe8138c8319ef8eb3/contourpy-1.3.2-cp313-cp313-musllinux_1_2_x86_64.whl", hash = "sha256:8b7fc0cd78ba2f4695fd0a6ad81a19e7e3ab825c31b577f384aa9d7817dc3bef", size = 1379098, upload-time = "2025-04-15T17:43:29.649Z" },
    { url = "https://files.pythonhosted.org/packages/19/ba/b227c3886d120e60e41b28740ac3617b2f2b971b9f601c835661194579f1/contourpy-1.3.2-cp313-cp313-win32.whl", hash = "sha256:15ce6ab60957ca74cff444fe66d9045c1fd3e92c8936894ebd1f3eef2fff075f", size = 178535, upload-time = "2025-04-15T17:44:44.532Z" },
    { url = "https://files.pythonhosted.org/packages/12/6e/2fed56cd47ca739b43e892707ae9a13790a486a3173be063681ca67d2262/contourpy-1.3.2-cp313-cp313-win_amd64.whl", hash = "sha256:e1578f7eafce927b168752ed7e22646dad6cd9bca673c60bff55889fa236ebf9", size = 223096, upload-time = "2025-04-15T17:44:48.194Z" },
    { url = "https://files.pythonhosted.org/packages/54/4c/e76fe2a03014a7c767d79ea35c86a747e9325537a8b7627e0e5b3ba266b4/contourpy-1.3.2-cp313-cp313t-macosx_10_13_x86_64.whl", hash = "sha256:0475b1f6604896bc7c53bb070e355e9321e1bc0d381735421a2d2068ec56531f", size = 285090, upload-time = "2025-04-15T17:43:34.084Z" },
    { url = "https://files.pythonhosted.org/packages/7b/e2/5aba47debd55d668e00baf9651b721e7733975dc9fc27264a62b0dd26eb8/contourpy-1.3.2-cp313-cp313t-macosx_11_0_arm64.whl", hash = "sha256:c85bb486e9be652314bb5b9e2e3b0d1b2e643d5eec4992c0fbe8ac71775da739", size = 268643, upload-time = "2025-04-15T17:43:38.626Z" },
    { url = "https://files.pythonhosted.org/packages/a1/37/cd45f1f051fe6230f751cc5cdd2728bb3a203f5619510ef11e732109593c/contourpy-1.3.2-cp313-cp313t-manylinux_2_17_aarch64.manylinux2014_aarch64.whl", hash = "sha256:745b57db7758f3ffc05a10254edd3182a2a83402a89c00957a8e8a22f5582823", size = 310443, upload-time = "2025-04-15T17:43:44.522Z" },
    { url = "https://files.pythonhosted.org/packages/8b/a2/36ea6140c306c9ff6dd38e3bcec80b3b018474ef4d17eb68ceecd26675f4/contourpy-1.3.2-cp313-cp313t-manylinux_2_17_ppc64le.manylinux2014_ppc64le.whl", hash = "sha256:970e9173dbd7eba9b4e01aab19215a48ee5dd3f43cef736eebde064a171f89a5", size = 349865, upload-time = "2025-04-15T17:43:49.545Z" },
    { url = "https://files.pythonhosted.org/packages/95/b7/2fc76bc539693180488f7b6cc518da7acbbb9e3b931fd9280504128bf956/contourpy-1.3.2-cp313-cp313t-manylinux_2_17_s390x.manylinux2014_s390x.whl", hash = "sha256:c6c4639a9c22230276b7bffb6a850dfc8258a2521305e1faefe804d006b2e532", size = 321162, upload-time = "2025-04-15T17:43:54.203Z" },
    { url = "https://files.pythonhosted.org/packages/f4/10/76d4f778458b0aa83f96e59d65ece72a060bacb20cfbee46cf6cd5ceba41/contourpy-1.3.2-cp313-cp313t-manylinux_2_17_x86_64.manylinux2014_x86_64.whl", hash = "sha256:cc829960f34ba36aad4302e78eabf3ef16a3a100863f0d4eeddf30e8a485a03b", size = 327355, upload-time = "2025-04-15T17:44:01.025Z" },
    { url = "https://files.pythonhosted.org/packages/43/a3/10cf483ea683f9f8ab096c24bad3cce20e0d1dd9a4baa0e2093c1c962d9d/contourpy-1.3.2-cp313-cp313t-musllinux_1_2_aarch64.whl", hash = "sha256:d32530b534e986374fc19eaa77fcb87e8a99e5431499949b828312bdcd20ac52", size = 1307935, upload-time = "2025-04-15T17:44:17.322Z" },
    { url = "https://files.pythonhosted.org/packages/78/73/69dd9a024444489e22d86108e7b913f3528f56cfc312b5c5727a44188471/contourpy-1.3.2-cp313-cp313t-musllinux_1_2_x86_64.whl", hash = "sha256:e298e7e70cf4eb179cc1077be1c725b5fd131ebc81181bf0c03525c8abc297fd", size = 1372168, upload-time = "2025-04-15T17:44:33.43Z" },
    { url = "https://files.pythonhosted.org/packages/0f/1b/96d586ccf1b1a9d2004dd519b25fbf104a11589abfd05484ff12199cca21/contourpy-1.3.2-cp313-cp313t-win32.whl", hash = "sha256:d0e589ae0d55204991450bb5c23f571c64fe43adaa53f93fc902a84c96f52fe1", size = 189550, upload-time = "2025-04-15T17:44:37.092Z" },
    { url = "https://files.pythonhosted.org/packages/b0/e6/6000d0094e8a5e32ad62591c8609e269febb6e4db83a1c75ff8868b42731/contourpy-1.3.2-cp313-cp313t-win_amd64.whl", hash = "sha256:78e9253c3de756b3f6a5174d024c4835acd59eb3f8e2ca13e775dbffe1558f69", size = 238214, upload-time = "2025-04-15T17:44:40.827Z" },
    { url = "https://files.pythonhosted.org/packages/33/05/b26e3c6ecc05f349ee0013f0bb850a761016d89cec528a98193a48c34033/contourpy-1.3.2-pp310-pypy310_pp73-macosx_10_15_x86_64.whl", hash = "sha256:fd93cc7f3139b6dd7aab2f26a90dde0aa9fc264dbf70f6740d498a70b860b82c", size = 265681, upload-time = "2025-04-15T17:44:59.314Z" },
    { url = "https://files.pythonhosted.org/packages/2b/25/ac07d6ad12affa7d1ffed11b77417d0a6308170f44ff20fa1d5aa6333f03/contourpy-1.3.2-pp310-pypy310_pp73-manylinux_2_17_x86_64.manylinux2014_x86_64.whl", hash = "sha256:107ba8a6a7eec58bb475329e6d3b95deba9440667c4d62b9b6063942b61d7f16", size = 315101, upload-time = "2025-04-15T17:45:04.165Z" },
    { url = "https://files.pythonhosted.org/packages/8f/4d/5bb3192bbe9d3f27e3061a6a8e7733c9120e203cb8515767d30973f71030/contourpy-1.3.2-pp310-pypy310_pp73-win_amd64.whl", hash = "sha256:ded1706ed0c1049224531b81128efbd5084598f18d8a2d9efae833edbd2b40ad", size = 220599, upload-time = "2025-04-15T17:45:08.456Z" },
    { url = "https://files.pythonhosted.org/packages/ff/c0/91f1215d0d9f9f343e4773ba6c9b89e8c0cc7a64a6263f21139da639d848/contourpy-1.3.2-pp311-pypy311_pp73-macosx_10_15_x86_64.whl", hash = "sha256:5f5964cdad279256c084b69c3f412b7801e15356b16efa9d78aa974041903da0", size = 266807, upload-time = "2025-04-15T17:45:15.535Z" },
    { url = "https://files.pythonhosted.org/packages/d4/79/6be7e90c955c0487e7712660d6cead01fa17bff98e0ea275737cc2bc8e71/contourpy-1.3.2-pp311-pypy311_pp73-manylinux_2_17_x86_64.manylinux2014_x86_64.whl", hash = "sha256:49b65a95d642d4efa8f64ba12558fcb83407e58a2dfba9d796d77b63ccfcaff5", size = 318729, upload-time = "2025-04-15T17:45:20.166Z" },
    { url = "https://files.pythonhosted.org/packages/87/68/7f46fb537958e87427d98a4074bcde4b67a70b04900cfc5ce29bc2f556c1/contourpy-1.3.2-pp311-pypy311_pp73-win_amd64.whl", hash = "sha256:8c5acb8dddb0752bf252e01a3035b21443158910ac16a3b0d20e7fed7d534ce5", size = 221791, upload-time = "2025-04-15T17:45:24.794Z" },
]

[[package]]
name = "cycler"
version = "0.12.1"
source = { registry = "https://pypi.org/simple" }
sdist = { url = "https://files.pythonhosted.org/packages/a9/95/a3dbbb5028f35eafb79008e7522a75244477d2838f38cbb722248dabc2a8/cycler-0.12.1.tar.gz", hash = "sha256:88bb128f02ba341da8ef447245a9e138fae777f6a23943da4540077d3601eb1c", size = 7615, upload-time = "2023-10-07T05:32:18.335Z" }
wheels = [
    { url = "https://files.pythonhosted.org/packages/e7/05/c19819d5e3d95294a6f5947fb9b9629efb316b96de511b418c53d245aae6/cycler-0.12.1-py3-none-any.whl", hash = "sha256:85cef7cff222d8644161529808465972e51340599459b8ac3ccbac5a854e0d30", size = 8321, upload-time = "2023-10-07T05:32:16.783Z" },
]

[[package]]
name = "dacite"
version = "1.8.1"
source = { registry = "https://pypi.org/simple" }
wheels = [
    { url = "https://files.pythonhosted.org/packages/21/0f/cf0943f4f55f0fbc7c6bd60caf1343061dff818b02af5a0d444e473bb78d/dacite-1.8.1-py3-none-any.whl", hash = "sha256:cc31ad6fdea1f49962ea42db9421772afe01ac5442380d9a99fcf3d188c61afe", size = 14309, upload-time = "2023-05-12T11:29:25.856Z" },
]

[[package]]
name = "dask"
version = "2023.3.1"
source = { registry = "https://pypi.org/simple" }
dependencies = [
    { name = "click", marker = "python_full_version < '3.11'" },
    { name = "cloudpickle", marker = "python_full_version < '3.11'" },
    { name = "fsspec", marker = "python_full_version < '3.11'" },
    { name = "packaging", marker = "python_full_version < '3.11'" },
    { name = "partd", marker = "python_full_version < '3.11'" },
    { name = "pyyaml", marker = "python_full_version < '3.11'" },
    { name = "toolz", marker = "python_full_version < '3.11'" },
]
sdist = { url = "https://files.pythonhosted.org/packages/43/15/8c5df232ad476cc06184eaa0137f4a9313defcbe9d0601fdaa382e00bd9d/dask-2023.3.1.tar.gz", hash = "sha256:62d334012d7cd814186931ea83ebf1a6231c2af4260ad204dc78080a55947c17", size = 8518360, upload-time = "2023-03-10T21:24:51.338Z" }
wheels = [
    { url = "https://files.pythonhosted.org/packages/4c/4d/22fef64830c0313e7185ed1b20eb2ec89c41790509a463cd3d941e8ad99d/dask-2023.3.1-py3-none-any.whl", hash = "sha256:4a83c05760aedb7deeee8c16d24479292635a1ded6c3f803bf6c3d94ec9e7d20", size = 1166012, upload-time = "2023-03-10T21:24:42.951Z" },
]

[package.optional-dependencies]
dataframe = [
    { name = "numpy", version = "1.21.5", source = { registry = "https://pypi.org/simple" }, marker = "python_full_version < '3.11'" },
    { name = "pandas", version = "1.5.3", source = { registry = "https://pypi.org/simple" }, marker = "python_full_version < '3.11'" },
]

[[package]]
name = "dataclass-array"
version = "1.5.1"
source = { registry = "https://pypi.org/simple" }
dependencies = [
    { name = "einops", marker = "python_full_version < '3.11'" },
    { name = "etils", extra = ["edc", "enp", "epath", "epy", "etree"], marker = "python_full_version < '3.11'" },
    { name = "lark", marker = "python_full_version < '3.11'" },
    { name = "numpy", version = "1.21.5", source = { registry = "https://pypi.org/simple" }, marker = "python_full_version < '3.11'" },
    { name = "typing-extensions", marker = "python_full_version < '3.11'" },
]
sdist = { url = "https://files.pythonhosted.org/packages/bc/51/44be026d9f127c5644b0bc590773858803ecebba6d0183096d581b79c5e4/dataclass_array-1.5.1.tar.gz", hash = "sha256:63af275d8620d31ed3281b8eec8165b7239a49d5c440a6c22639f31be9db2091", size = 34625, upload-time = "2023-08-31T15:57:06.11Z" }
wheels = [
    { url = "https://files.pythonhosted.org/packages/21/13/691ebdf12f9951338c7b7d2164636ac8f90768d296ba36cdcdaa27bda614/dataclass_array-1.5.1-py3-none-any.whl", hash = "sha256:69bada8d79f44e9cd0c735dc0d7102145da9a26430c6d33abaf7626b838c7bb9", size = 43458, upload-time = "2023-08-31T15:57:04.265Z" },
]

[[package]]
name = "decorator"
version = "5.2.1"
source = { registry = "https://pypi.org/simple" }
sdist = { url = "https://files.pythonhosted.org/packages/43/fa/6d96a0978d19e17b68d634497769987b16c8f4cd0a7a05048bec693caa6b/decorator-5.2.1.tar.gz", hash = "sha256:65f266143752f734b0a7cc83c46f4618af75b8c5911b00ccb61d0ac9b6da0360", size = 56711, upload-time = "2025-02-24T04:41:34.073Z" }
wheels = [
    { url = "https://files.pythonhosted.org/packages/4e/8c/f3147f5c4b73e7550fe5f9352eaa956ae838d5c51eb58e7a25b9f3e2643b/decorator-5.2.1-py3-none-any.whl", hash = "sha256:d316bb415a2d9e2d2b3abcc4084c6502fc09240e292cd76a76afc106a1c8e04a", size = 9190, upload-time = "2025-02-24T04:41:32.565Z" },
]

[[package]]
name = "distlib"
version = "0.3.9"
source = { registry = "https://pypi.org/simple" }
sdist = { url = "https://files.pythonhosted.org/packages/0d/dd/1bec4c5ddb504ca60fc29472f3d27e8d4da1257a854e1d96742f15c1d02d/distlib-0.3.9.tar.gz", hash = "sha256:a60f20dea646b8a33f3e7772f74dc0b2d0772d2837ee1342a00645c81edf9403", size = 613923, upload-time = "2024-10-09T18:35:47.551Z" }
wheels = [
    { url = "https://files.pythonhosted.org/packages/91/a1/cf2472db20f7ce4a6be1253a81cfdf85ad9c7885ffbed7047fb72c24cf87/distlib-0.3.9-py2.py3-none-any.whl", hash = "sha256:47f8c22fd27c27e25a65601af709b38e4f0a45ea4fc2e710f65755fa8caaaf87", size = 468973, upload-time = "2024-10-09T18:35:44.272Z" },
]

[[package]]
name = "dm-tree"
version = "0.1.9"
source = { registry = "https://pypi.org/simple" }
dependencies = [
    { name = "absl-py", marker = "python_full_version < '3.11'" },
    { name = "attrs", marker = "python_full_version < '3.11'" },
    { name = "numpy", version = "1.21.5", source = { registry = "https://pypi.org/simple" }, marker = "python_full_version < '3.11'" },
    { name = "wrapt", marker = "python_full_version < '3.11'" },
]
sdist = { url = "https://files.pythonhosted.org/packages/a6/83/ce29720ccf934c6cfa9b9c95ebbe96558386e66886626066632b5e44afed/dm_tree-0.1.9.tar.gz", hash = "sha256:a4c7db3d3935a5a2d5e4b383fc26c6b0cd6f78c6d4605d3e7b518800ecd5342b", size = 35623, upload-time = "2025-01-30T20:45:37.13Z" }
wheels = [
    { url = "https://files.pythonhosted.org/packages/77/d2/88f685534d87072a5174fe229e77aab6b7da50092d5151ebc172f6270b5c/dm_tree-0.1.9-cp310-cp310-macosx_10_9_universal2.whl", hash = "sha256:5d5b28ee2e461b6af65330c143806a6d0945dcabbb8d22d2ba863e6dabd9254e", size = 173568, upload-time = "2025-03-31T08:35:38.425Z" },
    { url = "https://files.pythonhosted.org/packages/d1/6a/64924e102f559c1380263a28a751f20a1bdd18e85ea599e216feead84adf/dm_tree-0.1.9-cp310-cp310-manylinux_2_17_aarch64.manylinux2014_aarch64.whl", hash = "sha256:54d5616015412311df154908069fcf2c2d8786f6088a2ae3554d186cdf2b1e15", size = 146935, upload-time = "2025-01-30T20:45:16.505Z" },
    { url = "https://files.pythonhosted.org/packages/7c/79/ba0f7274164eb6bd06a36c2f8cb21b0debc32fd9ba8e73a7c9e50c90041b/dm_tree-0.1.9-cp310-cp310-manylinux_2_17_x86_64.manylinux2014_x86_64.whl", hash = "sha256:831699d2c60a1b38776a193b7143ae0acad0a687d87654e6d3342584166816bc", size = 152892, upload-time = "2025-01-30T20:45:18.021Z" },
    { url = "https://files.pythonhosted.org/packages/bf/20/8b96a34a15c5c4d1d6af44795963fa44381716975aabac83beab4fe80974/dm_tree-0.1.9-cp310-cp310-win_amd64.whl", hash = "sha256:1ae3cbff592bb3f2e197f5a8030de4a94e292e6cdd85adeea0b971d07a1b85f2", size = 101469, upload-time = "2025-01-30T20:45:19.197Z" },
    { url = "https://files.pythonhosted.org/packages/ac/b6/2d2de9f8901ccc5b6f34aea678e732816853015b9d756c86efcec189bf4b/dm_tree-0.1.9-cp311-cp311-macosx_10_9_universal2.whl", hash = "sha256:7d7d784afaeb4b67d87d858261aaf02503939ddc1f09c4cca70728f9892ab004", size = 173561, upload-time = "2025-03-31T08:35:40.042Z" },
    { url = "https://files.pythonhosted.org/packages/3e/07/57459f32cf5683c25b596ab58f42a3305f91876c2f03d2fa6e9d0df75fcb/dm_tree-0.1.9-cp311-cp311-manylinux_2_17_aarch64.manylinux2014_aarch64.whl", hash = "sha256:e660d1779ddcbd1348410d08f67db4870d413a3ec4ba8b4b045bd5ce4bd8f35c", size = 146926, upload-time = "2025-01-30T20:45:20.622Z" },
    { url = "https://files.pythonhosted.org/packages/e8/46/939fbf81177c7cb3b1e5ddebd696237b3be9520769cce882f064de497103/dm_tree-0.1.9-cp311-cp311-manylinux_2_17_x86_64.manylinux2014_x86_64.whl", hash = "sha256:294dc1cecf87552a45cdd5ddb215e7f5295a5a47c46f1f0a0463c3dd02a527d7", size = 152851, upload-time = "2025-01-30T20:45:23.032Z" },
    { url = "https://files.pythonhosted.org/packages/35/3e/a46933e0157b0ac87619a754ce1a796b2afc6386fca7c11f95c010f40745/dm_tree-0.1.9-cp311-cp311-win_amd64.whl", hash = "sha256:12f4cc6cd52a39aa38ff31577b6d79b6136a9a89273a876bf62335c9f65c27bf", size = 101522, upload-time = "2025-01-30T20:45:24.433Z" },
    { url = "https://files.pythonhosted.org/packages/ee/02/61aa90ab695918b4389d75c99bf0ec3cd0abacf1cadbef4053626f23ce34/dm_tree-0.1.9-cp312-cp312-macosx_10_13_universal2.whl", hash = "sha256:a8d20eeab7fde77a3ed71f07716021eb0edfb4812a128eb381d108af3a310257", size = 175012, upload-time = "2025-03-31T08:35:41.476Z" },
    { url = "https://files.pythonhosted.org/packages/81/10/120cd40556407879c1069941bd8b0d1a75754128c1a5bf0e27dbcf2a49fc/dm_tree-0.1.9-cp312-cp312-manylinux_2_17_aarch64.manylinux2014_aarch64.whl", hash = "sha256:80c43417814b1181d3367b335460bfdd30b79ee187a64220e11f6ddd093a4b15", size = 147204, upload-time = "2025-01-30T20:45:25.541Z" },
    { url = "https://files.pythonhosted.org/packages/86/52/27607a275c12858b979b8e943d2bd3bd0f9028503bb7079d5830a8b3cac0/dm_tree-0.1.9-cp312-cp312-manylinux_2_17_x86_64.manylinux2014_x86_64.whl", hash = "sha256:2334cfe9d2ed4293f9f1c7aefba0657deaab9ea74b5fadd966f6d01d9b6b42d9", size = 153013, upload-time = "2025-01-30T20:45:26.886Z" },
    { url = "https://files.pythonhosted.org/packages/ea/97/4f78412f73a9350bc8f934441bae5b68b102c8f4240a7f06b4114b51d6de/dm_tree-0.1.9-cp312-cp312-win_amd64.whl", hash = "sha256:9020a5ce256fcc83aa4bc190cc96dd66e87685db0a6e501b0c06aa492c2e38fc", size = 102022, upload-time = "2025-01-30T20:45:28.701Z" },
    { url = "https://files.pythonhosted.org/packages/5f/13/823788cd0f7964cadcfa56d1e0f9e5e987ee73b5db6273bc00168f524f1a/dm_tree-0.1.9-cp313-cp313-macosx_10_13_universal2.whl", hash = "sha256:cfa33c2e028155810ad1b4e11928707bf47489516763a86e79cab2954d23bf68", size = 175000, upload-time = "2025-03-31T08:35:42.483Z" },
    { url = "https://files.pythonhosted.org/packages/37/6a/512abdf7f20acc6cd6fce77f7663014d129aa313b5953aa2603d58fdb0c9/dm_tree-0.1.9-cp313-cp313-manylinux_2_17_aarch64.manylinux2014_aarch64.whl", hash = "sha256:d05622d074353cf434049206e53c12147903a048c4bd7d77f2800d427413ad78", size = 147210, upload-time = "2025-01-30T20:45:29.732Z" },
    { url = "https://files.pythonhosted.org/packages/e5/0a/f4d72ffb64ab3edc1fa66261f81ee3b4142ab14cd8aa1dfc7bbeca5ee4ba/dm_tree-0.1.9-cp313-cp313-manylinux_2_17_x86_64.manylinux2014_x86_64.whl", hash = "sha256:f68b0efad76703dd4648586c75618a48cdd671b68c3266fe980e323c15423607", size = 153043, upload-time = "2025-01-30T20:45:30.834Z" },
    { url = "https://files.pythonhosted.org/packages/0d/ee/529ce999770b4d621a64af86c60cfee52f0cdd7294752105179ebf1c07c6/dm_tree-0.1.9-cp313-cp313-win_amd64.whl", hash = "sha256:e97c34fcb44941c36b7ee81dcdbceba0fbe728bddcc77e5837ab2eb665bcbff8", size = 102043, upload-time = "2025-01-30T20:45:32.004Z" },
    { url = "https://files.pythonhosted.org/packages/ee/3c/5b40f8862390e9172e776cf610f3791c1af01f140a5698799fbe4a97206f/dm_tree-0.1.9-cp313-cp313t-macosx_10_13_universal2.whl", hash = "sha256:b06e7a5da1c31a82521a60060573527e8d24b9920fdd20b2ec86f08412737598", size = 180821, upload-time = "2025-03-31T08:35:44.474Z" },
    { url = "https://files.pythonhosted.org/packages/84/1d/3cdbeeb3f6937a47a26cee502bffeccc2e55b97dfcce8a1d1135ea1b5b47/dm_tree-0.1.9-cp313-cp313t-manylinux_2_17_aarch64.manylinux2014_aarch64.whl", hash = "sha256:6893fcdc5cf1a4f459cfc383526d35d42e7c671ae565d7e429a2f2cb2cb93e89", size = 147282, upload-time = "2025-01-30T20:45:33.896Z" },
    { url = "https://files.pythonhosted.org/packages/c5/37/15603079854394f16e3833a7b50696c1f3cbf30a2243a119f64f18a16f36/dm_tree-0.1.9-cp313-cp313t-manylinux_2_17_x86_64.manylinux2014_x86_64.whl", hash = "sha256:e1f5d1e96b3a7de22b25b13a5eb30f41f8cf9c02dd4479a24920de99e780903c", size = 153052, upload-time = "2025-01-30T20:45:35.907Z" },
]

[[package]]
name = "einops"
version = "0.8.1"
source = { registry = "https://pypi.org/simple" }
sdist = { url = "https://files.pythonhosted.org/packages/e5/81/df4fbe24dff8ba3934af99044188e20a98ed441ad17a274539b74e82e126/einops-0.8.1.tar.gz", hash = "sha256:de5d960a7a761225532e0f1959e5315ebeafc0cd43394732f103ca44b9837e84", size = 54805, upload-time = "2025-02-09T03:17:00.434Z" }
wheels = [
    { url = "https://files.pythonhosted.org/packages/87/62/9773de14fe6c45c23649e98b83231fffd7b9892b6cf863251dc2afa73643/einops-0.8.1-py3-none-any.whl", hash = "sha256:919387eb55330f5757c6bea9165c5ff5cfe63a642682ea788a6d472576d81737", size = 64359, upload-time = "2025-02-09T03:17:01.998Z" },
]

[[package]]
name = "einsum"
version = "0.3.0"
source = { registry = "https://pypi.org/simple" }
sdist = { url = "https://files.pythonhosted.org/packages/1e/16/371528e03f3a661ecaba4948205fb06c257bf9054eaddea089e72d56d58a/einsum-0.3.0.tar.gz", hash = "sha256:e19db2c02ad5ea8acf2926a9eab995ec1802a9db0bb39646d71e96f7cec14e31", size = 5152, upload-time = "2022-04-22T06:15:02.653Z" }
wheels = [
    { url = "https://files.pythonhosted.org/packages/bd/91/d8c6ecbe3dfd2ddecbd08e095bc4388a71958a7e1c2dab772ca3daef50da/einsum-0.3.0-py3-none-any.whl", hash = "sha256:6d2b1f7932879d630969bfb599e09f8448dcbc38a2be6cee192b8a1ae02c52dc", size = 5100, upload-time = "2022-04-22T06:15:01.457Z" },
]

[[package]]
name = "etils"
version = "1.12.2"
source = { registry = "https://pypi.org/simple" }
sdist = { url = "https://files.pythonhosted.org/packages/e4/12/1cc11e88a0201280ff389bc4076df7c3432e39d9f22cba8b71aa263f67b8/etils-1.12.2.tar.gz", hash = "sha256:c6b9e1f0ce66d1bbf54f99201b08a60ba396d3446d9eb18d4bc39b26a2e1a5ee", size = 104711, upload-time = "2025-03-10T15:14:13.671Z" }
wheels = [
    { url = "https://files.pythonhosted.org/packages/dd/71/40ee142e564b8a34a7ae9546e99e665e0001011a3254d5bbbe113d72ccba/etils-1.12.2-py3-none-any.whl", hash = "sha256:4600bec9de6cf5cb043a171e1856e38b5f273719cf3ecef90199f7091a6b3912", size = 167613, upload-time = "2025-03-10T15:14:12.333Z" },
]

[package.optional-dependencies]
edc = [
    { name = "typing-extensions", marker = "python_full_version < '3.11'" },
]
enp = [
    { name = "einops", marker = "python_full_version < '3.11'" },
    { name = "numpy", version = "1.21.5", source = { registry = "https://pypi.org/simple" }, marker = "python_full_version < '3.11'" },
    { name = "typing-extensions", marker = "python_full_version < '3.11'" },
]
epath = [
    { name = "fsspec", marker = "python_full_version < '3.11'" },
    { name = "importlib-resources", marker = "python_full_version < '3.11'" },
    { name = "typing-extensions", marker = "python_full_version < '3.11'" },
    { name = "zipp", marker = "python_full_version < '3.11'" },
]
epy = [
    { name = "typing-extensions", marker = "python_full_version < '3.11'" },
]
etree = [
    { name = "absl-py", marker = "python_full_version < '3.11'" },
    { name = "einops", marker = "python_full_version < '3.11'" },
    { name = "numpy", version = "1.21.5", source = { registry = "https://pypi.org/simple" }, marker = "python_full_version < '3.11'" },
    { name = "tqdm", marker = "python_full_version < '3.11'" },
    { name = "typing-extensions", marker = "python_full_version < '3.11'" },
]

[[package]]
name = "filelock"
version = "3.18.0"
source = { registry = "https://pypi.org/simple" }
sdist = { url = "https://files.pythonhosted.org/packages/0a/10/c23352565a6544bdc5353e0b15fc1c563352101f30e24bf500207a54df9a/filelock-3.18.0.tar.gz", hash = "sha256:adbc88eabb99d2fec8c9c1b229b171f18afa655400173ddc653d5d01501fb9f2", size = 18075, upload-time = "2025-03-14T07:11:40.47Z" }
wheels = [
    { url = "https://files.pythonhosted.org/packages/4d/36/2a115987e2d8c300a974597416d9de88f2444426de9571f4b59b2cca3acc/filelock-3.18.0-py3-none-any.whl", hash = "sha256:c401f4f8377c4464e6db25fff06205fd89bdd83b65eb0488ed1b160f780e21de", size = 16215, upload-time = "2025-03-14T07:11:39.145Z" },
]

[[package]]
name = "flatbuffers"
version = "25.2.10"
source = { registry = "https://pypi.org/simple" }
sdist = { url = "https://files.pythonhosted.org/packages/e4/30/eb5dce7994fc71a2f685d98ec33cc660c0a5887db5610137e60d8cbc4489/flatbuffers-25.2.10.tar.gz", hash = "sha256:97e451377a41262f8d9bd4295cc836133415cc03d8cb966410a4af92eb00d26e", size = 22170, upload-time = "2025-02-11T04:26:46.257Z" }
wheels = [
    { url = "https://files.pythonhosted.org/packages/b8/25/155f9f080d5e4bc0082edfda032ea2bc2b8fab3f4d25d46c1e9dd22a1a89/flatbuffers-25.2.10-py2.py3-none-any.whl", hash = "sha256:ebba5f4d5ea615af3f7fd70fc310636fbb2bbd1f566ac0a23d98dd412de50051", size = 30953, upload-time = "2025-02-11T04:26:44.484Z" },
]

[[package]]
name = "fonttools"
version = "4.58.2"
source = { registry = "https://pypi.org/simple" }
sdist = { url = "https://files.pythonhosted.org/packages/b6/a9/3319c6ae07fd9dde51064ddc6d82a2b707efad8ed407d700a01091121bbc/fonttools-4.58.2.tar.gz", hash = "sha256:4b491ddbfd50b856e84b0648b5f7941af918f6d32f938f18e62b58426a8d50e2", size = 3524285, upload-time = "2025-06-06T14:50:58.643Z" }
wheels = [
    { url = "https://files.pythonhosted.org/packages/d3/6f/1f0158cd9d6168258362369fa003c58fc36f2b141a66bc805c76f28f57cc/fonttools-4.58.2-cp310-cp310-macosx_10_9_universal2.whl", hash = "sha256:4baaf34f07013ba9c2c3d7a95d0c391fcbb30748cb86c36c094fab8f168e49bb", size = 2735491, upload-time = "2025-06-06T14:49:33.45Z" },
    { url = "https://files.pythonhosted.org/packages/3d/94/d9a36a4ae1ed257ed5117c0905635e89327428cbf3521387c13bd85e6de1/fonttools-4.58.2-cp310-cp310-macosx_10_9_x86_64.whl", hash = "sha256:2e26e4a4920d57f04bb2c3b6e9a68b099c7ef2d70881d4fee527896fa4f7b5aa", size = 2307732, upload-time = "2025-06-06T14:49:36.612Z" },
    { url = "https://files.pythonhosted.org/packages/37/57/0f72a9fe7c051ce316779b8721c707413c53ae75ab00f970d74c7876388f/fonttools-4.58.2-cp310-cp310-manylinux_2_17_aarch64.manylinux2014_aarch64.whl", hash = "sha256:c0bb956d9d01ea51368415515f664f58abf96557ba3c1aae4e26948ae7c86f29", size = 4718769, upload-time = "2025-06-06T14:49:39.597Z" },
    { url = "https://files.pythonhosted.org/packages/35/dd/8be06b93e24214d7dc52fd8183dbb9e75ab9638940d84d92ced25669f4d8/fonttools-4.58.2-cp310-cp310-manylinux_2_17_x86_64.manylinux2014_x86_64.whl", hash = "sha256:d40af8493c80ec17a1133ef429d42f1a97258dd9213b917daae9d8cafa6e0e6c", size = 4751963, upload-time = "2025-06-06T14:49:41.391Z" },
    { url = "https://files.pythonhosted.org/packages/9e/d3/85d60be364cea1b61f47bc8ea82d3e24cd6fb08640ad783fd2494bcaf4e0/fonttools-4.58.2-cp310-cp310-musllinux_1_2_aarch64.whl", hash = "sha256:60b5cde1c76f6ded198da5608dddb1ee197faad7d2f0f6d3348ca0cda0c756c4", size = 4801368, upload-time = "2025-06-06T14:49:44.663Z" },
    { url = "https://files.pythonhosted.org/packages/9f/b9/98abf9c9c1ed67eed263f091fa1bbf0ea32ef65bb8f707c2ee106b877496/fonttools-4.58.2-cp310-cp310-musllinux_1_2_x86_64.whl", hash = "sha256:f8df6dc80ecc9033ca25a944ee5db7564fecca28e96383043fd92d9df861a159", size = 4909670, upload-time = "2025-06-06T14:49:46.751Z" },
    { url = "https://files.pythonhosted.org/packages/32/23/d8676da27a1a27cca89549f50b4a22c98e305d9ee4c67357515d9cb25ec4/fonttools-4.58.2-cp310-cp310-win32.whl", hash = "sha256:25728e980f5fbb67f52c5311b90fae4aaec08c3d3b78dce78ab564784df1129c", size = 2191921, upload-time = "2025-06-06T14:49:48.523Z" },
    { url = "https://files.pythonhosted.org/packages/0b/ff/ed6452dde8fd04299ec840a4fb112597a40468106039aed9abc8e35ba7eb/fonttools-4.58.2-cp310-cp310-win_amd64.whl", hash = "sha256:d6997ee7c2909a904802faf44b0d0208797c4d751f7611836011ace165308165", size = 2236374, upload-time = "2025-06-06T14:49:50.759Z" },
    { url = "https://files.pythonhosted.org/packages/63/d0/335d12ee943b8d67847864bba98478fedf3503d8b168eeeefadd8660256a/fonttools-4.58.2-cp311-cp311-macosx_10_9_universal2.whl", hash = "sha256:024faaf20811296fd2f83ebdac7682276362e726ed5fea4062480dd36aff2fd9", size = 2755885, upload-time = "2025-06-06T14:49:52.459Z" },
    { url = "https://files.pythonhosted.org/packages/66/c2/d8ceb8b91e3847786a19d4b93749b1d804833482b5f79bee35b68327609e/fonttools-4.58.2-cp311-cp311-macosx_10_9_x86_64.whl", hash = "sha256:2faec6e7f2abd80cd9f2392dfa28c02cfd5b1125be966ea6eddd6ca684deaa40", size = 2317804, upload-time = "2025-06-06T14:49:54.581Z" },
    { url = "https://files.pythonhosted.org/packages/7c/93/865c8d50b3a1f50ebdc02227f28bb81817df88cee75bc6f2652469e754b1/fonttools-4.58.2-cp311-cp311-manylinux_2_17_aarch64.manylinux2014_aarch64.whl", hash = "sha256:520792629a938c14dd7fe185794b156cfc159c609d07b31bbb5f51af8dc7918a", size = 4916900, upload-time = "2025-06-06T14:49:56.366Z" },
    { url = "https://files.pythonhosted.org/packages/60/d1/301aec4f02995958b7af6728f838b2e5cc9296bec7eae350722dec31f685/fonttools-4.58.2-cp311-cp311-manylinux_2_17_x86_64.manylinux2014_x86_64.whl", hash = "sha256:12fbc6e0bf0c75ce475ef170f2c065be6abc9e06ad19a13b56b02ec2acf02427", size = 4937358, upload-time = "2025-06-06T14:49:58.392Z" },
    { url = "https://files.pythonhosted.org/packages/15/22/75dc23a4c7200b8feb90baa82c518684a601a3a03be25f7cc3dde1525e37/fonttools-4.58.2-cp311-cp311-musllinux_1_2_aarch64.whl", hash = "sha256:44a39cf856d52109127d55576c7ec010206a8ba510161a7705021f70d1649831", size = 4980151, upload-time = "2025-06-06T14:50:00.778Z" },
    { url = "https://files.pythonhosted.org/packages/14/51/5d402f65c4b0c89ce0cdbffe86646f3996da209f7bc93f1f4a13a7211ee0/fonttools-4.58.2-cp311-cp311-musllinux_1_2_x86_64.whl", hash = "sha256:5390a67c55a835ad5a420da15b3d88b75412cbbd74450cb78c4916b0bd7f0a34", size = 5091255, upload-time = "2025-06-06T14:50:02.588Z" },
    { url = "https://files.pythonhosted.org/packages/c7/5e/dee28700276129db1a0ee8ab0d5574d255a1d72df7f6df58a9d26ddef687/fonttools-4.58.2-cp311-cp311-win32.whl", hash = "sha256:f7e10f4e7160bcf6a240d7560e9e299e8cb585baed96f6a616cef51180bf56cb", size = 2190095, upload-time = "2025-06-06T14:50:04.932Z" },
    { url = "https://files.pythonhosted.org/packages/bd/60/b90fda549942808b68c1c5bada4b369f4f55d4c28a7012f7537670438f82/fonttools-4.58.2-cp311-cp311-win_amd64.whl", hash = "sha256:29bdf52bfafdae362570d3f0d3119a3b10982e1ef8cb3a9d3ebb72da81cb8d5e", size = 2238013, upload-time = "2025-06-06T14:50:06.605Z" },
    { url = "https://files.pythonhosted.org/packages/eb/68/7ec64584dc592faf944d540307c3562cd893256c48bb028c90de489e4750/fonttools-4.58.2-cp312-cp312-macosx_10_13_universal2.whl", hash = "sha256:c6eeaed9c54c1d33c1db928eb92b4e180c7cb93b50b1ee3e79b2395cb01f25e9", size = 2741645, upload-time = "2025-06-06T14:50:08.706Z" },
    { url = "https://files.pythonhosted.org/packages/8f/0c/b327838f63baa7ebdd6db3ffdf5aff638e883f9236d928be4f32c692e1bd/fonttools-4.58.2-cp312-cp312-macosx_10_13_x86_64.whl", hash = "sha256:bbe1d9c72b7f981bed5c2a61443d5e3127c1b3aca28ca76386d1ad93268a803f", size = 2311100, upload-time = "2025-06-06T14:50:10.401Z" },
    { url = "https://files.pythonhosted.org/packages/ae/c7/dec024a1c873c79a4db98fe0104755fa62ec2b4518e09d6fda28246c3c9b/fonttools-4.58.2-cp312-cp312-manylinux_2_17_aarch64.manylinux2014_aarch64.whl", hash = "sha256:85babe5b3ce2cbe57fc0d09c0ee92bbd4d594fd7ea46a65eb43510a74a4ce773", size = 4815841, upload-time = "2025-06-06T14:50:12.496Z" },
    { url = "https://files.pythonhosted.org/packages/94/33/57c81abad641d6ec9c8b06c99cd28d687cb4849efb6168625b5c6b8f9fa4/fonttools-4.58.2-cp312-cp312-manylinux_2_5_x86_64.manylinux1_x86_64.manylinux_2_17_x86_64.manylinux2014_x86_64.whl", hash = "sha256:918a2854537fcdc662938057ad58b633bc9e0698f04a2f4894258213283a7932", size = 4882659, upload-time = "2025-06-06T14:50:14.361Z" },
    { url = "https://files.pythonhosted.org/packages/a5/37/2f8faa2bf8bd1ba016ea86a94c72a5e8ef8ea1c52ec64dada617191f0515/fonttools-4.58.2-cp312-cp312-musllinux_1_2_aarch64.whl", hash = "sha256:3b379cf05bf776c336a0205632596b1c7d7ab5f7135e3935f2ca2a0596d2d092", size = 4876128, upload-time = "2025-06-06T14:50:16.653Z" },
    { url = "https://files.pythonhosted.org/packages/a0/ca/f1caac24ae7028a33f2a95e66c640571ff0ce5cb06c4c9ca1f632e98e22c/fonttools-4.58.2-cp312-cp312-musllinux_1_2_x86_64.whl", hash = "sha256:99ab3547a15a5d168c265e139e21756bbae1de04782ac9445c9ef61b8c0a32ce", size = 5027843, upload-time = "2025-06-06T14:50:18.582Z" },
    { url = "https://files.pythonhosted.org/packages/52/6e/3200fa2bafeed748a3017e4e6594751fd50cce544270919265451b21b75c/fonttools-4.58.2-cp312-cp312-win32.whl", hash = "sha256:6764e7a3188ce36eea37b477cdeca602ae62e63ae9fc768ebc176518072deb04", size = 2177374, upload-time = "2025-06-06T14:50:20.454Z" },
    { url = "https://files.pythonhosted.org/packages/55/ab/8f3e726f3f3ef3062ce9bbb615727c55beb11eea96d1f443f79cafca93ee/fonttools-4.58.2-cp312-cp312-win_amd64.whl", hash = "sha256:41f02182a1d41b79bae93c1551855146868b04ec3e7f9c57d6fef41a124e6b29", size = 2226685, upload-time = "2025-06-06T14:50:22.087Z" },
    { url = "https://files.pythonhosted.org/packages/ac/01/29f81970a508408af20b434ff5136cd1c7ef92198957eb8ddadfbb9ef177/fonttools-4.58.2-cp313-cp313-macosx_10_13_universal2.whl", hash = "sha256:829048ef29dbefec35d95cc6811014720371c95bdc6ceb0afd2f8e407c41697c", size = 2732398, upload-time = "2025-06-06T14:50:23.821Z" },
    { url = "https://files.pythonhosted.org/packages/0c/f1/095f2338359333adb2f1c51b8b2ad94bf9a2fa17e5fcbdf8a7b8e3672d2d/fonttools-4.58.2-cp313-cp313-macosx_10_13_x86_64.whl", hash = "sha256:64998c5993431e45b474ed5f579f18555f45309dd1cf8008b594d2fe0a94be59", size = 2306390, upload-time = "2025-06-06T14:50:25.942Z" },
    { url = "https://files.pythonhosted.org/packages/bf/d4/9eba134c7666a26668c28945355cd86e5d57828b6b8d952a5489fe45d7e2/fonttools-4.58.2-cp313-cp313-manylinux_2_17_aarch64.manylinux2014_aarch64.whl", hash = "sha256:b887a1cf9fbcb920980460ee4a489c8aba7e81341f6cdaeefa08c0ab6529591c", size = 4795100, upload-time = "2025-06-06T14:50:27.653Z" },
    { url = "https://files.pythonhosted.org/packages/2a/34/345f153a24c1340daa62340c3be2d1e5ee6c1ee57e13f6d15613209e688b/fonttools-4.58.2-cp313-cp313-manylinux_2_5_x86_64.manylinux1_x86_64.manylinux_2_17_x86_64.manylinux2014_x86_64.whl", hash = "sha256:27d74b9f6970cefbcda33609a3bee1618e5e57176c8b972134c4e22461b9c791", size = 4864585, upload-time = "2025-06-06T14:50:29.915Z" },
    { url = "https://files.pythonhosted.org/packages/01/5f/091979a25c9a6c4ba064716cfdfe9431f78ed6ffba4bd05ae01eee3532e9/fonttools-4.58.2-cp313-cp313-musllinux_1_2_aarch64.whl", hash = "sha256:ec26784610056a770e15a60f9920cee26ae10d44d1e43271ea652dadf4e7a236", size = 4866191, upload-time = "2025-06-06T14:50:32.188Z" },
    { url = "https://files.pythonhosted.org/packages/9d/09/3944d0ece4a39560918cba37c2e0453a5f826b665a6db0b43abbd9dbe7e1/fonttools-4.58.2-cp313-cp313-musllinux_1_2_x86_64.whl", hash = "sha256:ed0a71d57dd427c0fb89febd08cac9b925284d2a8888e982a6c04714b82698d7", size = 5003867, upload-time = "2025-06-06T14:50:34.323Z" },
    { url = "https://files.pythonhosted.org/packages/68/97/190b8f9ba22f8b7d07df2faa9fd7087b453776d0705d3cb5b0cbd89b8ef0/fonttools-4.58.2-cp313-cp313-win32.whl", hash = "sha256:994e362b01460aa863ef0cb41a29880bc1a498c546952df465deff7abf75587a", size = 2175688, upload-time = "2025-06-06T14:50:36.211Z" },
    { url = "https://files.pythonhosted.org/packages/94/ea/0e6d4a39528dbb6e0f908c2ad219975be0a506ed440fddf5453b90f76981/fonttools-4.58.2-cp313-cp313-win_amd64.whl", hash = "sha256:f95dec862d7c395f2d4efe0535d9bdaf1e3811e51b86432fa2a77e73f8195756", size = 2226464, upload-time = "2025-06-06T14:50:38.862Z" },
    { url = "https://files.pythonhosted.org/packages/e8/e5/c1cb8ebabb80be76d4d28995da9416816653f8f572920ab5e3d2e3ac8285/fonttools-4.58.2-py3-none-any.whl", hash = "sha256:84f4b0bcfa046254a65ee7117094b4907e22dc98097a220ef108030eb3c15596", size = 1114597, upload-time = "2025-06-06T14:50:56.619Z" },
]

[[package]]
name = "fsspec"
version = "2025.5.1"
source = { registry = "https://pypi.org/simple" }
sdist = { url = "https://files.pythonhosted.org/packages/00/f7/27f15d41f0ed38e8fcc488584b57e902b331da7f7c6dcda53721b15838fc/fsspec-2025.5.1.tar.gz", hash = "sha256:2e55e47a540b91843b755e83ded97c6e897fa0942b11490113f09e9c443c2475", size = 303033, upload-time = "2025-05-24T12:03:23.792Z" }
wheels = [
    { url = "https://files.pythonhosted.org/packages/bb/61/78c7b3851add1481b048b5fdc29067397a1784e2910592bc81bb3f608635/fsspec-2025.5.1-py3-none-any.whl", hash = "sha256:24d3a2e663d5fc735ab256263c4075f374a174c3410c0b25e5bd1970bceaa462", size = 199052, upload-time = "2025-05-24T12:03:21.66Z" },
]

[[package]]
name = "gast"
version = "0.4.0"
source = { registry = "https://pypi.org/simple" }
sdist = { url = "https://files.pythonhosted.org/packages/83/4a/07c7e59cef23fb147454663c3271c21da68ba2ab141427c20548ae5a8a4d/gast-0.4.0.tar.gz", hash = "sha256:40feb7b8b8434785585ab224d1568b857edb18297e5a3047f1ba012bc83b42c1", size = 13804, upload-time = "2020-08-07T21:45:23.526Z" }
wheels = [
    { url = "https://files.pythonhosted.org/packages/b6/48/583c032b79ae5b3daa02225a675aeb673e58d2cb698e78510feceb11958c/gast-0.4.0-py3-none-any.whl", hash = "sha256:b7adcdd5adbebf1adf17378da5ba3f543684dbec47b1cda1f3997e573cd542c4", size = 9824, upload-time = "2020-08-07T21:45:21.32Z" },
]

[[package]]
name = "google-auth"
version = "2.16.2"
source = { registry = "https://pypi.org/simple" }
dependencies = [
    { name = "cachetools", marker = "python_full_version < '3.11'" },
    { name = "pyasn1-modules", marker = "python_full_version < '3.11'" },
    { name = "rsa", marker = "python_full_version < '3.11'" },
    { name = "six", marker = "python_full_version < '3.11'" },
]
sdist = { url = "https://files.pythonhosted.org/packages/09/be/56d3c1db93d85e53ffa4eb26a2f41b0df9ba00317ee1f253121c63489d03/google-auth-2.16.2.tar.gz", hash = "sha256:07e14f34ec288e3f33e00e2e3cc40c8942aa5d4ceac06256a28cd8e786591420", size = 221392, upload-time = "2023-03-02T18:44:34.664Z" }
wheels = [
    { url = "https://files.pythonhosted.org/packages/93/c4/16f8ad44ed7544244a9883f35cc99dc96378652a0ec7cc39028b1c697a1e/google_auth-2.16.2-py2.py3-none-any.whl", hash = "sha256:2fef3cf94876d1a0e204afece58bb4d83fb57228aaa366c64045039fda6770a2", size = 177194, upload-time = "2023-03-02T18:44:32.808Z" },
]

[[package]]
name = "google-auth-oauthlib"
version = "0.4.6"
source = { registry = "https://pypi.org/simple" }
dependencies = [
    { name = "google-auth", marker = "python_full_version < '3.11'" },
    { name = "requests-oauthlib", marker = "python_full_version < '3.11'" },
]
sdist = { url = "https://files.pythonhosted.org/packages/30/21/b84fa7ef834d4b126faad13da6e582c8f888e196326b9d6aab1ae303df4f/google-auth-oauthlib-0.4.6.tar.gz", hash = "sha256:a90a072f6993f2c327067bf65270046384cda5a8ecb20b94ea9a687f1f233a7a", size = 19516, upload-time = "2021-09-01T09:54:17.701Z" }
wheels = [
    { url = "https://files.pythonhosted.org/packages/b1/0e/0636cc1448a7abc444fb1b3a63655e294e0d2d49092dc3de05241be6d43c/google_auth_oauthlib-0.4.6-py2.py3-none-any.whl", hash = "sha256:3f2a6e802eebbb6fb736a370fbf3b055edcb6b52878bf2f26330b5e041316c73", size = 18306, upload-time = "2021-09-01T09:54:15.745Z" },
]

[[package]]
name = "google-pasta"
version = "0.2.0"
source = { registry = "https://pypi.org/simple" }
dependencies = [
    { name = "six", marker = "python_full_version < '3.11'" },
]
sdist = { url = "https://files.pythonhosted.org/packages/35/4a/0bd53b36ff0323d10d5f24ebd67af2de10a1117f5cf4d7add90df92756f1/google-pasta-0.2.0.tar.gz", hash = "sha256:c9f2c8dfc8f96d0d5808299920721be30c9eec37f2389f28904f454565c8a16e", size = 40430, upload-time = "2020-03-13T18:57:50.34Z" }
wheels = [
    { url = "https://files.pythonhosted.org/packages/a3/de/c648ef6835192e6e2cc03f40b19eeda4382c49b5bafb43d88b931c4c74ac/google_pasta-0.2.0-py3-none-any.whl", hash = "sha256:b32482794a366b5366a32c92a9a9201b107821889935a02b3e51f6b432ea84ed", size = 57471, upload-time = "2020-03-13T18:57:48.872Z" },
]

[[package]]
name = "googleapis-common-protos"
version = "1.63.1"
source = { registry = "https://pypi.org/simple" }
dependencies = [
    { name = "protobuf", marker = "python_full_version < '3.11'" },
]
sdist = { url = "https://files.pythonhosted.org/packages/4f/bc/cb5c74fca58d9c37bc621642e2c2b19c004d078b472d49fb03d9fa8ffeef/googleapis-common-protos-1.63.1.tar.gz", hash = "sha256:c6442f7a0a6b2a80369457d79e6672bb7dcbaab88e0848302497e3ec80780a6a", size = 121632, upload-time = "2024-06-03T16:14:15.453Z" }
wheels = [
    { url = "https://files.pythonhosted.org/packages/98/87/1608d23bb9879694579fff5dc56d60e3d48e012fd08670f140cf82f6cf26/googleapis_common_protos-1.63.1-py2.py3-none-any.whl", hash = "sha256:0e1c2cdfcbc354b76e4a211a35ea35d6926a835cba1377073c4861db904a1877", size = 229151, upload-time = "2024-06-03T16:14:13.169Z" },
]

[[package]]
name = "grpcio"
version = "1.73.0"
source = { registry = "https://pypi.org/simple" }
sdist = { url = "https://files.pythonhosted.org/packages/8e/7b/ca3f561aeecf0c846d15e1b38921a60dffffd5d4113931198fbf455334ee/grpcio-1.73.0.tar.gz", hash = "sha256:3af4c30918a7f0d39de500d11255f8d9da4f30e94a2033e70fe2a720e184bd8e", size = 12786424, upload-time = "2025-06-09T10:08:23.365Z" }
wheels = [
    { url = "https://files.pythonhosted.org/packages/b0/44/5ca479c880b9f56c9a9502873ea500c09d1087dc868217a90724c24d83d0/grpcio-1.73.0-cp310-cp310-linux_armv7l.whl", hash = "sha256:d050197eeed50f858ef6c51ab09514856f957dba7b1f7812698260fc9cc417f6", size = 5365135, upload-time = "2025-06-09T10:02:44.243Z" },
    { url = "https://files.pythonhosted.org/packages/8d/b7/78ff355cdb602ab01ea437d316846847e0c1f7d109596e5409402cc13156/grpcio-1.73.0-cp310-cp310-macosx_11_0_universal2.whl", hash = "sha256:ebb8d5f4b0200916fb292a964a4d41210de92aba9007e33d8551d85800ea16cb", size = 10609627, upload-time = "2025-06-09T10:02:46.678Z" },
    { url = "https://files.pythonhosted.org/packages/8d/92/5111235062b9da0e3010e5fd2bdceb766113fcf60520f9c23eb651089dd7/grpcio-1.73.0-cp310-cp310-manylinux_2_17_aarch64.whl", hash = "sha256:c0811331b469e3f15dda5f90ab71bcd9681189a83944fd6dc908e2c9249041ef", size = 5803418, upload-time = "2025-06-09T10:02:49.047Z" },
    { url = "https://files.pythonhosted.org/packages/76/fa/dbf3fca0b91fa044f1114b11adc3d4ccc18ab1ac278daa69d450fd9aaef2/grpcio-1.73.0-cp310-cp310-manylinux_2_17_i686.manylinux2014_i686.whl", hash = "sha256:12787c791c3993d0ea1cc8bf90393647e9a586066b3b322949365d2772ba965b", size = 6444741, upload-time = "2025-06-09T10:02:51.763Z" },
    { url = "https://files.pythonhosted.org/packages/44/e1/e7c830c1a29abd13f0e7e861c8db57a67db5cb8a1edc6b9d9cd44c26a1e5/grpcio-1.73.0-cp310-cp310-manylinux_2_17_x86_64.manylinux2014_x86_64.whl", hash = "sha256:2c17771e884fddf152f2a0df12478e8d02853e5b602a10a9a9f1f52fa02b1d32", size = 6040755, upload-time = "2025-06-09T10:02:54.379Z" },
    { url = "https://files.pythonhosted.org/packages/b4/57/2eaccbfdd8298ab6bb4504600a4283260983a9db7378eb79c922fd559883/grpcio-1.73.0-cp310-cp310-musllinux_1_1_aarch64.whl", hash = "sha256:275e23d4c428c26b51857bbd95fcb8e528783597207ec592571e4372b300a29f", size = 6132216, upload-time = "2025-06-09T10:02:56.932Z" },
    { url = "https://files.pythonhosted.org/packages/81/a4/1bd2c59d7426ab640b121f42acb820ff7cd5c561d03e9c9164cb8431128e/grpcio-1.73.0-cp310-cp310-musllinux_1_1_i686.whl", hash = "sha256:9ffc972b530bf73ef0f948f799482a1bf12d9b6f33406a8e6387c0ca2098a833", size = 6774779, upload-time = "2025-06-09T10:02:59.683Z" },
    { url = "https://files.pythonhosted.org/packages/c6/64/70ee85055b4107acbe1af6a99ef6885e34db89083e53e5c27b8442e3aa38/grpcio-1.73.0-cp310-cp310-musllinux_1_1_x86_64.whl", hash = "sha256:ebd8d269df64aff092b2cec5e015d8ae09c7e90888b5c35c24fdca719a2c9f35", size = 6304223, upload-time = "2025-06-09T10:03:01.794Z" },
    { url = "https://files.pythonhosted.org/packages/06/02/4b3c373edccf29205205a6d329a267b9337ecbbf658bc70f0a18d63d0a50/grpcio-1.73.0-cp310-cp310-win32.whl", hash = "sha256:072d8154b8f74300ed362c01d54af8b93200c1a9077aeaea79828d48598514f1", size = 3679738, upload-time = "2025-06-09T10:03:03.675Z" },
    { url = "https://files.pythonhosted.org/packages/30/7a/d6dab939cda2129e39a872ad48f61c9951567dcda8ab419b8de446315a68/grpcio-1.73.0-cp310-cp310-win_amd64.whl", hash = "sha256:ce953d9d2100e1078a76a9dc2b7338d5415924dc59c69a15bf6e734db8a0f1ca", size = 4340441, upload-time = "2025-06-09T10:03:05.942Z" },
    { url = "https://files.pythonhosted.org/packages/dd/31/9de81fd12f7b27e6af403531b7249d76f743d58e0654e624b3df26a43ce2/grpcio-1.73.0-cp311-cp311-linux_armv7l.whl", hash = "sha256:51036f641f171eebe5fa7aaca5abbd6150f0c338dab3a58f9111354240fe36ec", size = 5363773, upload-time = "2025-06-09T10:03:08.056Z" },
    { url = "https://files.pythonhosted.org/packages/32/9e/2cb78be357a7f1fc4942b81468ef3c7e5fd3df3ac010540459c10895a57b/grpcio-1.73.0-cp311-cp311-macosx_11_0_universal2.whl", hash = "sha256:d12bbb88381ea00bdd92c55aff3da3391fd85bc902c41275c8447b86f036ce0f", size = 10621912, upload-time = "2025-06-09T10:03:10.489Z" },
    { url = "https://files.pythonhosted.org/packages/59/2f/b43954811a2e218a2761c0813800773ac0ca187b94fd2b8494e8ef232dc8/grpcio-1.73.0-cp311-cp311-manylinux_2_17_aarch64.whl", hash = "sha256:483c507c2328ed0e01bc1adb13d1eada05cc737ec301d8e5a8f4a90f387f1790", size = 5807985, upload-time = "2025-06-09T10:03:13.775Z" },
    { url = "https://files.pythonhosted.org/packages/1b/bf/68e9f47e7ee349ffee712dcd907ee66826cf044f0dec7ab517421e56e857/grpcio-1.73.0-cp311-cp311-manylinux_2_17_i686.manylinux2014_i686.whl", hash = "sha256:c201a34aa960c962d0ce23fe5f423f97e9d4b518ad605eae6d0a82171809caaa", size = 6448218, upload-time = "2025-06-09T10:03:16.042Z" },
    { url = "https://files.pythonhosted.org/packages/af/dd/38ae43dd58480d609350cf1411fdac5c2ebb243e2c770f6f7aa3773d5e29/grpcio-1.73.0-cp311-cp311-manylinux_2_17_x86_64.manylinux2014_x86_64.whl", hash = "sha256:859f70c8e435e8e1fa060e04297c6818ffc81ca9ebd4940e180490958229a45a", size = 6044343, upload-time = "2025-06-09T10:03:18.229Z" },
    { url = "https://files.pythonhosted.org/packages/93/44/b6770b55071adb86481f36dae87d332fcad883b7f560bba9a940394ba018/grpcio-1.73.0-cp311-cp311-musllinux_1_1_aarch64.whl", hash = "sha256:e2459a27c6886e7e687e4e407778425f3c6a971fa17a16420227bda39574d64b", size = 6135858, upload-time = "2025-06-09T10:03:21.059Z" },
    { url = "https://files.pythonhosted.org/packages/d3/9f/63de49fcef436932fcf0ffb978101a95c83c177058dbfb56dbf30ab81659/grpcio-1.73.0-cp311-cp311-musllinux_1_1_i686.whl", hash = "sha256:e0084d4559ee3dbdcce9395e1bc90fdd0262529b32c417a39ecbc18da8074ac7", size = 6775806, upload-time = "2025-06-09T10:03:23.876Z" },
    { url = "https://files.pythonhosted.org/packages/4d/67/c11f1953469162e958f09690ec3a9be3fdb29dea7f5661362a664f9d609a/grpcio-1.73.0-cp311-cp311-musllinux_1_1_x86_64.whl", hash = "sha256:ef5fff73d5f724755693a464d444ee0a448c6cdfd3c1616a9223f736c622617d", size = 6308413, upload-time = "2025-06-09T10:03:26.033Z" },
    { url = "https://files.pythonhosted.org/packages/ba/6a/9dd04426337db07f28bd51a986b7a038ba56912c81b5bb1083c17dd63404/grpcio-1.73.0-cp311-cp311-win32.whl", hash = "sha256:965a16b71a8eeef91fc4df1dc40dc39c344887249174053814f8a8e18449c4c3", size = 3678972, upload-time = "2025-06-09T10:03:28.433Z" },
    { url = "https://files.pythonhosted.org/packages/04/8b/8c0a8a4fdc2e7977d325eafc587c9cf468039693ac23ad707153231d3cb2/grpcio-1.73.0-cp311-cp311-win_amd64.whl", hash = "sha256:b71a7b4483d1f753bbc11089ff0f6fa63b49c97a9cc20552cded3fcad466d23b", size = 4342967, upload-time = "2025-06-09T10:03:31.215Z" },
    { url = "https://files.pythonhosted.org/packages/9d/4d/e938f3a0e51a47f2ce7e55f12f19f316e7074770d56a7c2765e782ec76bc/grpcio-1.73.0-cp312-cp312-linux_armv7l.whl", hash = "sha256:fb9d7c27089d9ba3746f18d2109eb530ef2a37452d2ff50f5a6696cd39167d3b", size = 5334911, upload-time = "2025-06-09T10:03:33.494Z" },
    { url = "https://files.pythonhosted.org/packages/13/56/f09c72c43aa8d6f15a71f2c63ebdfac9cf9314363dea2598dc501d8370db/grpcio-1.73.0-cp312-cp312-macosx_11_0_universal2.whl", hash = "sha256:128ba2ebdac41e41554d492b82c34586a90ebd0766f8ebd72160c0e3a57b9155", size = 10601460, upload-time = "2025-06-09T10:03:36.613Z" },
    { url = "https://files.pythonhosted.org/packages/20/e3/85496edc81e41b3c44ebefffc7bce133bb531120066877df0f910eabfa19/grpcio-1.73.0-cp312-cp312-manylinux_2_17_aarch64.whl", hash = "sha256:068ecc415f79408d57a7f146f54cdf9f0acb4b301a52a9e563973dc981e82f3d", size = 5759191, upload-time = "2025-06-09T10:03:39.838Z" },
    { url = "https://files.pythonhosted.org/packages/88/cc/fef74270a6d29f35ad744bfd8e6c05183f35074ff34c655a2c80f3b422b2/grpcio-1.73.0-cp312-cp312-manylinux_2_17_i686.manylinux2014_i686.whl", hash = "sha256:6ddc1cfb2240f84d35d559ade18f69dcd4257dbaa5ba0de1a565d903aaab2968", size = 6409961, upload-time = "2025-06-09T10:03:42.706Z" },
    { url = "https://files.pythonhosted.org/packages/b0/e6/13cfea15e3b8f79c4ae7b676cb21fab70978b0fde1e1d28bb0e073291290/grpcio-1.73.0-cp312-cp312-manylinux_2_17_x86_64.manylinux2014_x86_64.whl", hash = "sha256:e53007f70d9783f53b41b4cf38ed39a8e348011437e4c287eee7dd1d39d54b2f", size = 6003948, upload-time = "2025-06-09T10:03:44.96Z" },
    { url = "https://files.pythonhosted.org/packages/c2/ed/b1a36dad4cc0dbf1f83f6d7b58825fefd5cc9ff3a5036e46091335649473/grpcio-1.73.0-cp312-cp312-musllinux_1_1_aarch64.whl", hash = "sha256:4dd8d8d092efede7d6f48d695ba2592046acd04ccf421436dd7ed52677a9ad29", size = 6103788, upload-time = "2025-06-09T10:03:48.053Z" },
    { url = "https://files.pythonhosted.org/packages/e7/c8/d381433d3d46d10f6858126d2d2245ef329e30f3752ce4514c93b95ca6fc/grpcio-1.73.0-cp312-cp312-musllinux_1_1_i686.whl", hash = "sha256:70176093d0a95b44d24baa9c034bb67bfe2b6b5f7ebc2836f4093c97010e17fd", size = 6749508, upload-time = "2025-06-09T10:03:51.185Z" },
    { url = "https://files.pythonhosted.org/packages/87/0a/ff0c31dbd15e63b34320efafac647270aa88c31aa19ff01154a73dc7ce86/grpcio-1.73.0-cp312-cp312-musllinux_1_1_x86_64.whl", hash = "sha256:085ebe876373ca095e24ced95c8f440495ed0b574c491f7f4f714ff794bbcd10", size = 6284342, upload-time = "2025-06-09T10:03:54.467Z" },
    { url = "https://files.pythonhosted.org/packages/fd/73/f762430c0ba867403b9d6e463afe026bf019bd9206eee753785239719273/grpcio-1.73.0-cp312-cp312-win32.whl", hash = "sha256:cfc556c1d6aef02c727ec7d0016827a73bfe67193e47c546f7cadd3ee6bf1a60", size = 3669319, upload-time = "2025-06-09T10:03:56.751Z" },
    { url = "https://files.pythonhosted.org/packages/10/8b/3411609376b2830449cf416f457ad9d2aacb7f562e1b90fdd8bdedf26d63/grpcio-1.73.0-cp312-cp312-win_amd64.whl", hash = "sha256:bbf45d59d090bf69f1e4e1594832aaf40aa84b31659af3c5e2c3f6a35202791a", size = 4335596, upload-time = "2025-06-09T10:03:59.866Z" },
    { url = "https://files.pythonhosted.org/packages/60/da/6f3f7a78e5455c4cbe87c85063cc6da05d65d25264f9d4aed800ece46294/grpcio-1.73.0-cp313-cp313-linux_armv7l.whl", hash = "sha256:da1d677018ef423202aca6d73a8d3b2cb245699eb7f50eb5f74cae15a8e1f724", size = 5335867, upload-time = "2025-06-09T10:04:03.153Z" },
    { url = "https://files.pythonhosted.org/packages/53/14/7d1f2526b98b9658d7be0bb163fd78d681587de6709d8b0c74b4b481b013/grpcio-1.73.0-cp313-cp313-macosx_11_0_universal2.whl", hash = "sha256:36bf93f6a657f37c131d9dd2c391b867abf1426a86727c3575393e9e11dadb0d", size = 10595587, upload-time = "2025-06-09T10:04:05.694Z" },
    { url = "https://files.pythonhosted.org/packages/02/24/a293c398ae44e741da1ed4b29638edbb002258797b07a783f65506165b4c/grpcio-1.73.0-cp313-cp313-manylinux_2_17_aarch64.whl", hash = "sha256:d84000367508ade791d90c2bafbd905574b5ced8056397027a77a215d601ba15", size = 5765793, upload-time = "2025-06-09T10:04:09.235Z" },
    { url = "https://files.pythonhosted.org/packages/e1/24/d84dbd0b5bf36fb44922798d525a85cefa2ffee7b7110e61406e9750ed15/grpcio-1.73.0-cp313-cp313-manylinux_2_17_i686.manylinux2014_i686.whl", hash = "sha256:c98ba1d928a178ce33f3425ff823318040a2b7ef875d30a0073565e5ceb058d9", size = 6415494, upload-time = "2025-06-09T10:04:12.377Z" },
    { url = "https://files.pythonhosted.org/packages/5e/85/c80dc65aed8e9dce3d54688864bac45331d9c7600985541f18bd5cb301d4/grpcio-1.73.0-cp313-cp313-manylinux_2_17_x86_64.manylinux2014_x86_64.whl", hash = "sha256:a73c72922dfd30b396a5f25bb3a4590195ee45ecde7ee068acb0892d2900cf07", size = 6007279, upload-time = "2025-06-09T10:04:14.878Z" },
    { url = "https://files.pythonhosted.org/packages/37/fc/207c00a4c6fa303d26e2cbd62fbdb0582facdfd08f55500fd83bf6b0f8db/grpcio-1.73.0-cp313-cp313-musllinux_1_1_aarch64.whl", hash = "sha256:10e8edc035724aba0346a432060fd192b42bd03675d083c01553cab071a28da5", size = 6105505, upload-time = "2025-06-09T10:04:17.39Z" },
    { url = "https://files.pythonhosted.org/packages/72/35/8fe69af820667b87ebfcb24214e42a1d53da53cb39edd6b4f84f6b36da86/grpcio-1.73.0-cp313-cp313-musllinux_1_1_i686.whl", hash = "sha256:f5cdc332b503c33b1643b12ea933582c7b081957c8bc2ea4cc4bc58054a09288", size = 6753792, upload-time = "2025-06-09T10:04:19.989Z" },
    { url = "https://files.pythonhosted.org/packages/e2/d8/738c77c1e821e350da4a048849f695ff88a02b291f8c69db23908867aea6/grpcio-1.73.0-cp313-cp313-musllinux_1_1_x86_64.whl", hash = "sha256:07ad7c57233c2109e4ac999cb9c2710c3b8e3f491a73b058b0ce431f31ed8145", size = 6287593, upload-time = "2025-06-09T10:04:22.878Z" },
    { url = "https://files.pythonhosted.org/packages/09/ec/8498eabc018fa39ae8efe5e47e3f4c1bc9ed6281056713871895dc998807/grpcio-1.73.0-cp313-cp313-win32.whl", hash = "sha256:0eb5df4f41ea10bda99a802b2a292d85be28958ede2a50f2beb8c7fc9a738419", size = 3668637, upload-time = "2025-06-09T10:04:25.787Z" },
    { url = "https://files.pythonhosted.org/packages/d7/35/347db7d2e7674b621afd21b12022e7f48c7b0861b5577134b4e939536141/grpcio-1.73.0-cp313-cp313-win_amd64.whl", hash = "sha256:38cf518cc54cd0c47c9539cefa8888549fcc067db0b0c66a46535ca8032020c4", size = 4335872, upload-time = "2025-06-09T10:04:29.032Z" },
]

[[package]]
name = "h5py"
version = "3.14.0"
source = { registry = "https://pypi.org/simple" }
dependencies = [
    { name = "numpy", version = "1.21.5", source = { registry = "https://pypi.org/simple" }, marker = "python_full_version < '3.11'" },
]
sdist = { url = "https://files.pythonhosted.org/packages/5d/57/dfb3c5c3f1bf5f5ef2e59a22dec4ff1f3d7408b55bfcefcfb0ea69ef21c6/h5py-3.14.0.tar.gz", hash = "sha256:2372116b2e0d5d3e5e705b7f663f7c8d96fa79a4052d250484ef91d24d6a08f4", size = 424323, upload-time = "2025-06-06T14:06:15.01Z" }
wheels = [
    { url = "https://files.pythonhosted.org/packages/52/89/06cbb421e01dea2e338b3154326523c05d9698f89a01f9d9b65e1ec3fb18/h5py-3.14.0-cp310-cp310-macosx_10_9_x86_64.whl", hash = "sha256:24df6b2622f426857bda88683b16630014588a0e4155cba44e872eb011c4eaed", size = 3332522, upload-time = "2025-06-06T14:04:13.775Z" },
    { url = "https://files.pythonhosted.org/packages/c3/e7/6c860b002329e408348735bfd0459e7b12f712c83d357abeef3ef404eaa9/h5py-3.14.0-cp310-cp310-macosx_11_0_arm64.whl", hash = "sha256:6ff2389961ee5872de697054dd5a033b04284afc3fb52dc51d94561ece2c10c6", size = 2831051, upload-time = "2025-06-06T14:04:18.206Z" },
    { url = "https://files.pythonhosted.org/packages/fa/cd/3dd38cdb7cc9266dc4d85f27f0261680cb62f553f1523167ad7454e32b11/h5py-3.14.0-cp310-cp310-manylinux_2_17_aarch64.manylinux2014_aarch64.whl", hash = "sha256:016e89d3be4c44f8d5e115fab60548e518ecd9efe9fa5c5324505a90773e6f03", size = 4324677, upload-time = "2025-06-06T14:04:23.438Z" },
    { url = "https://files.pythonhosted.org/packages/b1/45/e1a754dc7cd465ba35e438e28557119221ac89b20aaebef48282654e3dc7/h5py-3.14.0-cp310-cp310-manylinux_2_17_x86_64.manylinux2014_x86_64.whl", hash = "sha256:1223b902ef0b5d90bcc8a4778218d6d6cd0f5561861611eda59fa6c52b922f4d", size = 4557272, upload-time = "2025-06-06T14:04:28.863Z" },
    { url = "https://files.pythonhosted.org/packages/5c/06/f9506c1531645829d302c420851b78bb717af808dde11212c113585fae42/h5py-3.14.0-cp310-cp310-win_amd64.whl", hash = "sha256:852b81f71df4bb9e27d407b43071d1da330d6a7094a588efa50ef02553fa7ce4", size = 2866734, upload-time = "2025-06-06T14:04:33.5Z" },
    { url = "https://files.pythonhosted.org/packages/61/1b/ad24a8ce846cf0519695c10491e99969d9d203b9632c4fcd5004b1641c2e/h5py-3.14.0-cp311-cp311-macosx_10_9_x86_64.whl", hash = "sha256:f30dbc58f2a0efeec6c8836c97f6c94afd769023f44e2bb0ed7b17a16ec46088", size = 3352382, upload-time = "2025-06-06T14:04:37.95Z" },
    { url = "https://files.pythonhosted.org/packages/36/5b/a066e459ca48b47cc73a5c668e9924d9619da9e3c500d9fb9c29c03858ec/h5py-3.14.0-cp311-cp311-macosx_11_0_arm64.whl", hash = "sha256:543877d7f3d8f8a9828ed5df6a0b78ca3d8846244b9702e99ed0d53610b583a8", size = 2852492, upload-time = "2025-06-06T14:04:42.092Z" },
    { url = "https://files.pythonhosted.org/packages/08/0c/5e6aaf221557314bc15ba0e0da92e40b24af97ab162076c8ae009320a42b/h5py-3.14.0-cp311-cp311-manylinux_2_17_aarch64.manylinux2014_aarch64.whl", hash = "sha256:8c497600c0496548810047257e36360ff551df8b59156d3a4181072eed47d8ad", size = 4298002, upload-time = "2025-06-06T14:04:47.106Z" },
    { url = "https://files.pythonhosted.org/packages/21/d4/d461649cafd5137088fb7f8e78fdc6621bb0c4ff2c090a389f68e8edc136/h5py-3.14.0-cp311-cp311-manylinux_2_17_x86_64.manylinux2014_x86_64.whl", hash = "sha256:723a40ee6505bd354bfd26385f2dae7bbfa87655f4e61bab175a49d72ebfc06b", size = 4516618, upload-time = "2025-06-06T14:04:52.467Z" },
    { url = "https://files.pythonhosted.org/packages/db/0c/6c3f879a0f8e891625817637fad902da6e764e36919ed091dc77529004ac/h5py-3.14.0-cp311-cp311-win_amd64.whl", hash = "sha256:d2744b520440a996f2dae97f901caa8a953afc055db4673a993f2d87d7f38713", size = 2874888, upload-time = "2025-06-06T14:04:56.95Z" },
    { url = "https://files.pythonhosted.org/packages/3e/77/8f651053c1843391e38a189ccf50df7e261ef8cd8bfd8baba0cbe694f7c3/h5py-3.14.0-cp312-cp312-macosx_10_13_x86_64.whl", hash = "sha256:e0045115d83272090b0717c555a31398c2c089b87d212ceba800d3dc5d952e23", size = 3312740, upload-time = "2025-06-06T14:05:01.193Z" },
    { url = "https://files.pythonhosted.org/packages/ff/10/20436a6cf419b31124e59fefc78d74cb061ccb22213226a583928a65d715/h5py-3.14.0-cp312-cp312-macosx_11_0_arm64.whl", hash = "sha256:6da62509b7e1d71a7d110478aa25d245dd32c8d9a1daee9d2a42dba8717b047a", size = 2829207, upload-time = "2025-06-06T14:05:05.061Z" },
    { url = "https://files.pythonhosted.org/packages/3f/19/c8bfe8543bfdd7ccfafd46d8cfd96fce53d6c33e9c7921f375530ee1d39a/h5py-3.14.0-cp312-cp312-manylinux_2_17_aarch64.manylinux2014_aarch64.whl", hash = "sha256:554ef0ced3571366d4d383427c00c966c360e178b5fb5ee5bb31a435c424db0c", size = 4708455, upload-time = "2025-06-06T14:05:11.528Z" },
    { url = "https://files.pythonhosted.org/packages/86/f9/f00de11c82c88bfc1ef22633557bfba9e271e0cb3189ad704183fc4a2644/h5py-3.14.0-cp312-cp312-manylinux_2_17_x86_64.manylinux2014_x86_64.whl", hash = "sha256:0cbd41f4e3761f150aa5b662df991868ca533872c95467216f2bec5fcad84882", size = 4929422, upload-time = "2025-06-06T14:05:18.399Z" },
    { url = "https://files.pythonhosted.org/packages/7a/6d/6426d5d456f593c94b96fa942a9b3988ce4d65ebaf57d7273e452a7222e8/h5py-3.14.0-cp312-cp312-win_amd64.whl", hash = "sha256:bf4897d67e613ecf5bdfbdab39a1158a64df105827da70ea1d90243d796d367f", size = 2862845, upload-time = "2025-06-06T14:05:23.699Z" },
    { url = "https://files.pythonhosted.org/packages/6c/c2/7efe82d09ca10afd77cd7c286e42342d520c049a8c43650194928bcc635c/h5py-3.14.0-cp313-cp313-macosx_10_13_x86_64.whl", hash = "sha256:aa4b7bbce683379b7bf80aaba68e17e23396100336a8d500206520052be2f812", size = 3289245, upload-time = "2025-06-06T14:05:28.24Z" },
    { url = "https://files.pythonhosted.org/packages/4f/31/f570fab1239b0d9441024b92b6ad03bb414ffa69101a985e4c83d37608bd/h5py-3.14.0-cp313-cp313-macosx_11_0_arm64.whl", hash = "sha256:ef9603a501a04fcd0ba28dd8f0995303d26a77a980a1f9474b3417543d4c6174", size = 2807335, upload-time = "2025-06-06T14:05:31.997Z" },
    { url = "https://files.pythonhosted.org/packages/0d/ce/3a21d87896bc7e3e9255e0ad5583ae31ae9e6b4b00e0bcb2a67e2b6acdbc/h5py-3.14.0-cp313-cp313-manylinux_2_17_aarch64.manylinux2014_aarch64.whl", hash = "sha256:e8cbaf6910fa3983c46172666b0b8da7b7bd90d764399ca983236f2400436eeb", size = 4700675, upload-time = "2025-06-06T14:05:37.38Z" },
    { url = "https://files.pythonhosted.org/packages/e7/ec/86f59025306dcc6deee5fda54d980d077075b8d9889aac80f158bd585f1b/h5py-3.14.0-cp313-cp313-manylinux_2_17_x86_64.manylinux2014_x86_64.whl", hash = "sha256:d90e6445ab7c146d7f7981b11895d70bc1dd91278a4f9f9028bc0c95e4a53f13", size = 4921632, upload-time = "2025-06-06T14:05:43.464Z" },
    { url = "https://files.pythonhosted.org/packages/3f/6d/0084ed0b78d4fd3e7530c32491f2884140d9b06365dac8a08de726421d4a/h5py-3.14.0-cp313-cp313-win_amd64.whl", hash = "sha256:ae18e3de237a7a830adb76aaa68ad438d85fe6e19e0d99944a3ce46b772c69b3", size = 2852929, upload-time = "2025-06-06T14:05:47.659Z" },
]

[[package]]
name = "hydra-core"
version = "1.3.2"
source = { registry = "https://pypi.org/simple" }
dependencies = [
    { name = "antlr4-python3-runtime" },
    { name = "omegaconf" },
    { name = "packaging" },
]
sdist = { url = "https://files.pythonhosted.org/packages/6d/8e/07e42bc434a847154083b315779b0a81d567154504624e181caf2c71cd98/hydra-core-1.3.2.tar.gz", hash = "sha256:8a878ed67216997c3e9d88a8e72e7b4767e81af37afb4ea3334b269a4390a824", size = 3263494, upload-time = "2023-02-23T18:33:43.03Z" }
wheels = [
    { url = "https://files.pythonhosted.org/packages/c6/50/e0edd38dcd63fb26a8547f13d28f7a008bc4a3fd4eb4ff030673f22ad41a/hydra_core-1.3.2-py3-none-any.whl", hash = "sha256:fa0238a9e31df3373b35b0bfb672c34cc92718d21f81311d8996a16de1141d8b", size = 154547, upload-time = "2023-02-23T18:33:40.801Z" },
]

[[package]]
name = "identify"
version = "2.6.12"
source = { registry = "https://pypi.org/simple" }
sdist = { url = "https://files.pythonhosted.org/packages/a2/88/d193a27416618628a5eea64e3223acd800b40749a96ffb322a9b55a49ed1/identify-2.6.12.tar.gz", hash = "sha256:d8de45749f1efb108badef65ee8386f0f7bb19a7f26185f74de6367bffbaf0e6", size = 99254, upload-time = "2025-05-23T20:37:53.3Z" }
wheels = [
    { url = "https://files.pythonhosted.org/packages/7a/cd/18f8da995b658420625f7ef13f037be53ae04ec5ad33f9b718240dcfd48c/identify-2.6.12-py2.py3-none-any.whl", hash = "sha256:ad9672d5a72e0d2ff7c5c8809b62dfa60458626352fb0eb7b55e69bdc45334a2", size = 99145, upload-time = "2025-05-23T20:37:51.495Z" },
]

[[package]]
name = "idna"
version = "3.10"
source = { registry = "https://pypi.org/simple" }
sdist = { url = "https://files.pythonhosted.org/packages/f1/70/7703c29685631f5a7590aa73f1f1d3fa9a380e654b86af429e0934a32f7d/idna-3.10.tar.gz", hash = "sha256:12f65c9b470abda6dc35cf8e63cc574b1c52b11df2c86030af0ac09b01b13ea9", size = 190490, upload-time = "2024-09-15T18:07:39.745Z" }
wheels = [
    { url = "https://files.pythonhosted.org/packages/76/c6/c88e154df9c4e1a2a66ccf0005a88dfb2650c1dffb6f5ce603dfbd452ce3/idna-3.10-py3-none-any.whl", hash = "sha256:946d195a0d259cbba61165e88e65941f16e9b36ea6ddb97f00452bae8b1287d3", size = 70442, upload-time = "2024-09-15T18:07:37.964Z" },
]

[[package]]
name = "imageio"
version = "2.37.0"
source = { registry = "https://pypi.org/simple" }
dependencies = [
    { name = "numpy", version = "1.21.5", source = { registry = "https://pypi.org/simple" }, marker = "python_full_version < '3.11'" },
    { name = "pillow", version = "9.2.0", source = { registry = "https://pypi.org/simple" }, marker = "python_full_version < '3.11'" },
]
sdist = { url = "https://files.pythonhosted.org/packages/0c/47/57e897fb7094afb2d26e8b2e4af9a45c7cf1a405acdeeca001fdf2c98501/imageio-2.37.0.tar.gz", hash = "sha256:71b57b3669666272c818497aebba2b4c5f20d5b37c81720e5e1a56d59c492996", size = 389963, upload-time = "2025-01-20T02:42:37.089Z" }
wheels = [
    { url = "https://files.pythonhosted.org/packages/cb/bd/b394387b598ed84d8d0fa90611a90bee0adc2021820ad5729f7ced74a8e2/imageio-2.37.0-py3-none-any.whl", hash = "sha256:11efa15b87bc7871b61590326b2d635439acc321cf7f8ce996f812543ce10eed", size = 315796, upload-time = "2025-01-20T02:42:34.931Z" },
]

[[package]]
name = "immutabledict"
version = "2.2.0"
source = { registry = "https://pypi.org/simple" }
sdist = { url = "https://files.pythonhosted.org/packages/a3/67/d7499a54cf5e178586780547d7e0582bbc669083aa65313a487981194806/immutabledict-2.2.0.tar.gz", hash = "sha256:ed65fc95ed84413ea3bd8dd94c3af6d5e4aed12089719e8e4d77394c5409cf00", size = 3826, upload-time = "2021-08-28T16:38:47.869Z" }
wheels = [
    { url = "https://files.pythonhosted.org/packages/d8/aa/2c071be87b37ccf20b0210a329e912809caa7392a0093bf08d9cbeab636e/immutabledict-2.2.0-py3-none-any.whl", hash = "sha256:1f95dc5595f4f857a447d9066f361d70200820cb4352a7ad4aaf48ecdc8836d4", size = 3995, upload-time = "2021-08-28T16:38:46.697Z" },
]

[[package]]
name = "importlib-resources"
version = "6.5.2"
source = { registry = "https://pypi.org/simple" }
sdist = { url = "https://files.pythonhosted.org/packages/cf/8c/f834fbf984f691b4f7ff60f50b514cc3de5cc08abfc3295564dd89c5e2e7/importlib_resources-6.5.2.tar.gz", hash = "sha256:185f87adef5bcc288449d98fb4fba07cea78bc036455dd44c5fc4a2fe78fed2c", size = 44693, upload-time = "2025-01-03T18:51:56.698Z" }
wheels = [
    { url = "https://files.pythonhosted.org/packages/a4/ed/1f1afb2e9e7f38a545d628f864d562a5ae64fe6f7a10e28ffb9b185b4e89/importlib_resources-6.5.2-py3-none-any.whl", hash = "sha256:789cfdc3ed28c78b67a06acb8126751ced69a3d5f79c095a98298cd8a760ccec", size = 37461, upload-time = "2025-01-03T18:51:54.306Z" },
]

[[package]]
name = "jinja2"
version = "3.1.6"
source = { registry = "https://pypi.org/simple" }
dependencies = [
    { name = "markupsafe" },
]
sdist = { url = "https://files.pythonhosted.org/packages/df/bf/f7da0350254c0ed7c72f3e33cef02e048281fec7ecec5f032d4aac52226b/jinja2-3.1.6.tar.gz", hash = "sha256:0137fb05990d35f1275a587e9aee6d56da821fc83491a0fb838183be43f66d6d", size = 245115, upload-time = "2025-03-05T20:05:02.478Z" }
wheels = [
    { url = "https://files.pythonhosted.org/packages/62/a1/3d680cbfd5f4b8f15abc1d571870c5fc3e594bb582bc3b64ea099db13e56/jinja2-3.1.6-py3-none-any.whl", hash = "sha256:85ece4451f492d0c13c5dd7c13a64681a86afae63a5f347908daf103ce6d2f67", size = 134899, upload-time = "2025-03-05T20:05:00.369Z" },
]

[[package]]
name = "joblib"
version = "1.5.1"
source = { registry = "https://pypi.org/simple" }
sdist = { url = "https://files.pythonhosted.org/packages/dc/fe/0f5a938c54105553436dbff7a61dc4fed4b1b2c98852f8833beaf4d5968f/joblib-1.5.1.tar.gz", hash = "sha256:f4f86e351f39fe3d0d32a9f2c3d8af1ee4cec285aafcb27003dda5205576b444", size = 330475, upload-time = "2025-05-23T12:04:37.097Z" }
wheels = [
    { url = "https://files.pythonhosted.org/packages/7d/4f/1195bbac8e0c2acc5f740661631d8d750dc38d4a32b23ee5df3cde6f4e0d/joblib-1.5.1-py3-none-any.whl", hash = "sha256:4719a31f054c7d766948dcd83e9613686b27114f190f717cec7eaa2084f8a74a", size = 307746, upload-time = "2025-05-23T12:04:35.124Z" },
]

[[package]]
name = "keras"
version = "2.11.0"
source = { registry = "https://pypi.org/simple" }
wheels = [
    { url = "https://files.pythonhosted.org/packages/de/44/bf1b0eef5b13e6201aef076ff34b91bc40aace8591cd273c1c2a94a9cc00/keras-2.11.0-py2.py3-none-any.whl", hash = "sha256:38c6fff0ea9a8b06a2717736565c92a73c8cd9b1c239e7125ccb188b7848f65e", size = 1685489, upload-time = "2022-11-14T17:18:20.302Z" },
]

[[package]]
name = "kiwisolver"
version = "1.4.8"
source = { registry = "https://pypi.org/simple" }
sdist = { url = "https://files.pythonhosted.org/packages/82/59/7c91426a8ac292e1cdd53a63b6d9439abd573c875c3f92c146767dd33faf/kiwisolver-1.4.8.tar.gz", hash = "sha256:23d5f023bdc8c7e54eb65f03ca5d5bb25b601eac4d7f1a042888a1f45237987e", size = 97538, upload-time = "2024-12-24T18:30:51.519Z" }
wheels = [
    { url = "https://files.pythonhosted.org/packages/47/5f/4d8e9e852d98ecd26cdf8eaf7ed8bc33174033bba5e07001b289f07308fd/kiwisolver-1.4.8-cp310-cp310-macosx_10_9_universal2.whl", hash = "sha256:88c6f252f6816a73b1f8c904f7bbe02fd67c09a69f7cb8a0eecdbf5ce78e63db", size = 124623, upload-time = "2024-12-24T18:28:17.687Z" },
    { url = "https://files.pythonhosted.org/packages/1d/70/7f5af2a18a76fe92ea14675f8bd88ce53ee79e37900fa5f1a1d8e0b42998/kiwisolver-1.4.8-cp310-cp310-macosx_10_9_x86_64.whl", hash = "sha256:c72941acb7b67138f35b879bbe85be0f6c6a70cab78fe3ef6db9c024d9223e5b", size = 66720, upload-time = "2024-12-24T18:28:19.158Z" },
    { url = "https://files.pythonhosted.org/packages/c6/13/e15f804a142353aefd089fadc8f1d985561a15358c97aca27b0979cb0785/kiwisolver-1.4.8-cp310-cp310-macosx_11_0_arm64.whl", hash = "sha256:ce2cf1e5688edcb727fdf7cd1bbd0b6416758996826a8be1d958f91880d0809d", size = 65413, upload-time = "2024-12-24T18:28:20.064Z" },
    { url = "https://files.pythonhosted.org/packages/ce/6d/67d36c4d2054e83fb875c6b59d0809d5c530de8148846b1370475eeeece9/kiwisolver-1.4.8-cp310-cp310-manylinux_2_12_i686.manylinux2010_i686.whl", hash = "sha256:c8bf637892dc6e6aad2bc6d4d69d08764166e5e3f69d469e55427b6ac001b19d", size = 1650826, upload-time = "2024-12-24T18:28:21.203Z" },
    { url = "https://files.pythonhosted.org/packages/de/c6/7b9bb8044e150d4d1558423a1568e4f227193662a02231064e3824f37e0a/kiwisolver-1.4.8-cp310-cp310-manylinux_2_12_x86_64.manylinux2010_x86_64.whl", hash = "sha256:034d2c891f76bd3edbdb3ea11140d8510dca675443da7304205a2eaa45d8334c", size = 1628231, upload-time = "2024-12-24T18:28:23.851Z" },
    { url = "https://files.pythonhosted.org/packages/b6/38/ad10d437563063eaaedbe2c3540a71101fc7fb07a7e71f855e93ea4de605/kiwisolver-1.4.8-cp310-cp310-manylinux_2_17_aarch64.manylinux2014_aarch64.whl", hash = "sha256:d47b28d1dfe0793d5e96bce90835e17edf9a499b53969b03c6c47ea5985844c3", size = 1408938, upload-time = "2024-12-24T18:28:26.687Z" },
    { url = "https://files.pythonhosted.org/packages/52/ce/c0106b3bd7f9e665c5f5bc1e07cc95b5dabd4e08e3dad42dbe2faad467e7/kiwisolver-1.4.8-cp310-cp310-manylinux_2_17_ppc64le.manylinux2014_ppc64le.whl", hash = "sha256:eb158fe28ca0c29f2260cca8c43005329ad58452c36f0edf298204de32a9a3ed", size = 1422799, upload-time = "2024-12-24T18:28:30.538Z" },
    { url = "https://files.pythonhosted.org/packages/d0/87/efb704b1d75dc9758087ba374c0f23d3254505edaedd09cf9d247f7878b9/kiwisolver-1.4.8-cp310-cp310-manylinux_2_17_s390x.manylinux2014_s390x.whl", hash = "sha256:d5536185fce131780ebd809f8e623bf4030ce1b161353166c49a3c74c287897f", size = 1354362, upload-time = "2024-12-24T18:28:32.943Z" },
    { url = "https://files.pythonhosted.org/packages/eb/b3/fd760dc214ec9a8f208b99e42e8f0130ff4b384eca8b29dd0efc62052176/kiwisolver-1.4.8-cp310-cp310-musllinux_1_2_aarch64.whl", hash = "sha256:369b75d40abedc1da2c1f4de13f3482cb99e3237b38726710f4a793432b1c5ff", size = 2222695, upload-time = "2024-12-24T18:28:35.641Z" },
    { url = "https://files.pythonhosted.org/packages/a2/09/a27fb36cca3fc01700687cc45dae7a6a5f8eeb5f657b9f710f788748e10d/kiwisolver-1.4.8-cp310-cp310-musllinux_1_2_i686.whl", hash = "sha256:641f2ddf9358c80faa22e22eb4c9f54bd3f0e442e038728f500e3b978d00aa7d", size = 2370802, upload-time = "2024-12-24T18:28:38.357Z" },
    { url = "https://files.pythonhosted.org/packages/3d/c3/ba0a0346db35fe4dc1f2f2cf8b99362fbb922d7562e5f911f7ce7a7b60fa/kiwisolver-1.4.8-cp310-cp310-musllinux_1_2_ppc64le.whl", hash = "sha256:d561d2d8883e0819445cfe58d7ddd673e4015c3c57261d7bdcd3710d0d14005c", size = 2334646, upload-time = "2024-12-24T18:28:40.941Z" },
    { url = "https://files.pythonhosted.org/packages/41/52/942cf69e562f5ed253ac67d5c92a693745f0bed3c81f49fc0cbebe4d6b00/kiwisolver-1.4.8-cp310-cp310-musllinux_1_2_s390x.whl", hash = "sha256:1732e065704b47c9afca7ffa272f845300a4eb959276bf6970dc07265e73b605", size = 2467260, upload-time = "2024-12-24T18:28:42.273Z" },
    { url = "https://files.pythonhosted.org/packages/32/26/2d9668f30d8a494b0411d4d7d4ea1345ba12deb6a75274d58dd6ea01e951/kiwisolver-1.4.8-cp310-cp310-musllinux_1_2_x86_64.whl", hash = "sha256:bcb1ebc3547619c3b58a39e2448af089ea2ef44b37988caf432447374941574e", size = 2288633, upload-time = "2024-12-24T18:28:44.87Z" },
    { url = "https://files.pythonhosted.org/packages/98/99/0dd05071654aa44fe5d5e350729961e7bb535372935a45ac89a8924316e6/kiwisolver-1.4.8-cp310-cp310-win_amd64.whl", hash = "sha256:89c107041f7b27844179ea9c85d6da275aa55ecf28413e87624d033cf1f6b751", size = 71885, upload-time = "2024-12-24T18:28:47.346Z" },
    { url = "https://files.pythonhosted.org/packages/6c/fc/822e532262a97442989335394d441cd1d0448c2e46d26d3e04efca84df22/kiwisolver-1.4.8-cp310-cp310-win_arm64.whl", hash = "sha256:b5773efa2be9eb9fcf5415ea3ab70fc785d598729fd6057bea38d539ead28271", size = 65175, upload-time = "2024-12-24T18:28:49.651Z" },
    { url = "https://files.pythonhosted.org/packages/da/ed/c913ee28936c371418cb167b128066ffb20bbf37771eecc2c97edf8a6e4c/kiwisolver-1.4.8-cp311-cp311-macosx_10_9_universal2.whl", hash = "sha256:a4d3601908c560bdf880f07d94f31d734afd1bb71e96585cace0e38ef44c6d84", size = 124635, upload-time = "2024-12-24T18:28:51.826Z" },
    { url = "https://files.pythonhosted.org/packages/4c/45/4a7f896f7467aaf5f56ef093d1f329346f3b594e77c6a3c327b2d415f521/kiwisolver-1.4.8-cp311-cp311-macosx_10_9_x86_64.whl", hash = "sha256:856b269c4d28a5c0d5e6c1955ec36ebfd1651ac00e1ce0afa3e28da95293b561", size = 66717, upload-time = "2024-12-24T18:28:54.256Z" },
    { url = "https://files.pythonhosted.org/packages/5f/b4/c12b3ac0852a3a68f94598d4c8d569f55361beef6159dce4e7b624160da2/kiwisolver-1.4.8-cp311-cp311-macosx_11_0_arm64.whl", hash = "sha256:c2b9a96e0f326205af81a15718a9073328df1173a2619a68553decb7097fd5d7", size = 65413, upload-time = "2024-12-24T18:28:55.184Z" },
    { url = "https://files.pythonhosted.org/packages/a9/98/1df4089b1ed23d83d410adfdc5947245c753bddfbe06541c4aae330e9e70/kiwisolver-1.4.8-cp311-cp311-manylinux_2_12_i686.manylinux2010_i686.manylinux_2_17_i686.manylinux2014_i686.whl", hash = "sha256:c5020c83e8553f770cb3b5fc13faac40f17e0b205bd237aebd21d53d733adb03", size = 1343994, upload-time = "2024-12-24T18:28:57.493Z" },
    { url = "https://files.pythonhosted.org/packages/8d/bf/b4b169b050c8421a7c53ea1ea74e4ef9c335ee9013216c558a047f162d20/kiwisolver-1.4.8-cp311-cp311-manylinux_2_17_aarch64.manylinux2014_aarch64.whl", hash = "sha256:dace81d28c787956bfbfbbfd72fdcef014f37d9b48830829e488fdb32b49d954", size = 1434804, upload-time = "2024-12-24T18:29:00.077Z" },
    { url = "https://files.pythonhosted.org/packages/66/5a/e13bd341fbcf73325ea60fdc8af752addf75c5079867af2e04cc41f34434/kiwisolver-1.4.8-cp311-cp311-manylinux_2_17_ppc64le.manylinux2014_ppc64le.whl", hash = "sha256:11e1022b524bd48ae56c9b4f9296bce77e15a2e42a502cceba602f804b32bb79", size = 1450690, upload-time = "2024-12-24T18:29:01.401Z" },
    { url = "https://files.pythonhosted.org/packages/9b/4f/5955dcb376ba4a830384cc6fab7d7547bd6759fe75a09564910e9e3bb8ea/kiwisolver-1.4.8-cp311-cp311-manylinux_2_17_s390x.manylinux2014_s390x.whl", hash = "sha256:3b9b4d2892fefc886f30301cdd80debd8bb01ecdf165a449eb6e78f79f0fabd6", size = 1376839, upload-time = "2024-12-24T18:29:02.685Z" },
    { url = "https://files.pythonhosted.org/packages/3a/97/5edbed69a9d0caa2e4aa616ae7df8127e10f6586940aa683a496c2c280b9/kiwisolver-1.4.8-cp311-cp311-manylinux_2_17_x86_64.manylinux2014_x86_64.whl", hash = "sha256:3a96c0e790ee875d65e340ab383700e2b4891677b7fcd30a699146f9384a2bb0", size = 1435109, upload-time = "2024-12-24T18:29:04.113Z" },
    { url = "https://files.pythonhosted.org/packages/13/fc/e756382cb64e556af6c1809a1bbb22c141bbc2445049f2da06b420fe52bf/kiwisolver-1.4.8-cp311-cp311-musllinux_1_2_aarch64.whl", hash = "sha256:23454ff084b07ac54ca8be535f4174170c1094a4cff78fbae4f73a4bcc0d4dab", size = 2245269, upload-time = "2024-12-24T18:29:05.488Z" },
    { url = "https://files.pythonhosted.org/packages/76/15/e59e45829d7f41c776d138245cabae6515cb4eb44b418f6d4109c478b481/kiwisolver-1.4.8-cp311-cp311-musllinux_1_2_i686.whl", hash = "sha256:87b287251ad6488e95b4f0b4a79a6d04d3ea35fde6340eb38fbd1ca9cd35bbbc", size = 2393468, upload-time = "2024-12-24T18:29:06.79Z" },
    { url = "https://files.pythonhosted.org/packages/e9/39/483558c2a913ab8384d6e4b66a932406f87c95a6080112433da5ed668559/kiwisolver-1.4.8-cp311-cp311-musllinux_1_2_ppc64le.whl", hash = "sha256:b21dbe165081142b1232a240fc6383fd32cdd877ca6cc89eab93e5f5883e1c25", size = 2355394, upload-time = "2024-12-24T18:29:08.24Z" },
    { url = "https://files.pythonhosted.org/packages/01/aa/efad1fbca6570a161d29224f14b082960c7e08268a133fe5dc0f6906820e/kiwisolver-1.4.8-cp311-cp311-musllinux_1_2_s390x.whl", hash = "sha256:768cade2c2df13db52475bd28d3a3fac8c9eff04b0e9e2fda0f3760f20b3f7fc", size = 2490901, upload-time = "2024-12-24T18:29:09.653Z" },
    { url = "https://files.pythonhosted.org/packages/c9/4f/15988966ba46bcd5ab9d0c8296914436720dd67fca689ae1a75b4ec1c72f/kiwisolver-1.4.8-cp311-cp311-musllinux_1_2_x86_64.whl", hash = "sha256:d47cfb2650f0e103d4bf68b0b5804c68da97272c84bb12850d877a95c056bd67", size = 2312306, upload-time = "2024-12-24T18:29:12.644Z" },
    { url = "https://files.pythonhosted.org/packages/2d/27/bdf1c769c83f74d98cbc34483a972f221440703054894a37d174fba8aa68/kiwisolver-1.4.8-cp311-cp311-win_amd64.whl", hash = "sha256:ed33ca2002a779a2e20eeb06aea7721b6e47f2d4b8a8ece979d8ba9e2a167e34", size = 71966, upload-time = "2024-12-24T18:29:14.089Z" },
    { url = "https://files.pythonhosted.org/packages/4a/c9/9642ea855604aeb2968a8e145fc662edf61db7632ad2e4fb92424be6b6c0/kiwisolver-1.4.8-cp311-cp311-win_arm64.whl", hash = "sha256:16523b40aab60426ffdebe33ac374457cf62863e330a90a0383639ce14bf44b2", size = 65311, upload-time = "2024-12-24T18:29:15.892Z" },
    { url = "https://files.pythonhosted.org/packages/fc/aa/cea685c4ab647f349c3bc92d2daf7ae34c8e8cf405a6dcd3a497f58a2ac3/kiwisolver-1.4.8-cp312-cp312-macosx_10_13_universal2.whl", hash = "sha256:d6af5e8815fd02997cb6ad9bbed0ee1e60014438ee1a5c2444c96f87b8843502", size = 124152, upload-time = "2024-12-24T18:29:16.85Z" },
    { url = "https://files.pythonhosted.org/packages/c5/0b/8db6d2e2452d60d5ebc4ce4b204feeb16176a851fd42462f66ade6808084/kiwisolver-1.4.8-cp312-cp312-macosx_10_13_x86_64.whl", hash = "sha256:bade438f86e21d91e0cf5dd7c0ed00cda0f77c8c1616bd83f9fc157fa6760d31", size = 66555, upload-time = "2024-12-24T18:29:19.146Z" },
    { url = "https://files.pythonhosted.org/packages/60/26/d6a0db6785dd35d3ba5bf2b2df0aedc5af089962c6eb2cbf67a15b81369e/kiwisolver-1.4.8-cp312-cp312-macosx_11_0_arm64.whl", hash = "sha256:b83dc6769ddbc57613280118fb4ce3cd08899cc3369f7d0e0fab518a7cf37fdb", size = 65067, upload-time = "2024-12-24T18:29:20.096Z" },
    { url = "https://files.pythonhosted.org/packages/c9/ed/1d97f7e3561e09757a196231edccc1bcf59d55ddccefa2afc9c615abd8e0/kiwisolver-1.4.8-cp312-cp312-manylinux_2_12_i686.manylinux2010_i686.manylinux_2_17_i686.manylinux2014_i686.whl", hash = "sha256:111793b232842991be367ed828076b03d96202c19221b5ebab421ce8bcad016f", size = 1378443, upload-time = "2024-12-24T18:29:22.843Z" },
    { url = "https://files.pythonhosted.org/packages/29/61/39d30b99954e6b46f760e6289c12fede2ab96a254c443639052d1b573fbc/kiwisolver-1.4.8-cp312-cp312-manylinux_2_17_aarch64.manylinux2014_aarch64.whl", hash = "sha256:257af1622860e51b1a9d0ce387bf5c2c4f36a90594cb9514f55b074bcc787cfc", size = 1472728, upload-time = "2024-12-24T18:29:24.463Z" },
    { url = "https://files.pythonhosted.org/packages/0c/3e/804163b932f7603ef256e4a715e5843a9600802bb23a68b4e08c8c0ff61d/kiwisolver-1.4.8-cp312-cp312-manylinux_2_17_ppc64le.manylinux2014_ppc64le.whl", hash = "sha256:69b5637c3f316cab1ec1c9a12b8c5f4750a4c4b71af9157645bf32830e39c03a", size = 1478388, upload-time = "2024-12-24T18:29:25.776Z" },
    { url = "https://files.pythonhosted.org/packages/8a/9e/60eaa75169a154700be74f875a4d9961b11ba048bef315fbe89cb6999056/kiwisolver-1.4.8-cp312-cp312-manylinux_2_17_s390x.manylinux2014_s390x.whl", hash = "sha256:782bb86f245ec18009890e7cb8d13a5ef54dcf2ebe18ed65f795e635a96a1c6a", size = 1413849, upload-time = "2024-12-24T18:29:27.202Z" },
    { url = "https://files.pythonhosted.org/packages/bc/b3/9458adb9472e61a998c8c4d95cfdfec91c73c53a375b30b1428310f923e4/kiwisolver-1.4.8-cp312-cp312-manylinux_2_17_x86_64.manylinux2014_x86_64.whl", hash = "sha256:cc978a80a0db3a66d25767b03688f1147a69e6237175c0f4ffffaaedf744055a", size = 1475533, upload-time = "2024-12-24T18:29:28.638Z" },
    { url = "https://files.pythonhosted.org/packages/e4/7a/0a42d9571e35798de80aef4bb43a9b672aa7f8e58643d7bd1950398ffb0a/kiwisolver-1.4.8-cp312-cp312-musllinux_1_2_aarch64.whl", hash = "sha256:36dbbfd34838500a31f52c9786990d00150860e46cd5041386f217101350f0d3", size = 2268898, upload-time = "2024-12-24T18:29:30.368Z" },
    { url = "https://files.pythonhosted.org/packages/d9/07/1255dc8d80271400126ed8db35a1795b1a2c098ac3a72645075d06fe5c5d/kiwisolver-1.4.8-cp312-cp312-musllinux_1_2_i686.whl", hash = "sha256:eaa973f1e05131de5ff3569bbba7f5fd07ea0595d3870ed4a526d486fe57fa1b", size = 2425605, upload-time = "2024-12-24T18:29:33.151Z" },
    { url = "https://files.pythonhosted.org/packages/84/df/5a3b4cf13780ef6f6942df67b138b03b7e79e9f1f08f57c49957d5867f6e/kiwisolver-1.4.8-cp312-cp312-musllinux_1_2_ppc64le.whl", hash = "sha256:a66f60f8d0c87ab7f59b6fb80e642ebb29fec354a4dfad687ca4092ae69d04f4", size = 2375801, upload-time = "2024-12-24T18:29:34.584Z" },
    { url = "https://files.pythonhosted.org/packages/8f/10/2348d068e8b0f635c8c86892788dac7a6b5c0cb12356620ab575775aad89/kiwisolver-1.4.8-cp312-cp312-musllinux_1_2_s390x.whl", hash = "sha256:858416b7fb777a53f0c59ca08190ce24e9abbd3cffa18886a5781b8e3e26f65d", size = 2520077, upload-time = "2024-12-24T18:29:36.138Z" },
    { url = "https://files.pythonhosted.org/packages/32/d8/014b89fee5d4dce157d814303b0fce4d31385a2af4c41fed194b173b81ac/kiwisolver-1.4.8-cp312-cp312-musllinux_1_2_x86_64.whl", hash = "sha256:085940635c62697391baafaaeabdf3dd7a6c3643577dde337f4d66eba021b2b8", size = 2338410, upload-time = "2024-12-24T18:29:39.991Z" },
    { url = "https://files.pythonhosted.org/packages/bd/72/dfff0cc97f2a0776e1c9eb5bef1ddfd45f46246c6533b0191887a427bca5/kiwisolver-1.4.8-cp312-cp312-win_amd64.whl", hash = "sha256:01c3d31902c7db5fb6182832713d3b4122ad9317c2c5877d0539227d96bb2e50", size = 71853, upload-time = "2024-12-24T18:29:42.006Z" },
    { url = "https://files.pythonhosted.org/packages/dc/85/220d13d914485c0948a00f0b9eb419efaf6da81b7d72e88ce2391f7aed8d/kiwisolver-1.4.8-cp312-cp312-win_arm64.whl", hash = "sha256:a3c44cb68861de93f0c4a8175fbaa691f0aa22550c331fefef02b618a9dcb476", size = 65424, upload-time = "2024-12-24T18:29:44.38Z" },
    { url = "https://files.pythonhosted.org/packages/79/b3/e62464a652f4f8cd9006e13d07abad844a47df1e6537f73ddfbf1bc997ec/kiwisolver-1.4.8-cp313-cp313-macosx_10_13_universal2.whl", hash = "sha256:1c8ceb754339793c24aee1c9fb2485b5b1f5bb1c2c214ff13368431e51fc9a09", size = 124156, upload-time = "2024-12-24T18:29:45.368Z" },
    { url = "https://files.pythonhosted.org/packages/8d/2d/f13d06998b546a2ad4f48607a146e045bbe48030774de29f90bdc573df15/kiwisolver-1.4.8-cp313-cp313-macosx_10_13_x86_64.whl", hash = "sha256:54a62808ac74b5e55a04a408cda6156f986cefbcf0ada13572696b507cc92fa1", size = 66555, upload-time = "2024-12-24T18:29:46.37Z" },
    { url = "https://files.pythonhosted.org/packages/59/e3/b8bd14b0a54998a9fd1e8da591c60998dc003618cb19a3f94cb233ec1511/kiwisolver-1.4.8-cp313-cp313-macosx_11_0_arm64.whl", hash = "sha256:68269e60ee4929893aad82666821aaacbd455284124817af45c11e50a4b42e3c", size = 65071, upload-time = "2024-12-24T18:29:47.333Z" },
    { url = "https://files.pythonhosted.org/packages/f0/1c/6c86f6d85ffe4d0ce04228d976f00674f1df5dc893bf2dd4f1928748f187/kiwisolver-1.4.8-cp313-cp313-manylinux_2_12_i686.manylinux2010_i686.manylinux_2_17_i686.manylinux2014_i686.whl", hash = "sha256:34d142fba9c464bc3bbfeff15c96eab0e7310343d6aefb62a79d51421fcc5f1b", size = 1378053, upload-time = "2024-12-24T18:29:49.636Z" },
    { url = "https://files.pythonhosted.org/packages/4e/b9/1c6e9f6dcb103ac5cf87cb695845f5fa71379021500153566d8a8a9fc291/kiwisolver-1.4.8-cp313-cp313-manylinux_2_17_aarch64.manylinux2014_aarch64.whl", hash = "sha256:3ddc373e0eef45b59197de815b1b28ef89ae3955e7722cc9710fb91cd77b7f47", size = 1472278, upload-time = "2024-12-24T18:29:51.164Z" },
    { url = "https://files.pythonhosted.org/packages/ee/81/aca1eb176de671f8bda479b11acdc42c132b61a2ac861c883907dde6debb/kiwisolver-1.4.8-cp313-cp313-manylinux_2_17_ppc64le.manylinux2014_ppc64le.whl", hash = "sha256:77e6f57a20b9bd4e1e2cedda4d0b986ebd0216236f0106e55c28aea3d3d69b16", size = 1478139, upload-time = "2024-12-24T18:29:52.594Z" },
    { url = "https://files.pythonhosted.org/packages/49/f4/e081522473671c97b2687d380e9e4c26f748a86363ce5af48b4a28e48d06/kiwisolver-1.4.8-cp313-cp313-manylinux_2_17_s390x.manylinux2014_s390x.whl", hash = "sha256:08e77738ed7538f036cd1170cbed942ef749137b1311fa2bbe2a7fda2f6bf3cc", size = 1413517, upload-time = "2024-12-24T18:29:53.941Z" },
    { url = "https://files.pythonhosted.org/packages/8f/e9/6a7d025d8da8c4931522922cd706105aa32b3291d1add8c5427cdcd66e63/kiwisolver-1.4.8-cp313-cp313-manylinux_2_17_x86_64.manylinux2014_x86_64.whl", hash = "sha256:a5ce1e481a74b44dd5e92ff03ea0cb371ae7a0268318e202be06c8f04f4f1246", size = 1474952, upload-time = "2024-12-24T18:29:56.523Z" },
    { url = "https://files.pythonhosted.org/packages/82/13/13fa685ae167bee5d94b415991c4fc7bb0a1b6ebea6e753a87044b209678/kiwisolver-1.4.8-cp313-cp313-musllinux_1_2_aarch64.whl", hash = "sha256:fc2ace710ba7c1dfd1a3b42530b62b9ceed115f19a1656adefce7b1782a37794", size = 2269132, upload-time = "2024-12-24T18:29:57.989Z" },
    { url = "https://files.pythonhosted.org/packages/ef/92/bb7c9395489b99a6cb41d502d3686bac692586db2045adc19e45ee64ed23/kiwisolver-1.4.8-cp313-cp313-musllinux_1_2_i686.whl", hash = "sha256:3452046c37c7692bd52b0e752b87954ef86ee2224e624ef7ce6cb21e8c41cc1b", size = 2425997, upload-time = "2024-12-24T18:29:59.393Z" },
    { url = "https://files.pythonhosted.org/packages/ed/12/87f0e9271e2b63d35d0d8524954145837dd1a6c15b62a2d8c1ebe0f182b4/kiwisolver-1.4.8-cp313-cp313-musllinux_1_2_ppc64le.whl", hash = "sha256:7e9a60b50fe8b2ec6f448fe8d81b07e40141bfced7f896309df271a0b92f80f3", size = 2376060, upload-time = "2024-12-24T18:30:01.338Z" },
    { url = "https://files.pythonhosted.org/packages/02/6e/c8af39288edbce8bf0fa35dee427b082758a4b71e9c91ef18fa667782138/kiwisolver-1.4.8-cp313-cp313-musllinux_1_2_s390x.whl", hash = "sha256:918139571133f366e8362fa4a297aeba86c7816b7ecf0bc79168080e2bd79957", size = 2520471, upload-time = "2024-12-24T18:30:04.574Z" },
    { url = "https://files.pythonhosted.org/packages/13/78/df381bc7b26e535c91469f77f16adcd073beb3e2dd25042efd064af82323/kiwisolver-1.4.8-cp313-cp313-musllinux_1_2_x86_64.whl", hash = "sha256:e063ef9f89885a1d68dd8b2e18f5ead48653176d10a0e324e3b0030e3a69adeb", size = 2338793, upload-time = "2024-12-24T18:30:06.25Z" },
    { url = "https://files.pythonhosted.org/packages/d0/dc/c1abe38c37c071d0fc71c9a474fd0b9ede05d42f5a458d584619cfd2371a/kiwisolver-1.4.8-cp313-cp313-win_amd64.whl", hash = "sha256:a17b7c4f5b2c51bb68ed379defd608a03954a1845dfed7cc0117f1cc8a9b7fd2", size = 71855, upload-time = "2024-12-24T18:30:07.535Z" },
    { url = "https://files.pythonhosted.org/packages/a0/b6/21529d595b126ac298fdd90b705d87d4c5693de60023e0efcb4f387ed99e/kiwisolver-1.4.8-cp313-cp313-win_arm64.whl", hash = "sha256:3cd3bc628b25f74aedc6d374d5babf0166a92ff1317f46267f12d2ed54bc1d30", size = 65430, upload-time = "2024-12-24T18:30:08.504Z" },
    { url = "https://files.pythonhosted.org/packages/34/bd/b89380b7298e3af9b39f49334e3e2a4af0e04819789f04b43d560516c0c8/kiwisolver-1.4.8-cp313-cp313t-macosx_10_13_universal2.whl", hash = "sha256:370fd2df41660ed4e26b8c9d6bbcad668fbe2560462cba151a721d49e5b6628c", size = 126294, upload-time = "2024-12-24T18:30:09.508Z" },
    { url = "https://files.pythonhosted.org/packages/83/41/5857dc72e5e4148eaac5aa76e0703e594e4465f8ab7ec0fc60e3a9bb8fea/kiwisolver-1.4.8-cp313-cp313t-macosx_10_13_x86_64.whl", hash = "sha256:84a2f830d42707de1d191b9490ac186bf7997a9495d4e9072210a1296345f7dc", size = 67736, upload-time = "2024-12-24T18:30:11.039Z" },
    { url = "https://files.pythonhosted.org/packages/e1/d1/be059b8db56ac270489fb0b3297fd1e53d195ba76e9bbb30e5401fa6b759/kiwisolver-1.4.8-cp313-cp313t-macosx_11_0_arm64.whl", hash = "sha256:7a3ad337add5148cf51ce0b55642dc551c0b9d6248458a757f98796ca7348712", size = 66194, upload-time = "2024-12-24T18:30:14.886Z" },
    { url = "https://files.pythonhosted.org/packages/e1/83/4b73975f149819eb7dcf9299ed467eba068ecb16439a98990dcb12e63fdd/kiwisolver-1.4.8-cp313-cp313t-manylinux_2_12_i686.manylinux2010_i686.manylinux_2_17_i686.manylinux2014_i686.whl", hash = "sha256:7506488470f41169b86d8c9aeff587293f530a23a23a49d6bc64dab66bedc71e", size = 1465942, upload-time = "2024-12-24T18:30:18.927Z" },
    { url = "https://files.pythonhosted.org/packages/c7/2c/30a5cdde5102958e602c07466bce058b9d7cb48734aa7a4327261ac8e002/kiwisolver-1.4.8-cp313-cp313t-manylinux_2_17_aarch64.manylinux2014_aarch64.whl", hash = "sha256:2f0121b07b356a22fb0414cec4666bbe36fd6d0d759db3d37228f496ed67c880", size = 1595341, upload-time = "2024-12-24T18:30:22.102Z" },
    { url = "https://files.pythonhosted.org/packages/ff/9b/1e71db1c000385aa069704f5990574b8244cce854ecd83119c19e83c9586/kiwisolver-1.4.8-cp313-cp313t-manylinux_2_17_ppc64le.manylinux2014_ppc64le.whl", hash = "sha256:d6d6bd87df62c27d4185de7c511c6248040afae67028a8a22012b010bc7ad062", size = 1598455, upload-time = "2024-12-24T18:30:24.947Z" },
    { url = "https://files.pythonhosted.org/packages/85/92/c8fec52ddf06231b31cbb779af77e99b8253cd96bd135250b9498144c78b/kiwisolver-1.4.8-cp313-cp313t-manylinux_2_17_s390x.manylinux2014_s390x.whl", hash = "sha256:291331973c64bb9cce50bbe871fb2e675c4331dab4f31abe89f175ad7679a4d7", size = 1522138, upload-time = "2024-12-24T18:30:26.286Z" },
    { url = "https://files.pythonhosted.org/packages/0b/51/9eb7e2cd07a15d8bdd976f6190c0164f92ce1904e5c0c79198c4972926b7/kiwisolver-1.4.8-cp313-cp313t-manylinux_2_17_x86_64.manylinux2014_x86_64.whl", hash = "sha256:893f5525bb92d3d735878ec00f781b2de998333659507d29ea4466208df37bed", size = 1582857, upload-time = "2024-12-24T18:30:28.86Z" },
    { url = "https://files.pythonhosted.org/packages/0f/95/c5a00387a5405e68ba32cc64af65ce881a39b98d73cc394b24143bebc5b8/kiwisolver-1.4.8-cp313-cp313t-musllinux_1_2_aarch64.whl", hash = "sha256:b47a465040146981dc9db8647981b8cb96366fbc8d452b031e4f8fdffec3f26d", size = 2293129, upload-time = "2024-12-24T18:30:30.34Z" },
    { url = "https://files.pythonhosted.org/packages/44/83/eeb7af7d706b8347548313fa3a3a15931f404533cc54fe01f39e830dd231/kiwisolver-1.4.8-cp313-cp313t-musllinux_1_2_i686.whl", hash = "sha256:99cea8b9dd34ff80c521aef46a1dddb0dcc0283cf18bde6d756f1e6f31772165", size = 2421538, upload-time = "2024-12-24T18:30:33.334Z" },
    { url = "https://files.pythonhosted.org/packages/05/f9/27e94c1b3eb29e6933b6986ffc5fa1177d2cd1f0c8efc5f02c91c9ac61de/kiwisolver-1.4.8-cp313-cp313t-musllinux_1_2_ppc64le.whl", hash = "sha256:151dffc4865e5fe6dafce5480fab84f950d14566c480c08a53c663a0020504b6", size = 2390661, upload-time = "2024-12-24T18:30:34.939Z" },
    { url = "https://files.pythonhosted.org/packages/d9/d4/3c9735faa36ac591a4afcc2980d2691000506050b7a7e80bcfe44048daa7/kiwisolver-1.4.8-cp313-cp313t-musllinux_1_2_s390x.whl", hash = "sha256:577facaa411c10421314598b50413aa1ebcf5126f704f1e5d72d7e4e9f020d90", size = 2546710, upload-time = "2024-12-24T18:30:37.281Z" },
    { url = "https://files.pythonhosted.org/packages/4c/fa/be89a49c640930180657482a74970cdcf6f7072c8d2471e1babe17a222dc/kiwisolver-1.4.8-cp313-cp313t-musllinux_1_2_x86_64.whl", hash = "sha256:be4816dc51c8a471749d664161b434912eee82f2ea66bd7628bd14583a833e85", size = 2349213, upload-time = "2024-12-24T18:30:40.019Z" },
    { url = "https://files.pythonhosted.org/packages/1f/f9/ae81c47a43e33b93b0a9819cac6723257f5da2a5a60daf46aa5c7226ea85/kiwisolver-1.4.8-pp310-pypy310_pp73-macosx_10_15_x86_64.whl", hash = "sha256:e7a019419b7b510f0f7c9dceff8c5eae2392037eae483a7f9162625233802b0a", size = 60403, upload-time = "2024-12-24T18:30:41.372Z" },
    { url = "https://files.pythonhosted.org/packages/58/ca/f92b5cb6f4ce0c1ebfcfe3e2e42b96917e16f7090e45b21102941924f18f/kiwisolver-1.4.8-pp310-pypy310_pp73-macosx_11_0_arm64.whl", hash = "sha256:286b18e86682fd2217a48fc6be6b0f20c1d0ed10958d8dc53453ad58d7be0bf8", size = 58657, upload-time = "2024-12-24T18:30:42.392Z" },
    { url = "https://files.pythonhosted.org/packages/80/28/ae0240f732f0484d3a4dc885d055653c47144bdf59b670aae0ec3c65a7c8/kiwisolver-1.4.8-pp310-pypy310_pp73-manylinux_2_12_i686.manylinux2010_i686.manylinux_2_17_i686.manylinux2014_i686.whl", hash = "sha256:4191ee8dfd0be1c3666ccbac178c5a05d5f8d689bbe3fc92f3c4abec817f8fe0", size = 84948, upload-time = "2024-12-24T18:30:44.703Z" },
    { url = "https://files.pythonhosted.org/packages/5d/eb/78d50346c51db22c7203c1611f9b513075f35c4e0e4877c5dde378d66043/kiwisolver-1.4.8-pp310-pypy310_pp73-manylinux_2_17_aarch64.manylinux2014_aarch64.whl", hash = "sha256:7cd2785b9391f2873ad46088ed7599a6a71e762e1ea33e87514b1a441ed1da1c", size = 81186, upload-time = "2024-12-24T18:30:45.654Z" },
    { url = "https://files.pythonhosted.org/packages/43/f8/7259f18c77adca88d5f64f9a522792e178b2691f3748817a8750c2d216ef/kiwisolver-1.4.8-pp310-pypy310_pp73-manylinux_2_17_x86_64.manylinux2014_x86_64.whl", hash = "sha256:c07b29089b7ba090b6f1a669f1411f27221c3662b3a1b7010e67b59bb5a6f10b", size = 80279, upload-time = "2024-12-24T18:30:47.951Z" },
    { url = "https://files.pythonhosted.org/packages/3a/1d/50ad811d1c5dae091e4cf046beba925bcae0a610e79ae4c538f996f63ed5/kiwisolver-1.4.8-pp310-pypy310_pp73-win_amd64.whl", hash = "sha256:65ea09a5a3faadd59c2ce96dc7bf0f364986a315949dc6374f04396b0d60e09b", size = 71762, upload-time = "2024-12-24T18:30:48.903Z" },
]

[[package]]
name = "lark"
version = "1.2.2"
source = { registry = "https://pypi.org/simple" }
sdist = { url = "https://files.pythonhosted.org/packages/af/60/bc7622aefb2aee1c0b4ba23c1446d3e30225c8770b38d7aedbfb65ca9d5a/lark-1.2.2.tar.gz", hash = "sha256:ca807d0162cd16cef15a8feecb862d7319e7a09bdb13aef927968e45040fed80", size = 252132, upload-time = "2024-08-13T19:49:00.652Z" }
wheels = [
    { url = "https://files.pythonhosted.org/packages/2d/00/d90b10b962b4277f5e64a78b6609968859ff86889f5b898c1a778c06ec00/lark-1.2.2-py3-none-any.whl", hash = "sha256:c2276486b02f0f1b90be155f2c8ba4a8e194d42775786db622faccd652d8e80c", size = 111036, upload-time = "2024-08-13T19:48:58.603Z" },
]

[[package]]
name = "lazy-loader"
version = "0.4"
source = { registry = "https://pypi.org/simple" }
dependencies = [
    { name = "packaging", marker = "python_full_version < '3.11'" },
]
sdist = { url = "https://files.pythonhosted.org/packages/6f/6b/c875b30a1ba490860c93da4cabf479e03f584eba06fe5963f6f6644653d8/lazy_loader-0.4.tar.gz", hash = "sha256:47c75182589b91a4e1a85a136c074285a5ad4d9f39c63e0d7fb76391c4574cd1", size = 15431, upload-time = "2024-04-05T13:03:12.261Z" }
wheels = [
    { url = "https://files.pythonhosted.org/packages/83/60/d497a310bde3f01cb805196ac61b7ad6dc5dcf8dce66634dc34364b20b4f/lazy_loader-0.4-py3-none-any.whl", hash = "sha256:342aa8e14d543a154047afb4ba8ef17f5563baad3fc610d7b15b213b0f119efc", size = 12097, upload-time = "2024-04-05T13:03:10.514Z" },
]

[[package]]
name = "libclang"
version = "18.1.1"
source = { registry = "https://pypi.org/simple" }
sdist = { url = "https://files.pythonhosted.org/packages/6e/5c/ca35e19a4f142adffa27e3d652196b7362fa612243e2b916845d801454fc/libclang-18.1.1.tar.gz", hash = "sha256:a1214966d08d73d971287fc3ead8dfaf82eb07fb197680d8b3859dbbbbf78250", size = 39612, upload-time = "2024-03-17T16:04:37.434Z" }
wheels = [
    { url = "https://files.pythonhosted.org/packages/4b/49/f5e3e7e1419872b69f6f5e82ba56e33955a74bd537d8a1f5f1eff2f3668a/libclang-18.1.1-1-py2.py3-none-macosx_11_0_arm64.whl", hash = "sha256:0b2e143f0fac830156feb56f9231ff8338c20aecfe72b4ffe96f19e5a1dbb69a", size = 25836045, upload-time = "2024-06-30T17:40:31.646Z" },
    { url = "https://files.pythonhosted.org/packages/e2/e5/fc61bbded91a8830ccce94c5294ecd6e88e496cc85f6704bf350c0634b70/libclang-18.1.1-py2.py3-none-macosx_10_9_x86_64.whl", hash = "sha256:6f14c3f194704e5d09769108f03185fce7acaf1d1ae4bbb2f30a72c2400cb7c5", size = 26502641, upload-time = "2024-03-18T15:52:26.722Z" },
    { url = "https://files.pythonhosted.org/packages/db/ed/1df62b44db2583375f6a8a5e2ca5432bbdc3edb477942b9b7c848c720055/libclang-18.1.1-py2.py3-none-macosx_11_0_arm64.whl", hash = "sha256:83ce5045d101b669ac38e6da8e58765f12da2d3aafb3b9b98d88b286a60964d8", size = 26420207, upload-time = "2024-03-17T15:00:26.63Z" },
    { url = "https://files.pythonhosted.org/packages/1d/fc/716c1e62e512ef1c160e7984a73a5fc7df45166f2ff3f254e71c58076f7c/libclang-18.1.1-py2.py3-none-manylinux2010_x86_64.whl", hash = "sha256:c533091d8a3bbf7460a00cb6c1a71da93bffe148f172c7d03b1c31fbf8aa2a0b", size = 24515943, upload-time = "2024-03-17T16:03:45.942Z" },
    { url = "https://files.pythonhosted.org/packages/3c/3d/f0ac1150280d8d20d059608cf2d5ff61b7c3b7f7bcf9c0f425ab92df769a/libclang-18.1.1-py2.py3-none-manylinux2014_aarch64.whl", hash = "sha256:54dda940a4a0491a9d1532bf071ea3ef26e6dbaf03b5000ed94dd7174e8f9592", size = 23784972, upload-time = "2024-03-17T16:12:47.677Z" },
    { url = "https://files.pythonhosted.org/packages/fe/2f/d920822c2b1ce9326a4c78c0c2b4aa3fde610c7ee9f631b600acb5376c26/libclang-18.1.1-py2.py3-none-manylinux2014_armv7l.whl", hash = "sha256:cf4a99b05376513717ab5d82a0db832c56ccea4fd61a69dbb7bccf2dfb207dbe", size = 20259606, upload-time = "2024-03-17T16:17:42.437Z" },
    { url = "https://files.pythonhosted.org/packages/2d/c2/de1db8c6d413597076a4259cea409b83459b2db997c003578affdd32bf66/libclang-18.1.1-py2.py3-none-musllinux_1_2_x86_64.whl", hash = "sha256:69f8eb8f65c279e765ffd28aaa7e9e364c776c17618af8bff22a8df58677ff4f", size = 24921494, upload-time = "2024-03-17T16:14:20.132Z" },
    { url = "https://files.pythonhosted.org/packages/0b/2d/3f480b1e1d31eb3d6de5e3ef641954e5c67430d5ac93b7fa7e07589576c7/libclang-18.1.1-py2.py3-none-win_amd64.whl", hash = "sha256:4dd2d3b82fab35e2bf9ca717d7b63ac990a3519c7e312f19fa8e86dcc712f7fb", size = 26415083, upload-time = "2024-03-17T16:42:21.703Z" },
    { url = "https://files.pythonhosted.org/packages/71/cf/e01dc4cc79779cd82d77888a88ae2fa424d93b445ad4f6c02bfc18335b70/libclang-18.1.1-py2.py3-none-win_arm64.whl", hash = "sha256:3f0e1f49f04d3cd198985fea0511576b0aee16f9ff0e0f0cad7f9c57ec3c20e8", size = 22361112, upload-time = "2024-03-17T16:42:59.565Z" },
]

[[package]]
name = "locket"
version = "1.0.0"
source = { registry = "https://pypi.org/simple" }
sdist = { url = "https://files.pythonhosted.org/packages/2f/83/97b29fe05cb6ae28d2dbd30b81e2e402a3eed5f460c26e9eaa5895ceacf5/locket-1.0.0.tar.gz", hash = "sha256:5c0d4c052a8bbbf750e056a8e65ccd309086f4f0f18a2eac306a8dfa4112a632", size = 4350, upload-time = "2022-04-20T22:04:44.312Z" }
wheels = [
    { url = "https://files.pythonhosted.org/packages/db/bc/83e112abc66cd466c6b83f99118035867cecd41802f8d044638aa78a106e/locket-1.0.0-py2.py3-none-any.whl", hash = "sha256:b6c819a722f7b6bd955b80781788e4a66a55628b858d347536b7e81325a3a5e3", size = 4398, upload-time = "2022-04-20T22:04:42.23Z" },
]

[[package]]
name = "markdown"
version = "3.8"
source = { registry = "https://pypi.org/simple" }
sdist = { url = "https://files.pythonhosted.org/packages/2f/15/222b423b0b88689c266d9eac4e61396fe2cc53464459d6a37618ac863b24/markdown-3.8.tar.gz", hash = "sha256:7df81e63f0df5c4b24b7d156eb81e4690595239b7d70937d0409f1b0de319c6f", size = 360906, upload-time = "2025-04-11T14:42:50.928Z" }
wheels = [
    { url = "https://files.pythonhosted.org/packages/51/3f/afe76f8e2246ffbc867440cbcf90525264df0e658f8a5ca1f872b3f6192a/markdown-3.8-py3-none-any.whl", hash = "sha256:794a929b79c5af141ef5ab0f2f642d0f7b1872981250230e72682346f7cc90dc", size = 106210, upload-time = "2025-04-11T14:42:49.178Z" },
]

[[package]]
name = "markdown-it-py"
version = "3.0.0"
source = { registry = "https://pypi.org/simple" }
dependencies = [
    { name = "mdurl" },
]
sdist = { url = "https://files.pythonhosted.org/packages/38/71/3b932df36c1a044d397a1f92d1cf91ee0a503d91e470cbd670aa66b07ed0/markdown-it-py-3.0.0.tar.gz", hash = "sha256:e3f60a94fa066dc52ec76661e37c851cb232d92f9886b15cb560aaada2df8feb", size = 74596, upload-time = "2023-06-03T06:41:14.443Z" }
wheels = [
    { url = "https://files.pythonhosted.org/packages/42/d7/1ec15b46af6af88f19b8e5ffea08fa375d433c998b8a7639e76935c14f1f/markdown_it_py-3.0.0-py3-none-any.whl", hash = "sha256:355216845c60bd96232cd8d8c40e8f9765cc86f46880e43a8fd22dc1a1a8cab1", size = 87528, upload-time = "2023-06-03T06:41:11.019Z" },
]

[[package]]
name = "markupsafe"
version = "3.0.2"
source = { registry = "https://pypi.org/simple" }
sdist = { url = "https://files.pythonhosted.org/packages/b2/97/5d42485e71dfc078108a86d6de8fa46db44a1a9295e89c5d6d4a06e23a62/markupsafe-3.0.2.tar.gz", hash = "sha256:ee55d3edf80167e48ea11a923c7386f4669df67d7994554387f84e7d8b0a2bf0", size = 20537, upload-time = "2024-10-18T15:21:54.129Z" }
wheels = [
    { url = "https://files.pythonhosted.org/packages/04/90/d08277ce111dd22f77149fd1a5d4653eeb3b3eaacbdfcbae5afb2600eebd/MarkupSafe-3.0.2-cp310-cp310-macosx_10_9_universal2.whl", hash = "sha256:7e94c425039cde14257288fd61dcfb01963e658efbc0ff54f5306b06054700f8", size = 14357, upload-time = "2024-10-18T15:20:51.44Z" },
    { url = "https://files.pythonhosted.org/packages/04/e1/6e2194baeae0bca1fae6629dc0cbbb968d4d941469cbab11a3872edff374/MarkupSafe-3.0.2-cp310-cp310-macosx_11_0_arm64.whl", hash = "sha256:9e2d922824181480953426608b81967de705c3cef4d1af983af849d7bd619158", size = 12393, upload-time = "2024-10-18T15:20:52.426Z" },
    { url = "https://files.pythonhosted.org/packages/1d/69/35fa85a8ece0a437493dc61ce0bb6d459dcba482c34197e3efc829aa357f/MarkupSafe-3.0.2-cp310-cp310-manylinux_2_17_aarch64.manylinux2014_aarch64.whl", hash = "sha256:38a9ef736c01fccdd6600705b09dc574584b89bea478200c5fbf112a6b0d5579", size = 21732, upload-time = "2024-10-18T15:20:53.578Z" },
    { url = "https://files.pythonhosted.org/packages/22/35/137da042dfb4720b638d2937c38a9c2df83fe32d20e8c8f3185dbfef05f7/MarkupSafe-3.0.2-cp310-cp310-manylinux_2_17_x86_64.manylinux2014_x86_64.whl", hash = "sha256:bbcb445fa71794da8f178f0f6d66789a28d7319071af7a496d4d507ed566270d", size = 20866, upload-time = "2024-10-18T15:20:55.06Z" },
    { url = "https://files.pythonhosted.org/packages/29/28/6d029a903727a1b62edb51863232152fd335d602def598dade38996887f0/MarkupSafe-3.0.2-cp310-cp310-manylinux_2_5_i686.manylinux1_i686.manylinux_2_17_i686.manylinux2014_i686.whl", hash = "sha256:57cb5a3cf367aeb1d316576250f65edec5bb3be939e9247ae594b4bcbc317dfb", size = 20964, upload-time = "2024-10-18T15:20:55.906Z" },
    { url = "https://files.pythonhosted.org/packages/cc/cd/07438f95f83e8bc028279909d9c9bd39e24149b0d60053a97b2bc4f8aa51/MarkupSafe-3.0.2-cp310-cp310-musllinux_1_2_aarch64.whl", hash = "sha256:3809ede931876f5b2ec92eef964286840ed3540dadf803dd570c3b7e13141a3b", size = 21977, upload-time = "2024-10-18T15:20:57.189Z" },
    { url = "https://files.pythonhosted.org/packages/29/01/84b57395b4cc062f9c4c55ce0df7d3108ca32397299d9df00fedd9117d3d/MarkupSafe-3.0.2-cp310-cp310-musllinux_1_2_i686.whl", hash = "sha256:e07c3764494e3776c602c1e78e298937c3315ccc9043ead7e685b7f2b8d47b3c", size = 21366, upload-time = "2024-10-18T15:20:58.235Z" },
    { url = "https://files.pythonhosted.org/packages/bd/6e/61ebf08d8940553afff20d1fb1ba7294b6f8d279df9fd0c0db911b4bbcfd/MarkupSafe-3.0.2-cp310-cp310-musllinux_1_2_x86_64.whl", hash = "sha256:b424c77b206d63d500bcb69fa55ed8d0e6a3774056bdc4839fc9298a7edca171", size = 21091, upload-time = "2024-10-18T15:20:59.235Z" },
    { url = "https://files.pythonhosted.org/packages/11/23/ffbf53694e8c94ebd1e7e491de185124277964344733c45481f32ede2499/MarkupSafe-3.0.2-cp310-cp310-win32.whl", hash = "sha256:fcabf5ff6eea076f859677f5f0b6b5c1a51e70a376b0579e0eadef8db48c6b50", size = 15065, upload-time = "2024-10-18T15:21:00.307Z" },
    { url = "https://files.pythonhosted.org/packages/44/06/e7175d06dd6e9172d4a69a72592cb3f7a996a9c396eee29082826449bbc3/MarkupSafe-3.0.2-cp310-cp310-win_amd64.whl", hash = "sha256:6af100e168aa82a50e186c82875a5893c5597a0c1ccdb0d8b40240b1f28b969a", size = 15514, upload-time = "2024-10-18T15:21:01.122Z" },
    { url = "https://files.pythonhosted.org/packages/6b/28/bbf83e3f76936960b850435576dd5e67034e200469571be53f69174a2dfd/MarkupSafe-3.0.2-cp311-cp311-macosx_10_9_universal2.whl", hash = "sha256:9025b4018f3a1314059769c7bf15441064b2207cb3f065e6ea1e7359cb46db9d", size = 14353, upload-time = "2024-10-18T15:21:02.187Z" },
    { url = "https://files.pythonhosted.org/packages/6c/30/316d194b093cde57d448a4c3209f22e3046c5bb2fb0820b118292b334be7/MarkupSafe-3.0.2-cp311-cp311-macosx_11_0_arm64.whl", hash = "sha256:93335ca3812df2f366e80509ae119189886b0f3c2b81325d39efdb84a1e2ae93", size = 12392, upload-time = "2024-10-18T15:21:02.941Z" },
    { url = "https://files.pythonhosted.org/packages/f2/96/9cdafba8445d3a53cae530aaf83c38ec64c4d5427d975c974084af5bc5d2/MarkupSafe-3.0.2-cp311-cp311-manylinux_2_17_aarch64.manylinux2014_aarch64.whl", hash = "sha256:2cb8438c3cbb25e220c2ab33bb226559e7afb3baec11c4f218ffa7308603c832", size = 23984, upload-time = "2024-10-18T15:21:03.953Z" },
    { url = "https://files.pythonhosted.org/packages/f1/a4/aefb044a2cd8d7334c8a47d3fb2c9f328ac48cb349468cc31c20b539305f/MarkupSafe-3.0.2-cp311-cp311-manylinux_2_17_x86_64.manylinux2014_x86_64.whl", hash = "sha256:a123e330ef0853c6e822384873bef7507557d8e4a082961e1defa947aa59ba84", size = 23120, upload-time = "2024-10-18T15:21:06.495Z" },
    { url = "https://files.pythonhosted.org/packages/8d/21/5e4851379f88f3fad1de30361db501300d4f07bcad047d3cb0449fc51f8c/MarkupSafe-3.0.2-cp311-cp311-manylinux_2_5_i686.manylinux1_i686.manylinux_2_17_i686.manylinux2014_i686.whl", hash = "sha256:1e084f686b92e5b83186b07e8a17fc09e38fff551f3602b249881fec658d3eca", size = 23032, upload-time = "2024-10-18T15:21:07.295Z" },
    { url = "https://files.pythonhosted.org/packages/00/7b/e92c64e079b2d0d7ddf69899c98842f3f9a60a1ae72657c89ce2655c999d/MarkupSafe-3.0.2-cp311-cp311-musllinux_1_2_aarch64.whl", hash = "sha256:d8213e09c917a951de9d09ecee036d5c7d36cb6cb7dbaece4c71a60d79fb9798", size = 24057, upload-time = "2024-10-18T15:21:08.073Z" },
    { url = "https://files.pythonhosted.org/packages/f9/ac/46f960ca323037caa0a10662ef97d0a4728e890334fc156b9f9e52bcc4ca/MarkupSafe-3.0.2-cp311-cp311-musllinux_1_2_i686.whl", hash = "sha256:5b02fb34468b6aaa40dfc198d813a641e3a63b98c2b05a16b9f80b7ec314185e", size = 23359, upload-time = "2024-10-18T15:21:09.318Z" },
    { url = "https://files.pythonhosted.org/packages/69/84/83439e16197337b8b14b6a5b9c2105fff81d42c2a7c5b58ac7b62ee2c3b1/MarkupSafe-3.0.2-cp311-cp311-musllinux_1_2_x86_64.whl", hash = "sha256:0bff5e0ae4ef2e1ae4fdf2dfd5b76c75e5c2fa4132d05fc1b0dabcd20c7e28c4", size = 23306, upload-time = "2024-10-18T15:21:10.185Z" },
    { url = "https://files.pythonhosted.org/packages/9a/34/a15aa69f01e2181ed8d2b685c0d2f6655d5cca2c4db0ddea775e631918cd/MarkupSafe-3.0.2-cp311-cp311-win32.whl", hash = "sha256:6c89876f41da747c8d3677a2b540fb32ef5715f97b66eeb0c6b66f5e3ef6f59d", size = 15094, upload-time = "2024-10-18T15:21:11.005Z" },
    { url = "https://files.pythonhosted.org/packages/da/b8/3a3bd761922d416f3dc5d00bfbed11f66b1ab89a0c2b6e887240a30b0f6b/MarkupSafe-3.0.2-cp311-cp311-win_amd64.whl", hash = "sha256:70a87b411535ccad5ef2f1df5136506a10775d267e197e4cf531ced10537bd6b", size = 15521, upload-time = "2024-10-18T15:21:12.911Z" },
    { url = "https://files.pythonhosted.org/packages/22/09/d1f21434c97fc42f09d290cbb6350d44eb12f09cc62c9476effdb33a18aa/MarkupSafe-3.0.2-cp312-cp312-macosx_10_13_universal2.whl", hash = "sha256:9778bd8ab0a994ebf6f84c2b949e65736d5575320a17ae8984a77fab08db94cf", size = 14274, upload-time = "2024-10-18T15:21:13.777Z" },
    { url = "https://files.pythonhosted.org/packages/6b/b0/18f76bba336fa5aecf79d45dcd6c806c280ec44538b3c13671d49099fdd0/MarkupSafe-3.0.2-cp312-cp312-macosx_11_0_arm64.whl", hash = "sha256:846ade7b71e3536c4e56b386c2a47adf5741d2d8b94ec9dc3e92e5e1ee1e2225", size = 12348, upload-time = "2024-10-18T15:21:14.822Z" },
    { url = "https://files.pythonhosted.org/packages/e0/25/dd5c0f6ac1311e9b40f4af06c78efde0f3b5cbf02502f8ef9501294c425b/MarkupSafe-3.0.2-cp312-cp312-manylinux_2_17_aarch64.manylinux2014_aarch64.whl", hash = "sha256:1c99d261bd2d5f6b59325c92c73df481e05e57f19837bdca8413b9eac4bd8028", size = 24149, upload-time = "2024-10-18T15:21:15.642Z" },
    { url = "https://files.pythonhosted.org/packages/f3/f0/89e7aadfb3749d0f52234a0c8c7867877876e0a20b60e2188e9850794c17/MarkupSafe-3.0.2-cp312-cp312-manylinux_2_17_x86_64.manylinux2014_x86_64.whl", hash = "sha256:e17c96c14e19278594aa4841ec148115f9c7615a47382ecb6b82bd8fea3ab0c8", size = 23118, upload-time = "2024-10-18T15:21:17.133Z" },
    { url = "https://files.pythonhosted.org/packages/d5/da/f2eeb64c723f5e3777bc081da884b414671982008c47dcc1873d81f625b6/MarkupSafe-3.0.2-cp312-cp312-manylinux_2_5_i686.manylinux1_i686.manylinux_2_17_i686.manylinux2014_i686.whl", hash = "sha256:88416bd1e65dcea10bc7569faacb2c20ce071dd1f87539ca2ab364bf6231393c", size = 22993, upload-time = "2024-10-18T15:21:18.064Z" },
    { url = "https://files.pythonhosted.org/packages/da/0e/1f32af846df486dce7c227fe0f2398dc7e2e51d4a370508281f3c1c5cddc/MarkupSafe-3.0.2-cp312-cp312-musllinux_1_2_aarch64.whl", hash = "sha256:2181e67807fc2fa785d0592dc2d6206c019b9502410671cc905d132a92866557", size = 24178, upload-time = "2024-10-18T15:21:18.859Z" },
    { url = "https://files.pythonhosted.org/packages/c4/f6/bb3ca0532de8086cbff5f06d137064c8410d10779c4c127e0e47d17c0b71/MarkupSafe-3.0.2-cp312-cp312-musllinux_1_2_i686.whl", hash = "sha256:52305740fe773d09cffb16f8ed0427942901f00adedac82ec8b67752f58a1b22", size = 23319, upload-time = "2024-10-18T15:21:19.671Z" },
    { url = "https://files.pythonhosted.org/packages/a2/82/8be4c96ffee03c5b4a034e60a31294daf481e12c7c43ab8e34a1453ee48b/MarkupSafe-3.0.2-cp312-cp312-musllinux_1_2_x86_64.whl", hash = "sha256:ad10d3ded218f1039f11a75f8091880239651b52e9bb592ca27de44eed242a48", size = 23352, upload-time = "2024-10-18T15:21:20.971Z" },
    { url = "https://files.pythonhosted.org/packages/51/ae/97827349d3fcffee7e184bdf7f41cd6b88d9919c80f0263ba7acd1bbcb18/MarkupSafe-3.0.2-cp312-cp312-win32.whl", hash = "sha256:0f4ca02bea9a23221c0182836703cbf8930c5e9454bacce27e767509fa286a30", size = 15097, upload-time = "2024-10-18T15:21:22.646Z" },
    { url = "https://files.pythonhosted.org/packages/c1/80/a61f99dc3a936413c3ee4e1eecac96c0da5ed07ad56fd975f1a9da5bc630/MarkupSafe-3.0.2-cp312-cp312-win_amd64.whl", hash = "sha256:8e06879fc22a25ca47312fbe7c8264eb0b662f6db27cb2d3bbbc74b1df4b9b87", size = 15601, upload-time = "2024-10-18T15:21:23.499Z" },
    { url = "https://files.pythonhosted.org/packages/83/0e/67eb10a7ecc77a0c2bbe2b0235765b98d164d81600746914bebada795e97/MarkupSafe-3.0.2-cp313-cp313-macosx_10_13_universal2.whl", hash = "sha256:ba9527cdd4c926ed0760bc301f6728ef34d841f405abf9d4f959c478421e4efd", size = 14274, upload-time = "2024-10-18T15:21:24.577Z" },
    { url = "https://files.pythonhosted.org/packages/2b/6d/9409f3684d3335375d04e5f05744dfe7e9f120062c9857df4ab490a1031a/MarkupSafe-3.0.2-cp313-cp313-macosx_11_0_arm64.whl", hash = "sha256:f8b3d067f2e40fe93e1ccdd6b2e1d16c43140e76f02fb1319a05cf2b79d99430", size = 12352, upload-time = "2024-10-18T15:21:25.382Z" },
    { url = "https://files.pythonhosted.org/packages/d2/f5/6eadfcd3885ea85fe2a7c128315cc1bb7241e1987443d78c8fe712d03091/MarkupSafe-3.0.2-cp313-cp313-manylinux_2_17_aarch64.manylinux2014_aarch64.whl", hash = "sha256:569511d3b58c8791ab4c2e1285575265991e6d8f8700c7be0e88f86cb0672094", size = 24122, upload-time = "2024-10-18T15:21:26.199Z" },
    { url = "https://files.pythonhosted.org/packages/0c/91/96cf928db8236f1bfab6ce15ad070dfdd02ed88261c2afafd4b43575e9e9/MarkupSafe-3.0.2-cp313-cp313-manylinux_2_17_x86_64.manylinux2014_x86_64.whl", hash = "sha256:15ab75ef81add55874e7ab7055e9c397312385bd9ced94920f2802310c930396", size = 23085, upload-time = "2024-10-18T15:21:27.029Z" },
    { url = "https://files.pythonhosted.org/packages/c2/cf/c9d56af24d56ea04daae7ac0940232d31d5a8354f2b457c6d856b2057d69/MarkupSafe-3.0.2-cp313-cp313-manylinux_2_5_i686.manylinux1_i686.manylinux_2_17_i686.manylinux2014_i686.whl", hash = "sha256:f3818cb119498c0678015754eba762e0d61e5b52d34c8b13d770f0719f7b1d79", size = 22978, upload-time = "2024-10-18T15:21:27.846Z" },
    { url = "https://files.pythonhosted.org/packages/2a/9f/8619835cd6a711d6272d62abb78c033bda638fdc54c4e7f4272cf1c0962b/MarkupSafe-3.0.2-cp313-cp313-musllinux_1_2_aarch64.whl", hash = "sha256:cdb82a876c47801bb54a690c5ae105a46b392ac6099881cdfb9f6e95e4014c6a", size = 24208, upload-time = "2024-10-18T15:21:28.744Z" },
    { url = "https://files.pythonhosted.org/packages/f9/bf/176950a1792b2cd2102b8ffeb5133e1ed984547b75db47c25a67d3359f77/MarkupSafe-3.0.2-cp313-cp313-musllinux_1_2_i686.whl", hash = "sha256:cabc348d87e913db6ab4aa100f01b08f481097838bdddf7c7a84b7575b7309ca", size = 23357, upload-time = "2024-10-18T15:21:29.545Z" },
    { url = "https://files.pythonhosted.org/packages/ce/4f/9a02c1d335caabe5c4efb90e1b6e8ee944aa245c1aaaab8e8a618987d816/MarkupSafe-3.0.2-cp313-cp313-musllinux_1_2_x86_64.whl", hash = "sha256:444dcda765c8a838eaae23112db52f1efaf750daddb2d9ca300bcae1039adc5c", size = 23344, upload-time = "2024-10-18T15:21:30.366Z" },
    { url = "https://files.pythonhosted.org/packages/ee/55/c271b57db36f748f0e04a759ace9f8f759ccf22b4960c270c78a394f58be/MarkupSafe-3.0.2-cp313-cp313-win32.whl", hash = "sha256:bcf3e58998965654fdaff38e58584d8937aa3096ab5354d493c77d1fdd66d7a1", size = 15101, upload-time = "2024-10-18T15:21:31.207Z" },
    { url = "https://files.pythonhosted.org/packages/29/88/07df22d2dd4df40aba9f3e402e6dc1b8ee86297dddbad4872bd5e7b0094f/MarkupSafe-3.0.2-cp313-cp313-win_amd64.whl", hash = "sha256:e6a2a455bd412959b57a172ce6328d2dd1f01cb2135efda2e4576e8a23fa3b0f", size = 15603, upload-time = "2024-10-18T15:21:32.032Z" },
    { url = "https://files.pythonhosted.org/packages/62/6a/8b89d24db2d32d433dffcd6a8779159da109842434f1dd2f6e71f32f738c/MarkupSafe-3.0.2-cp313-cp313t-macosx_10_13_universal2.whl", hash = "sha256:b5a6b3ada725cea8a5e634536b1b01c30bcdcd7f9c6fff4151548d5bf6b3a36c", size = 14510, upload-time = "2024-10-18T15:21:33.625Z" },
    { url = "https://files.pythonhosted.org/packages/7a/06/a10f955f70a2e5a9bf78d11a161029d278eeacbd35ef806c3fd17b13060d/MarkupSafe-3.0.2-cp313-cp313t-macosx_11_0_arm64.whl", hash = "sha256:a904af0a6162c73e3edcb969eeeb53a63ceeb5d8cf642fade7d39e7963a22ddb", size = 12486, upload-time = "2024-10-18T15:21:34.611Z" },
    { url = "https://files.pythonhosted.org/packages/34/cf/65d4a571869a1a9078198ca28f39fba5fbb910f952f9dbc5220afff9f5e6/MarkupSafe-3.0.2-cp313-cp313t-manylinux_2_17_aarch64.manylinux2014_aarch64.whl", hash = "sha256:4aa4e5faecf353ed117801a068ebab7b7e09ffb6e1d5e412dc852e0da018126c", size = 25480, upload-time = "2024-10-18T15:21:35.398Z" },
    { url = "https://files.pythonhosted.org/packages/0c/e3/90e9651924c430b885468b56b3d597cabf6d72be4b24a0acd1fa0e12af67/MarkupSafe-3.0.2-cp313-cp313t-manylinux_2_17_x86_64.manylinux2014_x86_64.whl", hash = "sha256:c0ef13eaeee5b615fb07c9a7dadb38eac06a0608b41570d8ade51c56539e509d", size = 23914, upload-time = "2024-10-18T15:21:36.231Z" },
    { url = "https://files.pythonhosted.org/packages/66/8c/6c7cf61f95d63bb866db39085150df1f2a5bd3335298f14a66b48e92659c/MarkupSafe-3.0.2-cp313-cp313t-manylinux_2_5_i686.manylinux1_i686.manylinux_2_17_i686.manylinux2014_i686.whl", hash = "sha256:d16a81a06776313e817c951135cf7340a3e91e8c1ff2fac444cfd75fffa04afe", size = 23796, upload-time = "2024-10-18T15:21:37.073Z" },
    { url = "https://files.pythonhosted.org/packages/bb/35/cbe9238ec3f47ac9a7c8b3df7a808e7cb50fe149dc7039f5f454b3fba218/MarkupSafe-3.0.2-cp313-cp313t-musllinux_1_2_aarch64.whl", hash = "sha256:6381026f158fdb7c72a168278597a5e3a5222e83ea18f543112b2662a9b699c5", size = 25473, upload-time = "2024-10-18T15:21:37.932Z" },
    { url = "https://files.pythonhosted.org/packages/e6/32/7621a4382488aa283cc05e8984a9c219abad3bca087be9ec77e89939ded9/MarkupSafe-3.0.2-cp313-cp313t-musllinux_1_2_i686.whl", hash = "sha256:3d79d162e7be8f996986c064d1c7c817f6df3a77fe3d6859f6f9e7be4b8c213a", size = 24114, upload-time = "2024-10-18T15:21:39.799Z" },
    { url = "https://files.pythonhosted.org/packages/0d/80/0985960e4b89922cb5a0bac0ed39c5b96cbc1a536a99f30e8c220a996ed9/MarkupSafe-3.0.2-cp313-cp313t-musllinux_1_2_x86_64.whl", hash = "sha256:131a3c7689c85f5ad20f9f6fb1b866f402c445b220c19fe4308c0b147ccd2ad9", size = 24098, upload-time = "2024-10-18T15:21:40.813Z" },
    { url = "https://files.pythonhosted.org/packages/82/78/fedb03c7d5380df2427038ec8d973587e90561b2d90cd472ce9254cf348b/MarkupSafe-3.0.2-cp313-cp313t-win32.whl", hash = "sha256:ba8062ed2cf21c07a9e295d5b8a2a5ce678b913b45fdf68c32d95d6c1291e0b6", size = 15208, upload-time = "2024-10-18T15:21:41.814Z" },
    { url = "https://files.pythonhosted.org/packages/4f/65/6079a46068dfceaeabb5dcad6d674f5f5c61a6fa5673746f42a9f4c233b3/MarkupSafe-3.0.2-cp313-cp313t-win_amd64.whl", hash = "sha256:e444a31f8db13eb18ada366ab3cf45fd4b31e4db1236a4448f68778c1d1a5a2f", size = 15739, upload-time = "2024-10-18T15:21:42.784Z" },
]

[[package]]
name = "matplotlib"
version = "3.6.1"
source = { registry = "https://pypi.org/simple" }
resolution-markers = [
    "python_full_version < '3.11'",
]
dependencies = [
    { name = "contourpy", version = "1.2.1", source = { registry = "https://pypi.org/simple" }, marker = "python_full_version < '3.11'" },
    { name = "cycler", marker = "python_full_version < '3.11'" },
    { name = "fonttools", marker = "python_full_version < '3.11'" },
    { name = "kiwisolver", marker = "python_full_version < '3.11'" },
    { name = "numpy", version = "1.21.5", source = { registry = "https://pypi.org/simple" }, marker = "python_full_version < '3.11'" },
    { name = "packaging", marker = "python_full_version < '3.11'" },
    { name = "pillow", version = "9.2.0", source = { registry = "https://pypi.org/simple" }, marker = "python_full_version < '3.11'" },
    { name = "pyparsing", marker = "python_full_version < '3.11'" },
    { name = "python-dateutil", marker = "python_full_version < '3.11'" },
]
sdist = { url = "https://files.pythonhosted.org/packages/0f/23/2eed6f40e1afca9c272fa7c13b437b7784c94a0c180f796c0da114265bf9/matplotlib-3.6.1.tar.gz", hash = "sha256:e2d1b7225666f7e1bcc94c0bc9c587a82e3e8691da4757e357e5c2515222ee37", size = 35826557, upload-time = "2022-10-08T09:44:36.506Z" }
wheels = [
    { url = "https://files.pythonhosted.org/packages/07/b1/d94d106a84f3b7f94db58bdb91acce01c87f21dcacf08a226b0b829a2f33/matplotlib-3.6.1-cp310-cp310-macosx_10_12_universal2.whl", hash = "sha256:7730e60e751cfcfe7fcb223cf03c0b979e9a064c239783ad37929d340a364cef", size = 8150406, upload-time = "2022-10-08T09:44:51.378Z" },
    { url = "https://files.pythonhosted.org/packages/90/22/3203fbded2846608480b5317368a7b1da67dddc59aa0ecdd302f165addfd/matplotlib-3.6.1-cp310-cp310-macosx_10_12_x86_64.whl", hash = "sha256:9dd40505ccc526acaf9a5db1b3029e237c64b58f1249983b28a291c2d6a1d0fa", size = 7330877, upload-time = "2022-10-08T09:44:54.027Z" },
    { url = "https://files.pythonhosted.org/packages/3f/ad/11dee8ea23c746f2d28e4d9d33249c27d6c571d3637e8a49e56c53013e38/matplotlib-3.6.1-cp310-cp310-macosx_11_0_arm64.whl", hash = "sha256:85948b303534b69fd771126764cf883fde2af9b003eb5778cb60f3b46f93d3f6", size = 7239645, upload-time = "2022-10-08T09:44:56.429Z" },
    { url = "https://files.pythonhosted.org/packages/bf/11/f2315e9483587dfa9845a9ff98e829690aac1ba2a25da0b2ebcb4e1447b4/matplotlib-3.6.1-cp310-cp310-manylinux_2_17_aarch64.manylinux2014_aarch64.whl", hash = "sha256:71eced071825005011cdc64efbae2e2c76b8209c18aa487dedf69796fe4b1e40", size = 11616941, upload-time = "2022-10-08T09:44:59.48Z" },
    { url = "https://files.pythonhosted.org/packages/ec/eb/0abbcec439b67c757d76a87b4a00e7af7a0670601a0addd866bf075b379b/matplotlib-3.6.1-cp310-cp310-manylinux_2_17_i686.manylinux2014_i686.whl", hash = "sha256:220314c2d6b9ca11570d7cd4b841c9f3137546f188336003b9fb8def4dcb804d", size = 11715846, upload-time = "2022-10-08T09:45:03.975Z" },
    { url = "https://files.pythonhosted.org/packages/09/96/d50faddc9a74af076251c2c5a9ce35fa01801eb3f2aa1678fc8ab2c81a32/matplotlib-3.6.1-cp310-cp310-manylinux_2_17_x86_64.manylinux2014_x86_64.whl", hash = "sha256:2cc5d726d4d42865f909c5208a7841109d76584950dd0587b01a77cc279d4ab7", size = 11840372, upload-time = "2022-10-08T09:45:07.294Z" },
    { url = "https://files.pythonhosted.org/packages/f6/d4/d2b1c5324ec6753c40af15254377878843ffe0ee3794ae248cc49fbb2a87/matplotlib-3.6.1-cp310-cp310-win32.whl", hash = "sha256:183bf3ac6a6023ee590aa4b677f391ceed65ec0d6b930901a8483c267bd12995", size = 7101318, upload-time = "2022-10-08T09:45:09.955Z" },
    { url = "https://files.pythonhosted.org/packages/2e/09/c329dc5e53943c472897b9f894e0b377c8c633dd2e622ea23623a6fd2b7e/matplotlib-3.6.1-cp310-cp310-win_amd64.whl", hash = "sha256:a68b91ac7e6bb26100a540a033f54c95fe06d9c0aa51312c2a52d07d1bde78f4", size = 7213993, upload-time = "2022-10-08T09:45:12.888Z" },
    { url = "https://files.pythonhosted.org/packages/b9/e6/5cffc54d7dff8ebd12da1f0d8696c2a656f6ee8dfa0c673eda08c3c4aff8/matplotlib-3.6.1-cp311-cp311-macosx_10_12_universal2.whl", hash = "sha256:4648f0d79a87bf50ee740058305c91091ee5e1fbb71a7d2f5fe6707bfe328d1c", size = 8150383, upload-time = "2022-10-08T09:45:15.593Z" },
    { url = "https://files.pythonhosted.org/packages/ad/d0/6d0505cd28cd9be330c1f9f1ceb10a3765d6b32d8f10816aa374127e53d7/matplotlib-3.6.1-cp311-cp311-macosx_10_12_x86_64.whl", hash = "sha256:9403764017d20ff570f7ce973a8b9637f08a6109118f4e0ce6c7493d8849a0d3", size = 7330864, upload-time = "2022-10-08T09:45:18.988Z" },
    { url = "https://files.pythonhosted.org/packages/fa/47/204956bcae414053bd0f6fd52cb75c327e27a91e2e7945151fcedec4a804/matplotlib-3.6.1-cp311-cp311-macosx_11_0_arm64.whl", hash = "sha256:e4c8b5a243dd29d50289d694e931bd6cb6ae0b5bd654d12c647543d63862540c", size = 7239607, upload-time = "2022-10-08T09:45:21.848Z" },
    { url = "https://files.pythonhosted.org/packages/f7/39/362302b520230ba4662e6a4b15cbc15059cc6ee8e8205db4eda8eb37f44f/matplotlib-3.6.1-cp311-cp311-manylinux_2_17_aarch64.manylinux2014_aarch64.whl", hash = "sha256:c1effccef0cea2d4da9feeed22079adf6786f92c800a7d0d2ef2104318a1c66c", size = 11621313, upload-time = "2022-10-08T09:45:25.035Z" },
    { url = "https://files.pythonhosted.org/packages/4b/ce/f8b62917251d87ee6c017a9af8fc620a219dd1adc23b4c3097c212bf6ee3/matplotlib-3.6.1-cp311-cp311-manylinux_2_17_i686.manylinux2014_i686.whl", hash = "sha256:8dc25473319afabe49150267e54648ac559c33b0fc2a80c8caecfbbc2948a820", size = 11720205, upload-time = "2022-10-08T09:45:28.606Z" },
    { url = "https://files.pythonhosted.org/packages/1b/9b/0321445ba2af183c859683f96130d4ec24e9f7071eb53fa8e36a0be8d383/matplotlib-3.6.1-cp311-cp311-manylinux_2_17_x86_64.manylinux2014_x86_64.whl", hash = "sha256:47cb088bbce82ae9fc2edf3c25e56a5c6142ce2553fea2b781679f960a70c207", size = 11844956, upload-time = "2022-10-08T09:45:31.797Z" },
    { url = "https://files.pythonhosted.org/packages/aa/93/6ea47227a7ed5a9c66cf488d9d5c55a517858fe34cd65d77d1a3d73ce92a/matplotlib-3.6.1-cp311-cp311-win32.whl", hash = "sha256:4d3b0e0a4611bd22065bbf47e9b2f689ac9e575bcb850a9f0ae2bbed75cab956", size = 7101271, upload-time = "2022-10-08T09:45:34.974Z" },
    { url = "https://files.pythonhosted.org/packages/77/68/387a8d924a1f3ae5991f3e73b775f9668dc66472929ad262031eb5b952be/matplotlib-3.6.1-cp311-cp311-win_amd64.whl", hash = "sha256:e3c116e779fbbf421a9e4d3060db259a9bb486d98f4e3c5a0877c599bd173582", size = 7213828, upload-time = "2022-10-08T09:45:37.221Z" },
]

[[package]]
name = "matplotlib"
version = "3.10.3"
source = { registry = "https://pypi.org/simple" }
resolution-markers = [
    "python_full_version >= '3.12'",
    "python_full_version == '3.11.*'",
]
dependencies = [
    { name = "contourpy", version = "1.3.2", source = { registry = "https://pypi.org/simple" }, marker = "python_full_version >= '3.11'" },
    { name = "cycler", marker = "python_full_version >= '3.11'" },
    { name = "fonttools", marker = "python_full_version >= '3.11'" },
    { name = "kiwisolver", marker = "python_full_version >= '3.11'" },
    { name = "numpy", version = "2.3.0", source = { registry = "https://pypi.org/simple" }, marker = "python_full_version >= '3.11'" },
    { name = "packaging", marker = "python_full_version >= '3.11'" },
    { name = "pillow", version = "11.2.1", source = { registry = "https://pypi.org/simple" }, marker = "python_full_version >= '3.11'" },
    { name = "pyparsing", marker = "python_full_version >= '3.11'" },
    { name = "python-dateutil", marker = "python_full_version >= '3.11'" },
]
sdist = { url = "https://files.pythonhosted.org/packages/26/91/d49359a21893183ed2a5b6c76bec40e0b1dcbf8ca148f864d134897cfc75/matplotlib-3.10.3.tar.gz", hash = "sha256:2f82d2c5bb7ae93aaaa4cd42aca65d76ce6376f83304fa3a630b569aca274df0", size = 34799811, upload-time = "2025-05-08T19:10:54.39Z" }
wheels = [
    { url = "https://files.pythonhosted.org/packages/d0/ea/2bba25d289d389c7451f331ecd593944b3705f06ddf593fa7be75037d308/matplotlib-3.10.3-cp310-cp310-macosx_10_12_x86_64.whl", hash = "sha256:213fadd6348d106ca7db99e113f1bea1e65e383c3ba76e8556ba4a3054b65ae7", size = 8167862, upload-time = "2025-05-08T19:09:39.563Z" },
    { url = "https://files.pythonhosted.org/packages/41/81/cc70b5138c926604e8c9ed810ed4c79e8116ba72e02230852f5c12c87ba2/matplotlib-3.10.3-cp310-cp310-macosx_11_0_arm64.whl", hash = "sha256:d3bec61cb8221f0ca6313889308326e7bb303d0d302c5cc9e523b2f2e6c73deb", size = 8042149, upload-time = "2025-05-08T19:09:42.413Z" },
    { url = "https://files.pythonhosted.org/packages/4a/9a/0ff45b6bfa42bb16de597e6058edf2361c298ad5ef93b327728145161bbf/matplotlib-3.10.3-cp310-cp310-manylinux_2_17_aarch64.manylinux2014_aarch64.whl", hash = "sha256:8c21ae75651c0231b3ba014b6d5e08fb969c40cdb5a011e33e99ed0c9ea86ecb", size = 8453719, upload-time = "2025-05-08T19:09:44.901Z" },
    { url = "https://files.pythonhosted.org/packages/85/c7/1866e972fed6d71ef136efbc980d4d1854ab7ef1ea8152bbd995ca231c81/matplotlib-3.10.3-cp310-cp310-manylinux_2_17_x86_64.manylinux2014_x86_64.whl", hash = "sha256:a49e39755580b08e30e3620efc659330eac5d6534ab7eae50fa5e31f53ee4e30", size = 8590801, upload-time = "2025-05-08T19:09:47.404Z" },
    { url = "https://files.pythonhosted.org/packages/5d/b9/748f6626d534ab7e255bdc39dc22634d337cf3ce200f261b5d65742044a1/matplotlib-3.10.3-cp310-cp310-musllinux_1_2_x86_64.whl", hash = "sha256:cf4636203e1190871d3a73664dea03d26fb019b66692cbfd642faafdad6208e8", size = 9402111, upload-time = "2025-05-08T19:09:49.474Z" },
    { url = "https://files.pythonhosted.org/packages/1f/78/8bf07bd8fb67ea5665a6af188e70b57fcb2ab67057daa06b85a08e59160a/matplotlib-3.10.3-cp310-cp310-win_amd64.whl", hash = "sha256:fd5641a9bb9d55f4dd2afe897a53b537c834b9012684c8444cc105895c8c16fd", size = 8057213, upload-time = "2025-05-08T19:09:51.489Z" },
    { url = "https://files.pythonhosted.org/packages/f5/bd/af9f655456f60fe1d575f54fb14704ee299b16e999704817a7645dfce6b0/matplotlib-3.10.3-cp311-cp311-macosx_10_12_x86_64.whl", hash = "sha256:0ef061f74cd488586f552d0c336b2f078d43bc00dc473d2c3e7bfee2272f3fa8", size = 8178873, upload-time = "2025-05-08T19:09:53.857Z" },
    { url = "https://files.pythonhosted.org/packages/c2/86/e1c86690610661cd716eda5f9d0b35eaf606ae6c9b6736687cfc8f2d0cd8/matplotlib-3.10.3-cp311-cp311-macosx_11_0_arm64.whl", hash = "sha256:d96985d14dc5f4a736bbea4b9de9afaa735f8a0fc2ca75be2fa9e96b2097369d", size = 8052205, upload-time = "2025-05-08T19:09:55.684Z" },
    { url = "https://files.pythonhosted.org/packages/54/51/a9f8e49af3883dacddb2da1af5fca1f7468677f1188936452dd9aaaeb9ed/matplotlib-3.10.3-cp311-cp311-manylinux_2_17_aarch64.manylinux2014_aarch64.whl", hash = "sha256:7c5f0283da91e9522bdba4d6583ed9d5521566f63729ffb68334f86d0bb98049", size = 8465823, upload-time = "2025-05-08T19:09:57.442Z" },
    { url = "https://files.pythonhosted.org/packages/e7/e3/c82963a3b86d6e6d5874cbeaa390166458a7f1961bab9feb14d3d1a10f02/matplotlib-3.10.3-cp311-cp311-manylinux_2_17_x86_64.manylinux2014_x86_64.whl", hash = "sha256:fdfa07c0ec58035242bc8b2c8aae37037c9a886370eef6850703d7583e19964b", size = 8606464, upload-time = "2025-05-08T19:09:59.471Z" },
    { url = "https://files.pythonhosted.org/packages/0e/34/24da1027e7fcdd9e82da3194c470143c551852757a4b473a09a012f5b945/matplotlib-3.10.3-cp311-cp311-musllinux_1_2_x86_64.whl", hash = "sha256:c0b9849a17bce080a16ebcb80a7b714b5677d0ec32161a2cc0a8e5a6030ae220", size = 9413103, upload-time = "2025-05-08T19:10:03.208Z" },
    { url = "https://files.pythonhosted.org/packages/a6/da/948a017c3ea13fd4a97afad5fdebe2f5bbc4d28c0654510ce6fd6b06b7bd/matplotlib-3.10.3-cp311-cp311-win_amd64.whl", hash = "sha256:eef6ed6c03717083bc6d69c2d7ee8624205c29a8e6ea5a31cd3492ecdbaee1e1", size = 8065492, upload-time = "2025-05-08T19:10:05.271Z" },
    { url = "https://files.pythonhosted.org/packages/eb/43/6b80eb47d1071f234ef0c96ca370c2ca621f91c12045f1401b5c9b28a639/matplotlib-3.10.3-cp312-cp312-macosx_10_13_x86_64.whl", hash = "sha256:0ab1affc11d1f495ab9e6362b8174a25afc19c081ba5b0775ef00533a4236eea", size = 8179689, upload-time = "2025-05-08T19:10:07.602Z" },
    { url = "https://files.pythonhosted.org/packages/0f/70/d61a591958325c357204870b5e7b164f93f2a8cca1dc6ce940f563909a13/matplotlib-3.10.3-cp312-cp312-macosx_11_0_arm64.whl", hash = "sha256:2a818d8bdcafa7ed2eed74487fdb071c09c1ae24152d403952adad11fa3c65b4", size = 8050466, upload-time = "2025-05-08T19:10:09.383Z" },
    { url = "https://files.pythonhosted.org/packages/e7/75/70c9d2306203148cc7902a961240c5927dd8728afedf35e6a77e105a2985/matplotlib-3.10.3-cp312-cp312-manylinux_2_17_aarch64.manylinux2014_aarch64.whl", hash = "sha256:748ebc3470c253e770b17d8b0557f0aa85cf8c63fd52f1a61af5b27ec0b7ffee", size = 8456252, upload-time = "2025-05-08T19:10:11.958Z" },
    { url = "https://files.pythonhosted.org/packages/c4/91/ba0ae1ff4b3f30972ad01cd4a8029e70a0ec3b8ea5be04764b128b66f763/matplotlib-3.10.3-cp312-cp312-manylinux_2_17_x86_64.manylinux2014_x86_64.whl", hash = "sha256:ed70453fd99733293ace1aec568255bc51c6361cb0da94fa5ebf0649fdb2150a", size = 8601321, upload-time = "2025-05-08T19:10:14.47Z" },
    { url = "https://files.pythonhosted.org/packages/d2/88/d636041eb54a84b889e11872d91f7cbf036b3b0e194a70fa064eb8b04f7a/matplotlib-3.10.3-cp312-cp312-musllinux_1_2_x86_64.whl", hash = "sha256:dbed9917b44070e55640bd13419de83b4c918e52d97561544814ba463811cbc7", size = 9406972, upload-time = "2025-05-08T19:10:16.569Z" },
    { url = "https://files.pythonhosted.org/packages/b1/79/0d1c165eac44405a86478082e225fce87874f7198300bbebc55faaf6d28d/matplotlib-3.10.3-cp312-cp312-win_amd64.whl", hash = "sha256:cf37d8c6ef1a48829443e8ba5227b44236d7fcaf7647caa3178a4ff9f7a5be05", size = 8067954, upload-time = "2025-05-08T19:10:18.663Z" },
    { url = "https://files.pythonhosted.org/packages/3b/c1/23cfb566a74c696a3b338d8955c549900d18fe2b898b6e94d682ca21e7c2/matplotlib-3.10.3-cp313-cp313-macosx_10_13_x86_64.whl", hash = "sha256:9f2efccc8dcf2b86fc4ee849eea5dcaecedd0773b30f47980dc0cbeabf26ec84", size = 8180318, upload-time = "2025-05-08T19:10:20.426Z" },
    { url = "https://files.pythonhosted.org/packages/6c/0c/02f1c3b66b30da9ee343c343acbb6251bef5b01d34fad732446eaadcd108/matplotlib-3.10.3-cp313-cp313-macosx_11_0_arm64.whl", hash = "sha256:3ddbba06a6c126e3301c3d272a99dcbe7f6c24c14024e80307ff03791a5f294e", size = 8051132, upload-time = "2025-05-08T19:10:22.569Z" },
    { url = "https://files.pythonhosted.org/packages/b4/ab/8db1a5ac9b3a7352fb914133001dae889f9fcecb3146541be46bed41339c/matplotlib-3.10.3-cp313-cp313-manylinux_2_17_aarch64.manylinux2014_aarch64.whl", hash = "sha256:748302b33ae9326995b238f606e9ed840bf5886ebafcb233775d946aa8107a15", size = 8457633, upload-time = "2025-05-08T19:10:24.749Z" },
    { url = "https://files.pythonhosted.org/packages/f5/64/41c4367bcaecbc03ef0d2a3ecee58a7065d0a36ae1aa817fe573a2da66d4/matplotlib-3.10.3-cp313-cp313-manylinux_2_17_x86_64.manylinux2014_x86_64.whl", hash = "sha256:a80fcccbef63302c0efd78042ea3c2436104c5b1a4d3ae20f864593696364ac7", size = 8601031, upload-time = "2025-05-08T19:10:27.03Z" },
    { url = "https://files.pythonhosted.org/packages/12/6f/6cc79e9e5ab89d13ed64da28898e40fe5b105a9ab9c98f83abd24e46d7d7/matplotlib-3.10.3-cp313-cp313-musllinux_1_2_x86_64.whl", hash = "sha256:55e46cbfe1f8586adb34f7587c3e4f7dedc59d5226719faf6cb54fc24f2fd52d", size = 9406988, upload-time = "2025-05-08T19:10:29.056Z" },
    { url = "https://files.pythonhosted.org/packages/b1/0f/eed564407bd4d935ffabf561ed31099ed609e19287409a27b6d336848653/matplotlib-3.10.3-cp313-cp313-win_amd64.whl", hash = "sha256:151d89cb8d33cb23345cd12490c76fd5d18a56581a16d950b48c6ff19bb2ab93", size = 8068034, upload-time = "2025-05-08T19:10:31.221Z" },
    { url = "https://files.pythonhosted.org/packages/3e/e5/2f14791ff69b12b09e9975e1d116d9578ac684460860ce542c2588cb7a1c/matplotlib-3.10.3-cp313-cp313t-macosx_10_13_x86_64.whl", hash = "sha256:c26dd9834e74d164d06433dc7be5d75a1e9890b926b3e57e74fa446e1a62c3e2", size = 8218223, upload-time = "2025-05-08T19:10:33.114Z" },
    { url = "https://files.pythonhosted.org/packages/5c/08/30a94afd828b6e02d0a52cae4a29d6e9ccfcf4c8b56cc28b021d3588873e/matplotlib-3.10.3-cp313-cp313t-macosx_11_0_arm64.whl", hash = "sha256:24853dad5b8c84c8c2390fc31ce4858b6df504156893292ce8092d190ef8151d", size = 8094985, upload-time = "2025-05-08T19:10:35.337Z" },
    { url = "https://files.pythonhosted.org/packages/89/44/f3bc6b53066c889d7a1a3ea8094c13af6a667c5ca6220ec60ecceec2dabe/matplotlib-3.10.3-cp313-cp313t-manylinux_2_17_aarch64.manylinux2014_aarch64.whl", hash = "sha256:68f7878214d369d7d4215e2a9075fef743be38fa401d32e6020bab2dfabaa566", size = 8483109, upload-time = "2025-05-08T19:10:37.611Z" },
    { url = "https://files.pythonhosted.org/packages/ba/c7/473bc559beec08ebee9f86ca77a844b65747e1a6c2691e8c92e40b9f42a8/matplotlib-3.10.3-cp313-cp313t-manylinux_2_17_x86_64.manylinux2014_x86_64.whl", hash = "sha256:f6929fc618cb6db9cb75086f73b3219bbb25920cb24cee2ea7a12b04971a4158", size = 8618082, upload-time = "2025-05-08T19:10:39.892Z" },
    { url = "https://files.pythonhosted.org/packages/d8/e9/6ce8edd264c8819e37bbed8172e0ccdc7107fe86999b76ab5752276357a4/matplotlib-3.10.3-cp313-cp313t-musllinux_1_2_x86_64.whl", hash = "sha256:6c7818292a5cc372a2dc4c795e5c356942eb8350b98ef913f7fda51fe175ac5d", size = 9413699, upload-time = "2025-05-08T19:10:42.376Z" },
    { url = "https://files.pythonhosted.org/packages/1b/92/9a45c91089c3cf690b5badd4be81e392ff086ccca8a1d4e3a08463d8a966/matplotlib-3.10.3-cp313-cp313t-win_amd64.whl", hash = "sha256:4f23ffe95c5667ef8a2b56eea9b53db7f43910fa4a2d5472ae0f72b64deab4d5", size = 8139044, upload-time = "2025-05-08T19:10:44.551Z" },
    { url = "https://files.pythonhosted.org/packages/3d/d1/f54d43e95384b312ffa4a74a4326c722f3b8187aaaa12e9a84cdf3037131/matplotlib-3.10.3-pp310-pypy310_pp73-macosx_10_15_x86_64.whl", hash = "sha256:86ab63d66bbc83fdb6733471d3bff40897c1e9921cba112accd748eee4bce5e4", size = 8162896, upload-time = "2025-05-08T19:10:46.432Z" },
    { url = "https://files.pythonhosted.org/packages/24/a4/fbfc00c2346177c95b353dcf9b5a004106abe8730a62cb6f27e79df0a698/matplotlib-3.10.3-pp310-pypy310_pp73-macosx_11_0_arm64.whl", hash = "sha256:a48f9c08bf7444b5d2391a83e75edb464ccda3c380384b36532a0962593a1751", size = 8039702, upload-time = "2025-05-08T19:10:49.634Z" },
    { url = "https://files.pythonhosted.org/packages/6a/b9/59e120d24a2ec5fc2d30646adb2efb4621aab3c6d83d66fb2a7a182db032/matplotlib-3.10.3-pp310-pypy310_pp73-manylinux_2_17_x86_64.manylinux2014_x86_64.whl", hash = "sha256:cb73d8aa75a237457988f9765e4dfe1c0d2453c5ca4eabc897d4309672c8e014", size = 8594298, upload-time = "2025-05-08T19:10:51.738Z" },
]

[[package]]
name = "mdurl"
version = "0.1.2"
source = { registry = "https://pypi.org/simple" }
sdist = { url = "https://files.pythonhosted.org/packages/d6/54/cfe61301667036ec958cb99bd3efefba235e65cdeb9c84d24a8293ba1d90/mdurl-0.1.2.tar.gz", hash = "sha256:bb413d29f5eea38f31dd4754dd7377d4465116fb207585f97bf925588687c1ba", size = 8729, upload-time = "2022-08-14T12:40:10.846Z" }
wheels = [
    { url = "https://files.pythonhosted.org/packages/b3/38/89ba8ad64ae25be8de66a6d463314cf1eb366222074cfda9ee839c56a4b4/mdurl-0.1.2-py3-none-any.whl", hash = "sha256:84008a41e51615a49fc9966191ff91509e3c40b939176e643fd50a5c2196b8f8", size = 9979, upload-time = "2022-08-14T12:40:09.779Z" },
]

[[package]]
name = "mpmath"
version = "1.3.0"
source = { registry = "https://pypi.org/simple" }
sdist = { url = "https://files.pythonhosted.org/packages/e0/47/dd32fa426cc72114383ac549964eecb20ecfd886d1e5ccf5340b55b02f57/mpmath-1.3.0.tar.gz", hash = "sha256:7a28eb2a9774d00c7bc92411c19a89209d5da7c4c9a9e227be8330a23a25b91f", size = 508106, upload-time = "2023-03-07T16:47:11.061Z" }
wheels = [
    { url = "https://files.pythonhosted.org/packages/43/e3/7d92a15f894aa0c9c4b49b8ee9ac9850d6e63b03c9c32c0367a13ae62209/mpmath-1.3.0-py3-none-any.whl", hash = "sha256:a0b2b9fe80bbcd81a6647ff13108738cfb482d481d826cc0e02f5b35e5c88d2c", size = 536198, upload-time = "2023-03-07T16:47:09.197Z" },
]

[[package]]
name = "natsort"
version = "8.4.0"
source = { registry = "https://pypi.org/simple" }
sdist = { url = "https://files.pythonhosted.org/packages/e2/a9/a0c57aee75f77794adaf35322f8b6404cbd0f89ad45c87197a937764b7d0/natsort-8.4.0.tar.gz", hash = "sha256:45312c4a0e5507593da193dedd04abb1469253b601ecaf63445ad80f0a1ea581", size = 76575, upload-time = "2023-06-20T04:17:19.925Z" }
wheels = [
    { url = "https://files.pythonhosted.org/packages/ef/82/7a9d0550484a62c6da82858ee9419f3dd1ccc9aa1c26a1e43da3ecd20b0d/natsort-8.4.0-py3-none-any.whl", hash = "sha256:4732914fb471f56b5cce04d7bae6f164a592c7712e1c85f9ef585e197299521c", size = 38268, upload-time = "2023-06-20T04:17:17.522Z" },
]

[[package]]
name = "networkx"
version = "3.4.2"
source = { registry = "https://pypi.org/simple" }
resolution-markers = [
    "python_full_version < '3.11'",
]
sdist = { url = "https://files.pythonhosted.org/packages/fd/1d/06475e1cd5264c0b870ea2cc6fdb3e37177c1e565c43f56ff17a10e3937f/networkx-3.4.2.tar.gz", hash = "sha256:307c3669428c5362aab27c8a1260aa8f47c4e91d3891f48be0141738d8d053e1", size = 2151368, upload-time = "2024-10-21T12:39:38.695Z" }
wheels = [
    { url = "https://files.pythonhosted.org/packages/b9/54/dd730b32ea14ea797530a4479b2ed46a6fb250f682a9cfb997e968bf0261/networkx-3.4.2-py3-none-any.whl", hash = "sha256:df5d4365b724cf81b8c6a7312509d0c22386097011ad1abe274afd5e9d3bbc5f", size = 1723263, upload-time = "2024-10-21T12:39:36.247Z" },
]

[[package]]
name = "networkx"
version = "3.5"
source = { registry = "https://pypi.org/simple" }
resolution-markers = [
    "python_full_version >= '3.12'",
    "python_full_version == '3.11.*'",
]
sdist = { url = "https://files.pythonhosted.org/packages/6c/4f/ccdb8ad3a38e583f214547fd2f7ff1fc160c43a75af88e6aec213404b96a/networkx-3.5.tar.gz", hash = "sha256:d4c6f9cf81f52d69230866796b82afbccdec3db7ae4fbd1b65ea750feed50037", size = 2471065, upload-time = "2025-05-29T11:35:07.804Z" }
wheels = [
    { url = "https://files.pythonhosted.org/packages/eb/8d/776adee7bbf76365fdd7f2552710282c79a4ead5d2a46408c9043a2b70ba/networkx-3.5-py3-none-any.whl", hash = "sha256:0030d386a9a06dee3565298b4a734b68589749a544acbb6c412dc9e2489ec6ec", size = 2034406, upload-time = "2025-05-29T11:35:04.961Z" },
]

[[package]]
name = "nodeenv"
version = "1.9.1"
source = { registry = "https://pypi.org/simple" }
sdist = { url = "https://files.pythonhosted.org/packages/43/16/fc88b08840de0e0a72a2f9d8c6bae36be573e475a6326ae854bcc549fc45/nodeenv-1.9.1.tar.gz", hash = "sha256:6ec12890a2dab7946721edbfbcd91f3319c6ccc9aec47be7c7e6b7011ee6645f", size = 47437, upload-time = "2024-06-04T18:44:11.171Z" }
wheels = [
    { url = "https://files.pythonhosted.org/packages/d2/1d/1b658dbd2b9fa9c4c9f32accbfc0205d532c8c6194dc0f2a4c0428e7128a/nodeenv-1.9.1-py2.py3-none-any.whl", hash = "sha256:ba11c9782d29c27c70ffbdda2d7415098754709be8a7056d79a737cd901155c9", size = 22314, upload-time = "2024-06-04T18:44:08.352Z" },
]

[[package]]
name = "numpy"
version = "1.21.5"
source = { registry = "https://pypi.org/simple" }
resolution-markers = [
    "python_full_version < '3.11'",
]
sdist = { url = "https://files.pythonhosted.org/packages/c2/a8/a924a09492bdfee8c2ec3094d0a13f2799800b4fdc9c890738aeeb12c72e/numpy-1.21.5.zip", hash = "sha256:6a5928bc6241264dce5ed509e66f33676fc97f464e7a919edc672fb5532221ee", size = 10652289, upload-time = "2021-12-20T00:48:55.951Z" }
wheels = [
    { url = "https://files.pythonhosted.org/packages/ca/cf/f2a8e3a1fd2ef3ed31e89913720031d586d0f0fd7620b74af64a561774e2/numpy-1.21.5-cp310-cp310-macosx_10_9_universal2.whl", hash = "sha256:301e408a052fdcda5cdcf03021ebafc3c6ea093021bf9d1aa47c54d48bdad166", size = 27203457, upload-time = "2021-12-19T23:58:44.615Z" },
    { url = "https://files.pythonhosted.org/packages/b0/cd/83862fda9dbb7d0e4aa1b51cb00504870243dae0625737b92b05e7679321/numpy-1.21.5-cp310-cp310-macosx_10_9_x86_64.whl", hash = "sha256:a7e8f6216f180f3fd4efb73de5d1eaefb5f5a1ee5b645c67333033e39440e63a", size = 16965908, upload-time = "2021-12-19T23:59:43.839Z" },
    { url = "https://files.pythonhosted.org/packages/97/29/9bd56ffed5e42cda8ad15e71e774615543d3acf0f7041b1f45bfebfd0286/numpy-1.21.5-cp310-cp310-macosx_11_0_arm64.whl", hash = "sha256:fc7a7d7b0ed72589fd8b8486b9b42a564f10b8762be8bd4d9df94b807af4a089", size = 12364914, upload-time = "2021-12-20T00:00:39.571Z" },
    { url = "https://files.pythonhosted.org/packages/3d/54/5c0ed06ca1ddcc3252f0e5244f3d688157882e0cc7525853312c2023144b/numpy-1.21.5-cp310-cp310-manylinux_2_17_aarch64.manylinux2014_aarch64.whl", hash = "sha256:58ca1d7c8aef6e996112d0ce873ac9dfa1eaf4a1196b4ff7ff73880a09923ba7", size = 13019599, upload-time = "2021-12-20T00:03:17.38Z" },
    { url = "https://files.pythonhosted.org/packages/b3/1c/001ee062f215a5a8b44a3e8a80bd6f504a53f55426c3ea37ffdba472e98f/numpy-1.21.5-cp310-cp310-manylinux_2_17_x86_64.manylinux2014_x86_64.whl", hash = "sha256:dc4b2fb01f1b4ddbe2453468ea0719f4dbb1f5caa712c8b21bb3dd1480cd30d9", size = 15906228, upload-time = "2021-12-20T00:05:48.545Z" },
    { url = "https://files.pythonhosted.org/packages/2d/79/56b53c21a2f3933dd786ddf89de210a2d6693244e6cf22e8f6d3697a6eed/numpy-1.21.5-cp310-cp310-win_amd64.whl", hash = "sha256:cc1b30205d138d1005adb52087ff45708febbef0e420386f58664f984ef56954", size = 14017557, upload-time = "2021-12-20T00:07:51.313Z" },
]

[[package]]
name = "numpy"
version = "2.3.0"
source = { registry = "https://pypi.org/simple" }
resolution-markers = [
    "python_full_version >= '3.12'",
    "python_full_version == '3.11.*'",
]
sdist = { url = "https://files.pythonhosted.org/packages/f3/db/8e12381333aea300890829a0a36bfa738cac95475d88982d538725143fd9/numpy-2.3.0.tar.gz", hash = "sha256:581f87f9e9e9db2cba2141400e160e9dd644ee248788d6f90636eeb8fd9260a6", size = 20382813, upload-time = "2025-06-07T14:54:32.608Z" }
wheels = [
    { url = "https://files.pythonhosted.org/packages/fd/5f/df67435257d827eb3b8af66f585223dc2c3f2eb7ad0b50cb1dae2f35f494/numpy-2.3.0-cp311-cp311-macosx_10_9_x86_64.whl", hash = "sha256:c3c9fdde0fa18afa1099d6257eb82890ea4f3102847e692193b54e00312a9ae9", size = 21199688, upload-time = "2025-06-07T14:36:52.067Z" },
    { url = "https://files.pythonhosted.org/packages/e5/ce/aad219575055d6c9ef29c8c540c81e1c38815d3be1fe09cdbe53d48ee838/numpy-2.3.0-cp311-cp311-macosx_11_0_arm64.whl", hash = "sha256:46d16f72c2192da7b83984aa5455baee640e33a9f1e61e656f29adf55e406c2b", size = 14359277, upload-time = "2025-06-07T14:37:15.325Z" },
    { url = "https://files.pythonhosted.org/packages/29/6b/2d31da8e6d2ec99bed54c185337a87f8fbeccc1cd9804e38217e92f3f5e2/numpy-2.3.0-cp311-cp311-macosx_14_0_arm64.whl", hash = "sha256:a0be278be9307c4ab06b788f2a077f05e180aea817b3e41cebbd5aaf7bd85ed3", size = 5376069, upload-time = "2025-06-07T14:37:25.636Z" },
    { url = "https://files.pythonhosted.org/packages/7d/2a/6c59a062397553ec7045c53d5fcdad44e4536e54972faa2ba44153bca984/numpy-2.3.0-cp311-cp311-macosx_14_0_x86_64.whl", hash = "sha256:99224862d1412d2562248d4710126355d3a8db7672170a39d6909ac47687a8a4", size = 6913057, upload-time = "2025-06-07T14:37:37.215Z" },
    { url = "https://files.pythonhosted.org/packages/d5/5a/8df16f258d28d033e4f359e29d3aeb54663243ac7b71504e89deeb813202/numpy-2.3.0-cp311-cp311-manylinux_2_28_aarch64.whl", hash = "sha256:2393a914db64b0ead0ab80c962e42d09d5f385802006a6c87835acb1f58adb96", size = 14568083, upload-time = "2025-06-07T14:37:59.337Z" },
    { url = "https://files.pythonhosted.org/packages/0a/92/0528a563dfc2cdccdcb208c0e241a4bb500d7cde218651ffb834e8febc50/numpy-2.3.0-cp311-cp311-manylinux_2_28_x86_64.whl", hash = "sha256:7729c8008d55e80784bd113787ce876ca117185c579c0d626f59b87d433ea779", size = 16929402, upload-time = "2025-06-07T14:38:24.343Z" },
    { url = "https://files.pythonhosted.org/packages/e4/2f/e7a8c8d4a2212c527568d84f31587012cf5497a7271ea1f23332142f634e/numpy-2.3.0-cp311-cp311-musllinux_1_2_aarch64.whl", hash = "sha256:06d4fb37a8d383b769281714897420c5cc3545c79dc427df57fc9b852ee0bf58", size = 15879193, upload-time = "2025-06-07T14:38:48.007Z" },
    { url = "https://files.pythonhosted.org/packages/e2/c3/dada3f005953847fe35f42ac0fe746f6e1ea90b4c6775e4be605dcd7b578/numpy-2.3.0-cp311-cp311-musllinux_1_2_x86_64.whl", hash = "sha256:c39ec392b5db5088259c68250e342612db82dc80ce044cf16496cf14cf6bc6f8", size = 18665318, upload-time = "2025-06-07T14:39:15.794Z" },
    { url = "https://files.pythonhosted.org/packages/3b/ae/3f448517dedefc8dd64d803f9d51a8904a48df730e00a3c5fb1e75a60620/numpy-2.3.0-cp311-cp311-win32.whl", hash = "sha256:ee9d3ee70d62827bc91f3ea5eee33153212c41f639918550ac0475e3588da59f", size = 6601108, upload-time = "2025-06-07T14:39:27.176Z" },
    { url = "https://files.pythonhosted.org/packages/8c/4a/556406d2bb2b9874c8cbc840c962683ac28f21efbc9b01177d78f0199ca1/numpy-2.3.0-cp311-cp311-win_amd64.whl", hash = "sha256:43c55b6a860b0eb44d42341438b03513cf3879cb3617afb749ad49307e164edd", size = 13021525, upload-time = "2025-06-07T14:39:46.637Z" },
    { url = "https://files.pythonhosted.org/packages/ed/ee/bf54278aef30335ffa9a189f869ea09e1a195b3f4b93062164a3b02678a7/numpy-2.3.0-cp311-cp311-win_arm64.whl", hash = "sha256:2e6a1409eee0cb0316cb64640a49a49ca44deb1a537e6b1121dc7c458a1299a8", size = 10170327, upload-time = "2025-06-07T14:40:02.703Z" },
    { url = "https://files.pythonhosted.org/packages/89/59/9df493df81ac6f76e9f05cdbe013cdb0c9a37b434f6e594f5bd25e278908/numpy-2.3.0-cp312-cp312-macosx_10_13_x86_64.whl", hash = "sha256:389b85335838155a9076e9ad7f8fdba0827496ec2d2dc32ce69ce7898bde03ba", size = 20897025, upload-time = "2025-06-07T14:40:33.558Z" },
    { url = "https://files.pythonhosted.org/packages/2f/86/4ff04335901d6cf3a6bb9c748b0097546ae5af35e455ae9b962ebff4ecd7/numpy-2.3.0-cp312-cp312-macosx_11_0_arm64.whl", hash = "sha256:9498f60cd6bb8238d8eaf468a3d5bb031d34cd12556af53510f05fcf581c1b7e", size = 14129882, upload-time = "2025-06-07T14:40:55.034Z" },
    { url = "https://files.pythonhosted.org/packages/71/8d/a942cd4f959de7f08a79ab0c7e6cecb7431d5403dce78959a726f0f57aa1/numpy-2.3.0-cp312-cp312-macosx_14_0_arm64.whl", hash = "sha256:622a65d40d8eb427d8e722fd410ac3ad4958002f109230bc714fa551044ebae2", size = 5110181, upload-time = "2025-06-07T14:41:04.4Z" },
    { url = "https://files.pythonhosted.org/packages/86/5d/45850982efc7b2c839c5626fb67fbbc520d5b0d7c1ba1ae3651f2f74c296/numpy-2.3.0-cp312-cp312-macosx_14_0_x86_64.whl", hash = "sha256:b9446d9d8505aadadb686d51d838f2b6688c9e85636a0c3abaeb55ed54756459", size = 6647581, upload-time = "2025-06-07T14:41:14.695Z" },
    { url = "https://files.pythonhosted.org/packages/1a/c0/c871d4a83f93b00373d3eebe4b01525eee8ef10b623a335ec262b58f4dc1/numpy-2.3.0-cp312-cp312-manylinux_2_28_aarch64.whl", hash = "sha256:50080245365d75137a2bf46151e975de63146ae6d79f7e6bd5c0e85c9931d06a", size = 14262317, upload-time = "2025-06-07T14:41:35.862Z" },
    { url = "https://files.pythonhosted.org/packages/b7/f6/bc47f5fa666d5ff4145254f9e618d56e6a4ef9b874654ca74c19113bb538/numpy-2.3.0-cp312-cp312-manylinux_2_28_x86_64.whl", hash = "sha256:c24bb4113c66936eeaa0dc1e47c74770453d34f46ee07ae4efd853a2ed1ad10a", size = 16633919, upload-time = "2025-06-07T14:42:00.622Z" },
    { url = "https://files.pythonhosted.org/packages/f5/b4/65f48009ca0c9b76df5f404fccdea5a985a1bb2e34e97f21a17d9ad1a4ba/numpy-2.3.0-cp312-cp312-musllinux_1_2_aarch64.whl", hash = "sha256:4d8d294287fdf685281e671886c6dcdf0291a7c19db3e5cb4178d07ccf6ecc67", size = 15567651, upload-time = "2025-06-07T14:42:24.429Z" },
    { url = "https://files.pythonhosted.org/packages/f1/62/5367855a2018578e9334ed08252ef67cc302e53edc869666f71641cad40b/numpy-2.3.0-cp312-cp312-musllinux_1_2_x86_64.whl", hash = "sha256:6295f81f093b7f5769d1728a6bd8bf7466de2adfa771ede944ce6711382b89dc", size = 18361723, upload-time = "2025-06-07T14:42:51.167Z" },
    { url = "https://files.pythonhosted.org/packages/d4/75/5baed8cd867eabee8aad1e74d7197d73971d6a3d40c821f1848b8fab8b84/numpy-2.3.0-cp312-cp312-win32.whl", hash = "sha256:e6648078bdd974ef5d15cecc31b0c410e2e24178a6e10bf511e0557eed0f2570", size = 6318285, upload-time = "2025-06-07T14:43:02.052Z" },
    { url = "https://files.pythonhosted.org/packages/bc/49/d5781eaa1a15acb3b3a3f49dc9e2ff18d92d0ce5c2976f4ab5c0a7360250/numpy-2.3.0-cp312-cp312-win_amd64.whl", hash = "sha256:0898c67a58cdaaf29994bc0e2c65230fd4de0ac40afaf1584ed0b02cd74c6fdd", size = 12732594, upload-time = "2025-06-07T14:43:21.071Z" },
    { url = "https://files.pythonhosted.org/packages/c2/1c/6d343e030815c7c97a1f9fbad00211b47717c7fe446834c224bd5311e6f1/numpy-2.3.0-cp312-cp312-win_arm64.whl", hash = "sha256:bd8df082b6c4695753ad6193018c05aac465d634834dca47a3ae06d4bb22d9ea", size = 9891498, upload-time = "2025-06-07T14:43:36.332Z" },
    { url = "https://files.pythonhosted.org/packages/73/fc/1d67f751fd4dbafc5780244fe699bc4084268bad44b7c5deb0492473127b/numpy-2.3.0-cp313-cp313-macosx_10_13_x86_64.whl", hash = "sha256:5754ab5595bfa2c2387d241296e0381c21f44a4b90a776c3c1d39eede13a746a", size = 20889633, upload-time = "2025-06-07T14:44:06.839Z" },
    { url = "https://files.pythonhosted.org/packages/e8/95/73ffdb69e5c3f19ec4530f8924c4386e7ba097efc94b9c0aff607178ad94/numpy-2.3.0-cp313-cp313-macosx_11_0_arm64.whl", hash = "sha256:d11fa02f77752d8099573d64e5fe33de3229b6632036ec08f7080f46b6649959", size = 14151683, upload-time = "2025-06-07T14:44:28.847Z" },
    { url = "https://files.pythonhosted.org/packages/64/d5/06d4bb31bb65a1d9c419eb5676173a2f90fd8da3c59f816cc54c640ce265/numpy-2.3.0-cp313-cp313-macosx_14_0_arm64.whl", hash = "sha256:aba48d17e87688a765ab1cd557882052f238e2f36545dfa8e29e6a91aef77afe", size = 5102683, upload-time = "2025-06-07T14:44:38.417Z" },
    { url = "https://files.pythonhosted.org/packages/12/8b/6c2cef44f8ccdc231f6b56013dff1d71138c48124334aded36b1a1b30c5a/numpy-2.3.0-cp313-cp313-macosx_14_0_x86_64.whl", hash = "sha256:4dc58865623023b63b10d52f18abaac3729346a7a46a778381e0e3af4b7f3beb", size = 6640253, upload-time = "2025-06-07T14:44:49.359Z" },
    { url = "https://files.pythonhosted.org/packages/62/aa/fca4bf8de3396ddb59544df9b75ffe5b73096174de97a9492d426f5cd4aa/numpy-2.3.0-cp313-cp313-manylinux_2_28_aarch64.whl", hash = "sha256:df470d376f54e052c76517393fa443758fefcdd634645bc9c1f84eafc67087f0", size = 14258658, upload-time = "2025-06-07T14:45:10.156Z" },
    { url = "https://files.pythonhosted.org/packages/1c/12/734dce1087eed1875f2297f687e671cfe53a091b6f2f55f0c7241aad041b/numpy-2.3.0-cp313-cp313-manylinux_2_28_x86_64.whl", hash = "sha256:87717eb24d4a8a64683b7a4e91ace04e2f5c7c77872f823f02a94feee186168f", size = 16628765, upload-time = "2025-06-07T14:45:35.076Z" },
    { url = "https://files.pythonhosted.org/packages/48/03/ffa41ade0e825cbcd5606a5669962419528212a16082763fc051a7247d76/numpy-2.3.0-cp313-cp313-musllinux_1_2_aarch64.whl", hash = "sha256:d8fa264d56882b59dcb5ea4d6ab6f31d0c58a57b41aec605848b6eb2ef4a43e8", size = 15564335, upload-time = "2025-06-07T14:45:58.797Z" },
    { url = "https://files.pythonhosted.org/packages/07/58/869398a11863310aee0ff85a3e13b4c12f20d032b90c4b3ee93c3b728393/numpy-2.3.0-cp313-cp313-musllinux_1_2_x86_64.whl", hash = "sha256:e651756066a0eaf900916497e20e02fe1ae544187cb0fe88de981671ee7f6270", size = 18360608, upload-time = "2025-06-07T14:46:25.687Z" },
    { url = "https://files.pythonhosted.org/packages/2f/8a/5756935752ad278c17e8a061eb2127c9a3edf4ba2c31779548b336f23c8d/numpy-2.3.0-cp313-cp313-win32.whl", hash = "sha256:e43c3cce3b6ae5f94696669ff2a6eafd9a6b9332008bafa4117af70f4b88be6f", size = 6310005, upload-time = "2025-06-07T14:50:13.138Z" },
    { url = "https://files.pythonhosted.org/packages/08/60/61d60cf0dfc0bf15381eaef46366ebc0c1a787856d1db0c80b006092af84/numpy-2.3.0-cp313-cp313-win_amd64.whl", hash = "sha256:81ae0bf2564cf475f94be4a27ef7bcf8af0c3e28da46770fc904da9abd5279b5", size = 12729093, upload-time = "2025-06-07T14:50:31.82Z" },
    { url = "https://files.pythonhosted.org/packages/66/31/2f2f2d2b3e3c32d5753d01437240feaa32220b73258c9eef2e42a0832866/numpy-2.3.0-cp313-cp313-win_arm64.whl", hash = "sha256:c8738baa52505fa6e82778580b23f945e3578412554d937093eac9205e845e6e", size = 9885689, upload-time = "2025-06-07T14:50:47.888Z" },
    { url = "https://files.pythonhosted.org/packages/f1/89/c7828f23cc50f607ceb912774bb4cff225ccae7131c431398ad8400e2c98/numpy-2.3.0-cp313-cp313t-macosx_10_13_x86_64.whl", hash = "sha256:39b27d8b38942a647f048b675f134dd5a567f95bfff481f9109ec308515c51d8", size = 20986612, upload-time = "2025-06-07T14:46:56.077Z" },
    { url = "https://files.pythonhosted.org/packages/dd/46/79ecf47da34c4c50eedec7511e53d57ffdfd31c742c00be7dc1d5ffdb917/numpy-2.3.0-cp313-cp313t-macosx_11_0_arm64.whl", hash = "sha256:0eba4a1ea88f9a6f30f56fdafdeb8da3774349eacddab9581a21234b8535d3d3", size = 14298953, upload-time = "2025-06-07T14:47:18.053Z" },
    { url = "https://files.pythonhosted.org/packages/59/44/f6caf50713d6ff4480640bccb2a534ce1d8e6e0960c8f864947439f0ee95/numpy-2.3.0-cp313-cp313t-macosx_14_0_arm64.whl", hash = "sha256:b0f1f11d0a1da54927436505a5a7670b154eac27f5672afc389661013dfe3d4f", size = 5225806, upload-time = "2025-06-07T14:47:27.524Z" },
    { url = "https://files.pythonhosted.org/packages/a6/43/e1fd1aca7c97e234dd05e66de4ab7a5be54548257efcdd1bc33637e72102/numpy-2.3.0-cp313-cp313t-macosx_14_0_x86_64.whl", hash = "sha256:690d0a5b60a47e1f9dcec7b77750a4854c0d690e9058b7bef3106e3ae9117808", size = 6735169, upload-time = "2025-06-07T14:47:38.057Z" },
    { url = "https://files.pythonhosted.org/packages/84/89/f76f93b06a03177c0faa7ca94d0856c4e5c4bcaf3c5f77640c9ed0303e1c/numpy-2.3.0-cp313-cp313t-manylinux_2_28_aarch64.whl", hash = "sha256:8b51ead2b258284458e570942137155978583e407babc22e3d0ed7af33ce06f8", size = 14330701, upload-time = "2025-06-07T14:47:59.113Z" },
    { url = "https://files.pythonhosted.org/packages/aa/f5/4858c3e9ff7a7d64561b20580cf7cc5d085794bd465a19604945d6501f6c/numpy-2.3.0-cp313-cp313t-manylinux_2_28_x86_64.whl", hash = "sha256:aaf81c7b82c73bd9b45e79cfb9476cb9c29e937494bfe9092c26aece812818ad", size = 16692983, upload-time = "2025-06-07T14:48:24.196Z" },
    { url = "https://files.pythonhosted.org/packages/08/17/0e3b4182e691a10e9483bcc62b4bb8693dbf9ea5dc9ba0b77a60435074bb/numpy-2.3.0-cp313-cp313t-musllinux_1_2_aarch64.whl", hash = "sha256:f420033a20b4f6a2a11f585f93c843ac40686a7c3fa514060a97d9de93e5e72b", size = 15641435, upload-time = "2025-06-07T14:48:47.712Z" },
    { url = "https://files.pythonhosted.org/packages/4e/d5/463279fda028d3c1efa74e7e8d507605ae87f33dbd0543cf4c4527c8b882/numpy-2.3.0-cp313-cp313t-musllinux_1_2_x86_64.whl", hash = "sha256:d344ca32ab482bcf8735d8f95091ad081f97120546f3d250240868430ce52555", size = 18433798, upload-time = "2025-06-07T14:49:14.866Z" },
    { url = "https://files.pythonhosted.org/packages/0e/1e/7a9d98c886d4c39a2b4d3a7c026bffcf8fbcaf518782132d12a301cfc47a/numpy-2.3.0-cp313-cp313t-win32.whl", hash = "sha256:48a2e8eaf76364c32a1feaa60d6925eaf32ed7a040183b807e02674305beef61", size = 6438632, upload-time = "2025-06-07T14:49:25.67Z" },
    { url = "https://files.pythonhosted.org/packages/fe/ab/66fc909931d5eb230107d016861824f335ae2c0533f422e654e5ff556784/numpy-2.3.0-cp313-cp313t-win_amd64.whl", hash = "sha256:ba17f93a94e503551f154de210e4d50c5e3ee20f7e7a1b5f6ce3f22d419b93bb", size = 12868491, upload-time = "2025-06-07T14:49:44.898Z" },
    { url = "https://files.pythonhosted.org/packages/ee/e8/2c8a1c9e34d6f6d600c83d5ce5b71646c32a13f34ca5c518cc060639841c/numpy-2.3.0-cp313-cp313t-win_arm64.whl", hash = "sha256:f14e016d9409680959691c109be98c436c6249eaf7f118b424679793607b5944", size = 9935345, upload-time = "2025-06-07T14:50:02.311Z" },
    { url = "https://files.pythonhosted.org/packages/6a/a2/f8c1133f90eaa1c11bbbec1dc28a42054d0ce74bc2c9838c5437ba5d4980/numpy-2.3.0-pp311-pypy311_pp73-macosx_10_15_x86_64.whl", hash = "sha256:80b46117c7359de8167cc00a2c7d823bdd505e8c7727ae0871025a86d668283b", size = 21070759, upload-time = "2025-06-07T14:51:18.241Z" },
    { url = "https://files.pythonhosted.org/packages/6c/e0/4c05fc44ba28463096eee5ae2a12832c8d2759cc5bcec34ae33386d3ff83/numpy-2.3.0-pp311-pypy311_pp73-macosx_14_0_arm64.whl", hash = "sha256:5814a0f43e70c061f47abd5857d120179609ddc32a613138cbb6c4e9e2dbdda5", size = 5301054, upload-time = "2025-06-07T14:51:27.413Z" },
    { url = "https://files.pythonhosted.org/packages/8a/3b/6c06cdebe922bbc2a466fe2105f50f661238ea223972a69c7deb823821e7/numpy-2.3.0-pp311-pypy311_pp73-macosx_14_0_x86_64.whl", hash = "sha256:ef6c1e88fd6b81ac6d215ed71dc8cd027e54d4bf1d2682d362449097156267a2", size = 6817520, upload-time = "2025-06-07T14:51:38.015Z" },
    { url = "https://files.pythonhosted.org/packages/9d/a3/1e536797fd10eb3c5dbd2e376671667c9af19e241843548575267242ea02/numpy-2.3.0-pp311-pypy311_pp73-manylinux_2_28_aarch64.whl", hash = "sha256:33a5a12a45bb82d9997e2c0b12adae97507ad7c347546190a18ff14c28bbca12", size = 14398078, upload-time = "2025-06-07T14:52:00.122Z" },
    { url = "https://files.pythonhosted.org/packages/7c/61/9d574b10d9368ecb1a0c923952aa593510a20df4940aa615b3a71337c8db/numpy-2.3.0-pp311-pypy311_pp73-manylinux_2_28_x86_64.whl", hash = "sha256:54dfc8681c1906d239e95ab1508d0a533c4a9505e52ee2d71a5472b04437ef97", size = 16751324, upload-time = "2025-06-07T14:52:25.077Z" },
    { url = "https://files.pythonhosted.org/packages/39/de/bcad52ce972dc26232629ca3a99721fd4b22c1d2bda84d5db6541913ef9c/numpy-2.3.0-pp311-pypy311_pp73-win_amd64.whl", hash = "sha256:e017a8a251ff4d18d71f139e28bdc7c31edba7a507f72b1414ed902cbe48c74d", size = 12924237, upload-time = "2025-06-07T14:52:44.713Z" },
]

[[package]]
name = "nvidia-cublas-cu12"
version = "12.6.4.1"
source = { registry = "https://pypi.org/simple" }
wheels = [
    { url = "https://files.pythonhosted.org/packages/af/eb/ff4b8c503fa1f1796679dce648854d58751982426e4e4b37d6fce49d259c/nvidia_cublas_cu12-12.6.4.1-py3-none-manylinux2014_x86_64.manylinux_2_17_x86_64.whl", hash = "sha256:08ed2686e9875d01b58e3cb379c6896df8e76c75e0d4a7f7dace3d7b6d9ef8eb", size = 393138322, upload-time = "2024-11-20T17:40:25.65Z" },
]

[[package]]
name = "nvidia-cuda-cupti-cu12"
version = "12.6.80"
source = { registry = "https://pypi.org/simple" }
wheels = [
    { url = "https://files.pythonhosted.org/packages/49/60/7b6497946d74bcf1de852a21824d63baad12cd417db4195fc1bfe59db953/nvidia_cuda_cupti_cu12-12.6.80-py3-none-manylinux2014_x86_64.manylinux_2_17_x86_64.whl", hash = "sha256:6768bad6cab4f19e8292125e5f1ac8aa7d1718704012a0e3272a6f61c4bce132", size = 8917980, upload-time = "2024-11-20T17:36:04.019Z" },
    { url = "https://files.pythonhosted.org/packages/a5/24/120ee57b218d9952c379d1e026c4479c9ece9997a4fb46303611ee48f038/nvidia_cuda_cupti_cu12-12.6.80-py3-none-manylinux2014_x86_64.whl", hash = "sha256:a3eff6cdfcc6a4c35db968a06fcadb061cbc7d6dde548609a941ff8701b98b73", size = 8917972, upload-time = "2024-10-01T16:58:06.036Z" },
]

[[package]]
name = "nvidia-cuda-nvrtc-cu12"
version = "12.6.77"
source = { registry = "https://pypi.org/simple" }
wheels = [
    { url = "https://files.pythonhosted.org/packages/75/2e/46030320b5a80661e88039f59060d1790298b4718944a65a7f2aeda3d9e9/nvidia_cuda_nvrtc_cu12-12.6.77-py3-none-manylinux2014_x86_64.whl", hash = "sha256:35b0cc6ee3a9636d5409133e79273ce1f3fd087abb0532d2d2e8fff1fe9efc53", size = 23650380, upload-time = "2024-10-01T17:00:14.643Z" },
]

[[package]]
name = "nvidia-cuda-runtime-cu12"
version = "12.6.77"
source = { registry = "https://pypi.org/simple" }
wheels = [
    { url = "https://files.pythonhosted.org/packages/e1/23/e717c5ac26d26cf39a27fbc076240fad2e3b817e5889d671b67f4f9f49c5/nvidia_cuda_runtime_cu12-12.6.77-py3-none-manylinux2014_x86_64.manylinux_2_17_x86_64.whl", hash = "sha256:ba3b56a4f896141e25e19ab287cd71e52a6a0f4b29d0d31609f60e3b4d5219b7", size = 897690, upload-time = "2024-11-20T17:35:30.697Z" },
    { url = "https://files.pythonhosted.org/packages/f0/62/65c05e161eeddbafeca24dc461f47de550d9fa8a7e04eb213e32b55cfd99/nvidia_cuda_runtime_cu12-12.6.77-py3-none-manylinux2014_x86_64.whl", hash = "sha256:a84d15d5e1da416dd4774cb42edf5e954a3e60cc945698dc1d5be02321c44dc8", size = 897678, upload-time = "2024-10-01T16:57:33.821Z" },
]

[[package]]
name = "nvidia-cudnn-cu12"
version = "9.5.1.17"
source = { registry = "https://pypi.org/simple" }
dependencies = [
    { name = "nvidia-cublas-cu12" },
]
wheels = [
    { url = "https://files.pythonhosted.org/packages/2a/78/4535c9c7f859a64781e43c969a3a7e84c54634e319a996d43ef32ce46f83/nvidia_cudnn_cu12-9.5.1.17-py3-none-manylinux_2_28_x86_64.whl", hash = "sha256:30ac3869f6db17d170e0e556dd6cc5eee02647abc31ca856634d5a40f82c15b2", size = 570988386, upload-time = "2024-10-25T19:54:26.39Z" },
]

[[package]]
name = "nvidia-cufft-cu12"
version = "11.3.0.4"
source = { registry = "https://pypi.org/simple" }
dependencies = [
    { name = "nvidia-nvjitlink-cu12" },
]
wheels = [
    { url = "https://files.pythonhosted.org/packages/8f/16/73727675941ab8e6ffd86ca3a4b7b47065edcca7a997920b831f8147c99d/nvidia_cufft_cu12-11.3.0.4-py3-none-manylinux2014_x86_64.manylinux_2_17_x86_64.whl", hash = "sha256:ccba62eb9cef5559abd5e0d54ceed2d9934030f51163df018532142a8ec533e5", size = 200221632, upload-time = "2024-11-20T17:41:32.357Z" },
    { url = "https://files.pythonhosted.org/packages/60/de/99ec247a07ea40c969d904fc14f3a356b3e2a704121675b75c366b694ee1/nvidia_cufft_cu12-11.3.0.4-py3-none-manylinux2014_x86_64.whl", hash = "sha256:768160ac89f6f7b459bee747e8d175dbf53619cfe74b2a5636264163138013ca", size = 200221622, upload-time = "2024-10-01T17:03:58.79Z" },
]

[[package]]
name = "nvidia-cufile-cu12"
version = "1.11.1.6"
source = { registry = "https://pypi.org/simple" }
wheels = [
    { url = "https://files.pythonhosted.org/packages/b2/66/cc9876340ac68ae71b15c743ddb13f8b30d5244af344ec8322b449e35426/nvidia_cufile_cu12-1.11.1.6-py3-none-manylinux2014_x86_64.manylinux_2_17_x86_64.whl", hash = "sha256:cc23469d1c7e52ce6c1d55253273d32c565dd22068647f3aa59b3c6b005bf159", size = 1142103, upload-time = "2024-11-20T17:42:11.83Z" },
]

[[package]]
name = "nvidia-curand-cu12"
version = "10.3.7.77"
source = { registry = "https://pypi.org/simple" }
wheels = [
    { url = "https://files.pythonhosted.org/packages/73/1b/44a01c4e70933637c93e6e1a8063d1e998b50213a6b65ac5a9169c47e98e/nvidia_curand_cu12-10.3.7.77-py3-none-manylinux2014_x86_64.manylinux_2_17_x86_64.whl", hash = "sha256:a42cd1344297f70b9e39a1e4f467a4e1c10f1da54ff7a85c12197f6c652c8bdf", size = 56279010, upload-time = "2024-11-20T17:42:50.958Z" },
    { url = "https://files.pythonhosted.org/packages/4a/aa/2c7ff0b5ee02eaef890c0ce7d4f74bc30901871c5e45dee1ae6d0083cd80/nvidia_curand_cu12-10.3.7.77-py3-none-manylinux2014_x86_64.whl", hash = "sha256:99f1a32f1ac2bd134897fc7a203f779303261268a65762a623bf30cc9fe79117", size = 56279000, upload-time = "2024-10-01T17:04:45.274Z" },
]

[[package]]
name = "nvidia-cusolver-cu12"
version = "11.7.1.2"
source = { registry = "https://pypi.org/simple" }
dependencies = [
    { name = "nvidia-cublas-cu12" },
    { name = "nvidia-cusparse-cu12" },
    { name = "nvidia-nvjitlink-cu12" },
]
wheels = [
    { url = "https://files.pythonhosted.org/packages/f0/6e/c2cf12c9ff8b872e92b4a5740701e51ff17689c4d726fca91875b07f655d/nvidia_cusolver_cu12-11.7.1.2-py3-none-manylinux2014_x86_64.manylinux_2_17_x86_64.whl", hash = "sha256:e9e49843a7707e42022babb9bcfa33c29857a93b88020c4e4434656a655b698c", size = 158229790, upload-time = "2024-11-20T17:43:43.211Z" },
    { url = "https://files.pythonhosted.org/packages/9f/81/baba53585da791d043c10084cf9553e074548408e04ae884cfe9193bd484/nvidia_cusolver_cu12-11.7.1.2-py3-none-manylinux2014_x86_64.whl", hash = "sha256:6cf28f17f64107a0c4d7802be5ff5537b2130bfc112f25d5a30df227058ca0e6", size = 158229780, upload-time = "2024-10-01T17:05:39.875Z" },
]

[[package]]
name = "nvidia-cusparse-cu12"
version = "12.5.4.2"
source = { registry = "https://pypi.org/simple" }
dependencies = [
    { name = "nvidia-nvjitlink-cu12" },
]
wheels = [
    { url = "https://files.pythonhosted.org/packages/06/1e/b8b7c2f4099a37b96af5c9bb158632ea9e5d9d27d7391d7eb8fc45236674/nvidia_cusparse_cu12-12.5.4.2-py3-none-manylinux2014_x86_64.manylinux_2_17_x86_64.whl", hash = "sha256:7556d9eca156e18184b94947ade0fba5bb47d69cec46bf8660fd2c71a4b48b73", size = 216561367, upload-time = "2024-11-20T17:44:54.824Z" },
    { url = "https://files.pythonhosted.org/packages/43/ac/64c4316ba163e8217a99680c7605f779accffc6a4bcd0c778c12948d3707/nvidia_cusparse_cu12-12.5.4.2-py3-none-manylinux2014_x86_64.whl", hash = "sha256:23749a6571191a215cb74d1cdbff4a86e7b19f1200c071b3fcf844a5bea23a2f", size = 216561357, upload-time = "2024-10-01T17:06:29.861Z" },
]

[[package]]
name = "nvidia-cusparselt-cu12"
version = "0.6.3"
source = { registry = "https://pypi.org/simple" }
wheels = [
    { url = "https://files.pythonhosted.org/packages/3b/9a/72ef35b399b0e183bc2e8f6f558036922d453c4d8237dab26c666a04244b/nvidia_cusparselt_cu12-0.6.3-py3-none-manylinux2014_x86_64.whl", hash = "sha256:e5c8a26c36445dd2e6812f1177978a24e2d37cacce7e090f297a688d1ec44f46", size = 156785796, upload-time = "2024-10-15T21:29:17.709Z" },
]

[[package]]
name = "nvidia-nccl-cu12"
version = "2.26.2"
source = { registry = "https://pypi.org/simple" }
wheels = [
    { url = "https://files.pythonhosted.org/packages/67/ca/f42388aed0fddd64ade7493dbba36e1f534d4e6fdbdd355c6a90030ae028/nvidia_nccl_cu12-2.26.2-py3-none-manylinux2014_x86_64.manylinux_2_17_x86_64.whl", hash = "sha256:694cf3879a206553cc9d7dbda76b13efaf610fdb70a50cba303de1b0d1530ac6", size = 201319755, upload-time = "2025-03-13T00:29:55.296Z" },
]

[[package]]
name = "nvidia-nvjitlink-cu12"
version = "12.6.85"
source = { registry = "https://pypi.org/simple" }
wheels = [
    { url = "https://files.pythonhosted.org/packages/9d/d7/c5383e47c7e9bf1c99d5bd2a8c935af2b6d705ad831a7ec5c97db4d82f4f/nvidia_nvjitlink_cu12-12.6.85-py3-none-manylinux2010_x86_64.manylinux_2_12_x86_64.whl", hash = "sha256:eedc36df9e88b682efe4309aa16b5b4e78c2407eac59e8c10a6a47535164369a", size = 19744971, upload-time = "2024-11-20T17:46:53.366Z" },
]

[[package]]
name = "nvidia-nvtx-cu12"
version = "12.6.77"
source = { registry = "https://pypi.org/simple" }
wheels = [
    { url = "https://files.pythonhosted.org/packages/56/9a/fff8376f8e3d084cd1530e1ef7b879bb7d6d265620c95c1b322725c694f4/nvidia_nvtx_cu12-12.6.77-py3-none-manylinux2014_x86_64.manylinux_2_17_x86_64.whl", hash = "sha256:b90bed3df379fa79afbd21be8e04a0314336b8ae16768b58f2d34cb1d04cd7d2", size = 89276, upload-time = "2024-11-20T17:38:27.621Z" },
    { url = "https://files.pythonhosted.org/packages/9e/4e/0d0c945463719429b7bd21dece907ad0bde437a2ff12b9b12fee94722ab0/nvidia_nvtx_cu12-12.6.77-py3-none-manylinux2014_x86_64.whl", hash = "sha256:6574241a3ec5fdc9334353ab8c479fe75841dbe8f4532a8fc97ce63503330ba1", size = 89265, upload-time = "2024-10-01T17:00:38.172Z" },
]

[[package]]
name = "oauthlib"
version = "3.2.2"
source = { registry = "https://pypi.org/simple" }
sdist = { url = "https://files.pythonhosted.org/packages/6d/fa/fbf4001037904031639e6bfbfc02badfc7e12f137a8afa254df6c4c8a670/oauthlib-3.2.2.tar.gz", hash = "sha256:9859c40929662bec5d64f34d01c99e093149682a3f38915dc0655d5a633dd918", size = 177352, upload-time = "2022-10-17T20:04:27.471Z" }
wheels = [
    { url = "https://files.pythonhosted.org/packages/7e/80/cab10959dc1faead58dc8384a781dfbf93cb4d33d50988f7a69f1b7c9bbe/oauthlib-3.2.2-py3-none-any.whl", hash = "sha256:8139f29aac13e25d502680e9e19963e83f16838d48a0d71c287fe40e7067fbca", size = 151688, upload-time = "2022-10-17T20:04:24.037Z" },
]

[[package]]
name = "omegaconf"
version = "2.3.0"
source = { registry = "https://pypi.org/simple" }
dependencies = [
    { name = "antlr4-python3-runtime" },
    { name = "pyyaml" },
]
sdist = { url = "https://files.pythonhosted.org/packages/09/48/6388f1bb9da707110532cb70ec4d2822858ddfb44f1cdf1233c20a80ea4b/omegaconf-2.3.0.tar.gz", hash = "sha256:d5d4b6d29955cc50ad50c46dc269bcd92c6e00f5f90d23ab5fee7bfca4ba4cc7", size = 3298120, upload-time = "2022-12-08T20:59:22.753Z" }
wheels = [
    { url = "https://files.pythonhosted.org/packages/e3/94/1843518e420fa3ed6919835845df698c7e27e183cb997394e4a670973a65/omegaconf-2.3.0-py3-none-any.whl", hash = "sha256:7b4df175cdb08ba400f45cae3bdcae7ba8365db4d165fc65fd04b050ab63b46b", size = 79500, upload-time = "2022-12-08T20:59:19.686Z" },
]

[[package]]
name = "openexr"
version = "1.3.9"
source = { registry = "https://pypi.org/simple" }
sdist = { url = "https://files.pythonhosted.org/packages/70/ba/53f62b17b14e76cb5eff4b72140995f7dfd614a0877cc26aab9e66f00612/OpenEXR-1.3.9.tar.gz", hash = "sha256:cffcd13906291ef1a81b369c1c0e907648ecd24363668873691f44866704ab21", size = 13306, upload-time = "2022-08-26T10:18:59.668Z" }
wheels = [
    { url = "https://files.pythonhosted.org/packages/6f/95/919fc7a200c3fae23530d431059fc28471d8c672b344a9f07ea394427cc8/OpenEXR-1.3.9-cp310-cp310-macosx_10_9_x86_64.whl", hash = "sha256:8d4fac01157b906ad0ac19861ff6b9584096ad78b9f04f04e6a982f98b0a6ad6", size = 1027021, upload-time = "2023-06-01T12:47:24.797Z" },
    { url = "https://files.pythonhosted.org/packages/37/fe/f434bf20222422f3101de9fc620ae492ac2f5419747ced8c1d41a95ba97c/OpenEXR-1.3.9-cp310-cp310-manylinux_2_17_x86_64.manylinux2014_x86_64.whl", hash = "sha256:968be3e098f5b1e531dd2064e95d1bcd1166b0e30ce54b820fd3e6873fb47f5c", size = 1244638, upload-time = "2023-06-01T12:47:29.47Z" },
    { url = "https://files.pythonhosted.org/packages/c9/55/15a729bc909b14a481e0fc2b6c555037d944de7501554c8051bfe2c6092b/OpenEXR-1.3.9-cp310-cp310-musllinux_1_1_x86_64.whl", hash = "sha256:2901c110bd98589cde377bef14fffb31e9cf4ff9cc7d4be64179963c708d210c", size = 1739468, upload-time = "2023-06-01T12:47:35.254Z" },
    { url = "https://files.pythonhosted.org/packages/ca/62/84b324b3543142fec3d529d346f3bece6484ef5fc8c0a98b8e4779b3fcb6/OpenEXR-1.3.9-cp310-cp310-win_amd64.whl", hash = "sha256:e7d6ec88c5029009b787e7ffe77e5bc0079d4f0deef2b4287991cd93367de0d6", size = 753910, upload-time = "2023-06-01T12:47:39.181Z" },
]

[[package]]
name = "opt-einsum"
version = "3.4.0"
source = { registry = "https://pypi.org/simple" }
sdist = { url = "https://files.pythonhosted.org/packages/8c/b9/2ac072041e899a52f20cf9510850ff58295003aa75525e58343591b0cbfb/opt_einsum-3.4.0.tar.gz", hash = "sha256:96ca72f1b886d148241348783498194c577fa30a8faac108586b14f1ba4473ac", size = 63004, upload-time = "2024-09-26T14:33:24.483Z" }
wheels = [
    { url = "https://files.pythonhosted.org/packages/23/cd/066e86230ae37ed0be70aae89aabf03ca8d9f39c8aea0dec8029455b5540/opt_einsum-3.4.0-py3-none-any.whl", hash = "sha256:69bb92469f86a1565195ece4ac0323943e83477171b91d24c35afe028a90d7cd", size = 71932, upload-time = "2024-09-26T14:33:23.039Z" },
]

[[package]]
name = "packaging"
version = "25.0"
source = { registry = "https://pypi.org/simple" }
sdist = { url = "https://files.pythonhosted.org/packages/a1/d4/1fc4078c65507b51b96ca8f8c3ba19e6a61c8253c72794544580a7b6c24d/packaging-25.0.tar.gz", hash = "sha256:d443872c98d677bf60f6a1f2f8c1cb748e8fe762d2bf9d3148b5599295b0fc4f", size = 165727, upload-time = "2025-04-19T11:48:59.673Z" }
wheels = [
    { url = "https://files.pythonhosted.org/packages/20/12/38679034af332785aac8774540895e234f4d07f7545804097de4b666afd8/packaging-25.0-py3-none-any.whl", hash = "sha256:29572ef2b1f17581046b3a2227d5c611fb25ec70ca1ba8554b24b0e69331a484", size = 66469, upload-time = "2025-04-19T11:48:57.875Z" },
]

[[package]]
name = "pandas"
version = "1.5.3"
source = { registry = "https://pypi.org/simple" }
resolution-markers = [
    "python_full_version < '3.11'",
]
dependencies = [
    { name = "numpy", version = "1.21.5", source = { registry = "https://pypi.org/simple" }, marker = "python_full_version < '3.11'" },
    { name = "python-dateutil", marker = "python_full_version < '3.11'" },
    { name = "pytz", marker = "python_full_version < '3.11'" },
]
sdist = { url = "https://files.pythonhosted.org/packages/74/ee/146cab1ff6d575b54ace8a6a5994048380dc94879b0125b25e62edcb9e52/pandas-1.5.3.tar.gz", hash = "sha256:74a3fd7e5a7ec052f183273dc7b0acd3a863edf7520f5d3a1765c04ffdb3b0b1", size = 5203060, upload-time = "2023-01-19T08:31:39.615Z" }
wheels = [
    { url = "https://files.pythonhosted.org/packages/a9/cd/34f6b0780301be81be804d7aa71d571457369e6131e2b330af2b0fed1aad/pandas-1.5.3-cp310-cp310-macosx_10_9_universal2.whl", hash = "sha256:3749077d86e3a2f0ed51367f30bf5b82e131cc0f14260c4d3e499186fccc4406", size = 18619230, upload-time = "2023-01-19T08:29:07.301Z" },
    { url = "https://files.pythonhosted.org/packages/5f/34/b7858bb7d6d6bf4d9df1dde777a11fcf3ff370e1d1b3956e3d0fcca8322c/pandas-1.5.3-cp310-cp310-macosx_10_9_x86_64.whl", hash = "sha256:972d8a45395f2a2d26733eb8d0f629b2f90bebe8e8eddbb8829b180c09639572", size = 11982991, upload-time = "2023-01-19T08:29:15.383Z" },
    { url = "https://files.pythonhosted.org/packages/b8/6c/005bd604994f7cbede4d7bf030614ef49a2213f76bc3d738ecf5b0dcc810/pandas-1.5.3-cp310-cp310-macosx_11_0_arm64.whl", hash = "sha256:50869a35cbb0f2e0cd5ec04b191e7b12ed688874bd05dd777c19b28cbea90996", size = 10927131, upload-time = "2023-01-19T08:29:20.342Z" },
    { url = "https://files.pythonhosted.org/packages/27/c7/35b81ce5f680f2dac55eac14d103245cd8cf656ae4a2ff3be2e69fd1d330/pandas-1.5.3-cp310-cp310-manylinux_2_17_aarch64.manylinux2014_aarch64.whl", hash = "sha256:c3ac844a0fe00bfaeb2c9b51ab1424e5c8744f89860b138434a363b1f620f354", size = 11368188, upload-time = "2023-01-19T08:29:25.807Z" },
    { url = "https://files.pythonhosted.org/packages/49/e2/79e46612dc25ebc7603dc11c560baa7266c90f9e48537ecf1a02a0dd6bff/pandas-1.5.3-cp310-cp310-manylinux_2_17_x86_64.manylinux2014_x86_64.whl", hash = "sha256:7a0a56cef15fd1586726dace5616db75ebcfec9179a3a55e78f72c5639fa2a23", size = 12062104, upload-time = "2023-01-19T08:29:30.695Z" },
    { url = "https://files.pythonhosted.org/packages/d9/cd/f27c2992cbe05a3e39937f73a4be635a9ec149ec3ca4467d8cf039718994/pandas-1.5.3-cp310-cp310-win_amd64.whl", hash = "sha256:478ff646ca42b20376e4ed3fa2e8d7341e8a63105586efe54fa2508ee087f328", size = 10362473, upload-time = "2023-01-19T08:29:37.506Z" },
    { url = "https://files.pythonhosted.org/packages/e2/24/a26af514113fd5eca2d8fe41ba4f22f70dfe6afefde4a6beb6a203570935/pandas-1.5.3-cp311-cp311-macosx_10_9_universal2.whl", hash = "sha256:6973549c01ca91ec96199e940495219c887ea815b2083722821f1d7abfa2b4dc", size = 18387750, upload-time = "2023-01-19T08:29:43.119Z" },
    { url = "https://files.pythonhosted.org/packages/53/c9/d2f910dace7ef849b626980d0fd033b9cded36568949c8d560c9630ad2e0/pandas-1.5.3-cp311-cp311-macosx_10_9_x86_64.whl", hash = "sha256:c39a8da13cede5adcd3be1182883aea1c925476f4e84b2807a46e2775306305d", size = 11868668, upload-time = "2023-01-19T08:29:48.733Z" },
    { url = "https://files.pythonhosted.org/packages/b0/be/1843b9aff84b98899663e7cad9f45513dfdd11d69cb5bd85c648aaf6a8d4/pandas-1.5.3-cp311-cp311-macosx_11_0_arm64.whl", hash = "sha256:f76d097d12c82a535fda9dfe5e8dd4127952b45fea9b0276cb30cca5ea313fbc", size = 10814036, upload-time = "2023-01-19T08:29:54.886Z" },
    { url = "https://files.pythonhosted.org/packages/63/8d/c2bd356b9d4baf1c5cf8d7e251fb4540e87083072c905430da48c2bb31eb/pandas-1.5.3-cp311-cp311-manylinux_2_17_aarch64.manylinux2014_aarch64.whl", hash = "sha256:e474390e60ed609cec869b0da796ad94f420bb057d86784191eefc62b65819ae", size = 11374218, upload-time = "2023-01-19T08:30:00.5Z" },
    { url = "https://files.pythonhosted.org/packages/56/73/3351beeb807dca69fcc3c4966bcccc51552bd01549a9b13c04ab00a43f21/pandas-1.5.3-cp311-cp311-manylinux_2_17_x86_64.manylinux2014_x86_64.whl", hash = "sha256:5f2b952406a1588ad4cad5b3f55f520e82e902388a6d5a4a91baa8d38d23c7f6", size = 12017319, upload-time = "2023-01-19T08:30:06.097Z" },
    { url = "https://files.pythonhosted.org/packages/da/6d/1235da14daddaa6e47f74ba0c255358f0ce7a6ee05da8bf8eb49161aa6b5/pandas-1.5.3-cp311-cp311-win_amd64.whl", hash = "sha256:bc4c368f42b551bf72fac35c5128963a171b40dce866fb066540eeaf46faa003", size = 10303385, upload-time = "2023-01-19T08:30:11.148Z" },
]

[[package]]
name = "pandas"
version = "2.3.0"
source = { registry = "https://pypi.org/simple" }
resolution-markers = [
    "python_full_version >= '3.12'",
    "python_full_version == '3.11.*'",
]
dependencies = [
    { name = "numpy", version = "2.3.0", source = { registry = "https://pypi.org/simple" }, marker = "python_full_version >= '3.11'" },
    { name = "python-dateutil", marker = "python_full_version >= '3.11'" },
    { name = "pytz", marker = "python_full_version >= '3.11'" },
    { name = "tzdata", marker = "python_full_version >= '3.11'" },
]
sdist = { url = "https://files.pythonhosted.org/packages/72/51/48f713c4c728d7c55ef7444ba5ea027c26998d96d1a40953b346438602fc/pandas-2.3.0.tar.gz", hash = "sha256:34600ab34ebf1131a7613a260a61dbe8b62c188ec0ea4c296da7c9a06b004133", size = 4484490, upload-time = "2025-06-05T03:27:54.133Z" }
wheels = [
    { url = "https://files.pythonhosted.org/packages/e2/2d/df6b98c736ba51b8eaa71229e8fcd91233a831ec00ab520e1e23090cc072/pandas-2.3.0-cp310-cp310-macosx_10_9_x86_64.whl", hash = "sha256:625466edd01d43b75b1883a64d859168e4556261a5035b32f9d743b67ef44634", size = 11527531, upload-time = "2025-06-05T03:25:48.648Z" },
    { url = "https://files.pythonhosted.org/packages/77/1c/3f8c331d223f86ba1d0ed7d3ed7fcf1501c6f250882489cc820d2567ddbf/pandas-2.3.0-cp310-cp310-macosx_11_0_arm64.whl", hash = "sha256:a6872d695c896f00df46b71648eea332279ef4077a409e2fe94220208b6bb675", size = 10774764, upload-time = "2025-06-05T03:25:53.228Z" },
    { url = "https://files.pythonhosted.org/packages/1b/45/d2599400fad7fe06b849bd40b52c65684bc88fbe5f0a474d0513d057a377/pandas-2.3.0-cp310-cp310-manylinux_2_17_aarch64.manylinux2014_aarch64.whl", hash = "sha256:f4dd97c19bd06bc557ad787a15b6489d2614ddaab5d104a0310eb314c724b2d2", size = 11711963, upload-time = "2025-06-05T03:25:56.855Z" },
    { url = "https://files.pythonhosted.org/packages/66/f8/5508bc45e994e698dbc93607ee6b9b6eb67df978dc10ee2b09df80103d9e/pandas-2.3.0-cp310-cp310-manylinux_2_17_x86_64.manylinux2014_x86_64.whl", hash = "sha256:034abd6f3db8b9880aaee98f4f5d4dbec7c4829938463ec046517220b2f8574e", size = 12349446, upload-time = "2025-06-05T03:26:01.292Z" },
    { url = "https://files.pythonhosted.org/packages/f7/fc/17851e1b1ea0c8456ba90a2f514c35134dd56d981cf30ccdc501a0adeac4/pandas-2.3.0-cp310-cp310-musllinux_1_2_aarch64.whl", hash = "sha256:23c2b2dc5213810208ca0b80b8666670eb4660bbfd9d45f58592cc4ddcfd62e1", size = 12920002, upload-time = "2025-06-06T00:00:07.925Z" },
    { url = "https://files.pythonhosted.org/packages/a1/9b/8743be105989c81fa33f8e2a4e9822ac0ad4aaf812c00fee6bb09fc814f9/pandas-2.3.0-cp310-cp310-musllinux_1_2_x86_64.whl", hash = "sha256:39ff73ec07be5e90330cc6ff5705c651ace83374189dcdcb46e6ff54b4a72cd6", size = 13651218, upload-time = "2025-06-05T03:26:09.731Z" },
    { url = "https://files.pythonhosted.org/packages/26/fa/8eeb2353f6d40974a6a9fd4081ad1700e2386cf4264a8f28542fd10b3e38/pandas-2.3.0-cp310-cp310-win_amd64.whl", hash = "sha256:40cecc4ea5abd2921682b57532baea5588cc5f80f0231c624056b146887274d2", size = 11082485, upload-time = "2025-06-05T03:26:17.572Z" },
    { url = "https://files.pythonhosted.org/packages/96/1e/ba313812a699fe37bf62e6194265a4621be11833f5fce46d9eae22acb5d7/pandas-2.3.0-cp311-cp311-macosx_10_9_x86_64.whl", hash = "sha256:8adff9f138fc614347ff33812046787f7d43b3cef7c0f0171b3340cae333f6ca", size = 11551836, upload-time = "2025-06-05T03:26:22.784Z" },
    { url = "https://files.pythonhosted.org/packages/1b/cc/0af9c07f8d714ea563b12383a7e5bde9479cf32413ee2f346a9c5a801f22/pandas-2.3.0-cp311-cp311-macosx_11_0_arm64.whl", hash = "sha256:e5f08eb9a445d07720776df6e641975665c9ea12c9d8a331e0f6890f2dcd76ef", size = 10807977, upload-time = "2025-06-05T16:50:11.109Z" },
    { url = "https://files.pythonhosted.org/packages/ee/3e/8c0fb7e2cf4a55198466ced1ca6a9054ae3b7e7630df7757031df10001fd/pandas-2.3.0-cp311-cp311-manylinux_2_17_aarch64.manylinux2014_aarch64.whl", hash = "sha256:fa35c266c8cd1a67d75971a1912b185b492d257092bdd2709bbdebe574ed228d", size = 11788230, upload-time = "2025-06-05T03:26:27.417Z" },
    { url = "https://files.pythonhosted.org/packages/14/22/b493ec614582307faf3f94989be0f7f0a71932ed6f56c9a80c0bb4a3b51e/pandas-2.3.0-cp311-cp311-manylinux_2_17_x86_64.manylinux2014_x86_64.whl", hash = "sha256:14a0cc77b0f089d2d2ffe3007db58f170dae9b9f54e569b299db871a3ab5bf46", size = 12370423, upload-time = "2025-06-05T03:26:34.142Z" },
    { url = "https://files.pythonhosted.org/packages/9f/74/b012addb34cda5ce855218a37b258c4e056a0b9b334d116e518d72638737/pandas-2.3.0-cp311-cp311-musllinux_1_2_aarch64.whl", hash = "sha256:c06f6f144ad0a1bf84699aeea7eff6068ca5c63ceb404798198af7eb86082e33", size = 12990594, upload-time = "2025-06-06T00:00:13.934Z" },
    { url = "https://files.pythonhosted.org/packages/95/81/b310e60d033ab64b08e66c635b94076488f0b6ce6a674379dd5b224fc51c/pandas-2.3.0-cp311-cp311-musllinux_1_2_x86_64.whl", hash = "sha256:ed16339bc354a73e0a609df36d256672c7d296f3f767ac07257801aa064ff73c", size = 13745952, upload-time = "2025-06-05T03:26:39.475Z" },
    { url = "https://files.pythonhosted.org/packages/25/ac/f6ee5250a8881b55bd3aecde9b8cfddea2f2b43e3588bca68a4e9aaf46c8/pandas-2.3.0-cp311-cp311-win_amd64.whl", hash = "sha256:fa07e138b3f6c04addfeaf56cc7fdb96c3b68a3fe5e5401251f231fce40a0d7a", size = 11094534, upload-time = "2025-06-05T03:26:43.23Z" },
    { url = "https://files.pythonhosted.org/packages/94/46/24192607058dd607dbfacdd060a2370f6afb19c2ccb617406469b9aeb8e7/pandas-2.3.0-cp312-cp312-macosx_10_13_x86_64.whl", hash = "sha256:2eb4728a18dcd2908c7fccf74a982e241b467d178724545a48d0caf534b38ebf", size = 11573865, upload-time = "2025-06-05T03:26:46.774Z" },
    { url = "https://files.pythonhosted.org/packages/9f/cc/ae8ea3b800757a70c9fdccc68b67dc0280a6e814efcf74e4211fd5dea1ca/pandas-2.3.0-cp312-cp312-macosx_11_0_arm64.whl", hash = "sha256:b9d8c3187be7479ea5c3d30c32a5d73d62a621166675063b2edd21bc47614027", size = 10702154, upload-time = "2025-06-05T16:50:14.439Z" },
    { url = "https://files.pythonhosted.org/packages/d8/ba/a7883d7aab3d24c6540a2768f679e7414582cc389876d469b40ec749d78b/pandas-2.3.0-cp312-cp312-manylinux_2_17_aarch64.manylinux2014_aarch64.whl", hash = "sha256:9ff730713d4c4f2f1c860e36c005c7cefc1c7c80c21c0688fd605aa43c9fcf09", size = 11262180, upload-time = "2025-06-05T16:50:17.453Z" },
    { url = "https://files.pythonhosted.org/packages/01/a5/931fc3ad333d9d87b10107d948d757d67ebcfc33b1988d5faccc39c6845c/pandas-2.3.0-cp312-cp312-manylinux_2_17_x86_64.manylinux2014_x86_64.whl", hash = "sha256:ba24af48643b12ffe49b27065d3babd52702d95ab70f50e1b34f71ca703e2c0d", size = 11991493, upload-time = "2025-06-05T03:26:51.813Z" },
    { url = "https://files.pythonhosted.org/packages/d7/bf/0213986830a92d44d55153c1d69b509431a972eb73f204242988c4e66e86/pandas-2.3.0-cp312-cp312-musllinux_1_2_aarch64.whl", hash = "sha256:404d681c698e3c8a40a61d0cd9412cc7364ab9a9cc6e144ae2992e11a2e77a20", size = 12470733, upload-time = "2025-06-06T00:00:18.651Z" },
    { url = "https://files.pythonhosted.org/packages/a4/0e/21eb48a3a34a7d4bac982afc2c4eb5ab09f2d988bdf29d92ba9ae8e90a79/pandas-2.3.0-cp312-cp312-musllinux_1_2_x86_64.whl", hash = "sha256:6021910b086b3ca756755e86ddc64e0ddafd5e58e076c72cb1585162e5ad259b", size = 13212406, upload-time = "2025-06-05T03:26:55.992Z" },
    { url = "https://files.pythonhosted.org/packages/1f/d9/74017c4eec7a28892d8d6e31ae9de3baef71f5a5286e74e6b7aad7f8c837/pandas-2.3.0-cp312-cp312-win_amd64.whl", hash = "sha256:094e271a15b579650ebf4c5155c05dcd2a14fd4fdd72cf4854b2f7ad31ea30be", size = 10976199, upload-time = "2025-06-05T03:26:59.594Z" },
    { url = "https://files.pythonhosted.org/packages/d3/57/5cb75a56a4842bbd0511c3d1c79186d8315b82dac802118322b2de1194fe/pandas-2.3.0-cp313-cp313-macosx_10_13_x86_64.whl", hash = "sha256:2c7e2fc25f89a49a11599ec1e76821322439d90820108309bf42130d2f36c983", size = 11518913, upload-time = "2025-06-05T03:27:02.757Z" },
    { url = "https://files.pythonhosted.org/packages/05/01/0c8785610e465e4948a01a059562176e4c8088aa257e2e074db868f86d4e/pandas-2.3.0-cp313-cp313-macosx_11_0_arm64.whl", hash = "sha256:c6da97aeb6a6d233fb6b17986234cc723b396b50a3c6804776351994f2a658fd", size = 10655249, upload-time = "2025-06-05T16:50:20.17Z" },
    { url = "https://files.pythonhosted.org/packages/e8/6a/47fd7517cd8abe72a58706aab2b99e9438360d36dcdb052cf917b7bf3bdc/pandas-2.3.0-cp313-cp313-manylinux_2_17_aarch64.manylinux2014_aarch64.whl", hash = "sha256:bb32dc743b52467d488e7a7c8039b821da2826a9ba4f85b89ea95274f863280f", size = 11328359, upload-time = "2025-06-05T03:27:06.431Z" },
    { url = "https://files.pythonhosted.org/packages/2a/b3/463bfe819ed60fb7e7ddffb4ae2ee04b887b3444feee6c19437b8f834837/pandas-2.3.0-cp313-cp313-manylinux_2_17_x86_64.manylinux2014_x86_64.whl", hash = "sha256:213cd63c43263dbb522c1f8a7c9d072e25900f6975596f883f4bebd77295d4f3", size = 12024789, upload-time = "2025-06-05T03:27:09.875Z" },
    { url = "https://files.pythonhosted.org/packages/04/0c/e0704ccdb0ac40aeb3434d1c641c43d05f75c92e67525df39575ace35468/pandas-2.3.0-cp313-cp313-musllinux_1_2_aarch64.whl", hash = "sha256:1d2b33e68d0ce64e26a4acc2e72d747292084f4e8db4c847c6f5f6cbe56ed6d8", size = 12480734, upload-time = "2025-06-06T00:00:22.246Z" },
    { url = "https://files.pythonhosted.org/packages/e9/df/815d6583967001153bb27f5cf075653d69d51ad887ebbf4cfe1173a1ac58/pandas-2.3.0-cp313-cp313-musllinux_1_2_x86_64.whl", hash = "sha256:430a63bae10b5086995db1b02694996336e5a8ac9a96b4200572b413dfdfccb9", size = 13223381, upload-time = "2025-06-05T03:27:15.641Z" },
    { url = "https://files.pythonhosted.org/packages/79/88/ca5973ed07b7f484c493e941dbff990861ca55291ff7ac67c815ce347395/pandas-2.3.0-cp313-cp313-win_amd64.whl", hash = "sha256:4930255e28ff5545e2ca404637bcc56f031893142773b3468dc021c6c32a1390", size = 10970135, upload-time = "2025-06-05T03:27:24.131Z" },
    { url = "https://files.pythonhosted.org/packages/24/fb/0994c14d1f7909ce83f0b1fb27958135513c4f3f2528bde216180aa73bfc/pandas-2.3.0-cp313-cp313t-macosx_10_13_x86_64.whl", hash = "sha256:f925f1ef673b4bd0271b1809b72b3270384f2b7d9d14a189b12b7fc02574d575", size = 12141356, upload-time = "2025-06-05T03:27:34.547Z" },
    { url = "https://files.pythonhosted.org/packages/9d/a2/9b903e5962134497ac4f8a96f862ee3081cb2506f69f8e4778ce3d9c9d82/pandas-2.3.0-cp313-cp313t-macosx_11_0_arm64.whl", hash = "sha256:e78ad363ddb873a631e92a3c063ade1ecfb34cae71e9a2be6ad100f875ac1042", size = 11474674, upload-time = "2025-06-05T03:27:39.448Z" },
    { url = "https://files.pythonhosted.org/packages/81/3a/3806d041bce032f8de44380f866059437fb79e36d6b22c82c187e65f765b/pandas-2.3.0-cp313-cp313t-manylinux_2_17_aarch64.manylinux2014_aarch64.whl", hash = "sha256:951805d146922aed8357e4cc5671b8b0b9be1027f0619cea132a9f3f65f2f09c", size = 11439876, upload-time = "2025-06-05T03:27:43.652Z" },
    { url = "https://files.pythonhosted.org/packages/15/aa/3fc3181d12b95da71f5c2537c3e3b3af6ab3a8c392ab41ebb766e0929bc6/pandas-2.3.0-cp313-cp313t-manylinux_2_17_x86_64.manylinux2014_x86_64.whl", hash = "sha256:1a881bc1309f3fce34696d07b00f13335c41f5f5a8770a33b09ebe23261cfc67", size = 11966182, upload-time = "2025-06-05T03:27:47.652Z" },
    { url = "https://files.pythonhosted.org/packages/37/e7/e12f2d9b0a2c4a2cc86e2aabff7ccfd24f03e597d770abfa2acd313ee46b/pandas-2.3.0-cp313-cp313t-musllinux_1_2_aarch64.whl", hash = "sha256:e1991bbb96f4050b09b5f811253c4f3cf05ee89a589379aa36cd623f21a31d6f", size = 12547686, upload-time = "2025-06-06T00:00:26.142Z" },
    { url = "https://files.pythonhosted.org/packages/39/c2/646d2e93e0af70f4e5359d870a63584dacbc324b54d73e6b3267920ff117/pandas-2.3.0-cp313-cp313t-musllinux_1_2_x86_64.whl", hash = "sha256:bb3be958022198531eb7ec2008cfc78c5b1eed51af8600c6c5d9160d89d8d249", size = 13231847, upload-time = "2025-06-05T03:27:51.465Z" },
]

[[package]]
name = "partd"
version = "1.4.2"
source = { registry = "https://pypi.org/simple" }
dependencies = [
    { name = "locket", marker = "python_full_version < '3.11'" },
    { name = "toolz", marker = "python_full_version < '3.11'" },
]
sdist = { url = "https://files.pythonhosted.org/packages/b2/3a/3f06f34820a31257ddcabdfafc2672c5816be79c7e353b02c1f318daa7d4/partd-1.4.2.tar.gz", hash = "sha256:d022c33afbdc8405c226621b015e8067888173d85f7f5ecebb3cafed9a20f02c", size = 21029, upload-time = "2024-05-06T19:51:41.945Z" }
wheels = [
    { url = "https://files.pythonhosted.org/packages/71/e7/40fb618334dcdf7c5a316c0e7343c5cd82d3d866edc100d98e29bc945ecd/partd-1.4.2-py3-none-any.whl", hash = "sha256:978e4ac767ec4ba5b86c6eaa52e5a2a3bc748a2ca839e8cc798f1cc6ce6efb0f", size = 18905, upload-time = "2024-05-06T19:51:39.271Z" },
]

[[package]]
name = "pillow"
version = "9.2.0"
source = { registry = "https://pypi.org/simple" }
resolution-markers = [
    "python_full_version < '3.11'",
]
sdist = { url = "https://files.pythonhosted.org/packages/8c/92/2975b464d9926dc667020ed1abfa6276e68c3571dcb77e43347e15ee9eed/Pillow-9.2.0.tar.gz", hash = "sha256:75e636fd3e0fb872693f23ccb8a5ff2cd578801251f3a4f6854c6a5d437d3c04", size = 50017840, upload-time = "2022-07-01T18:31:16.936Z" }
wheels = [
    { url = "https://files.pythonhosted.org/packages/d8/60/b13c00d403f34110e96c1b5c0afa73ce461efe3fe960c3a7e3e7fe190d82/Pillow-9.2.0-cp310-cp310-macosx_10_10_x86_64.whl", hash = "sha256:a9c9bc489f8ab30906d7a85afac4b4944a572a7432e00698a7239f44a44e6efb", size = 3141953, upload-time = "2022-07-01T18:28:52.815Z" },
    { url = "https://files.pythonhosted.org/packages/0c/5f/117b653cad585f3aedfe0de996c292e67d4b020ed77f652e5a6c8c24f908/Pillow-9.2.0-cp310-cp310-macosx_11_0_arm64.whl", hash = "sha256:510cef4a3f401c246cfd8227b300828715dd055463cdca6176c2e4036df8bd4f", size = 2785403, upload-time = "2022-07-01T18:28:56.343Z" },
    { url = "https://files.pythonhosted.org/packages/a7/ae/58aeb5d106ab220ac34abf367fc03f711a4621638c8573842939314d7fff/Pillow-9.2.0-cp310-cp310-manylinux_2_17_aarch64.manylinux2014_aarch64.whl", hash = "sha256:7888310f6214f19ab2b6df90f3f06afa3df7ef7355fc025e78a3044737fab1f5", size = 3027515, upload-time = "2022-07-01T18:28:58.357Z" },
    { url = "https://files.pythonhosted.org/packages/65/94/d4d2c7b148f2a9f7069325123d9ac9ae64aba2e2a908997f53082bf86908/Pillow-9.2.0-cp310-cp310-manylinux_2_17_i686.manylinux2014_i686.whl", hash = "sha256:831e648102c82f152e14c1a0938689dbb22480c548c8d4b8b248b3e50967b88c", size = 3202954, upload-time = "2022-07-01T18:29:00.824Z" },
    { url = "https://files.pythonhosted.org/packages/c4/ac/a50a4a11fe2120d3047b567f765afb54d6c57bad704e8c9759153b6359e4/Pillow-9.2.0-cp310-cp310-manylinux_2_17_x86_64.manylinux2014_x86_64.whl", hash = "sha256:1cc1d2451e8a3b4bfdb9caf745b58e6c7a77d2e469159b0d527a4554d73694d1", size = 3124297, upload-time = "2022-07-01T18:29:03.84Z" },
    { url = "https://files.pythonhosted.org/packages/d2/b9/4434959b8a2bdeccc5181b71d1377aeed352628fdf5c8a92f25868a0f2a0/Pillow-9.2.0-cp310-cp310-manylinux_2_28_aarch64.whl", hash = "sha256:136659638f61a251e8ed3b331fc6ccd124590eeff539de57c5f80ef3a9594e58", size = 3066888, upload-time = "2022-07-01T18:29:06.292Z" },
    { url = "https://files.pythonhosted.org/packages/f6/51/320986ebd6d46a0e95c2240468ced73153b691ce07617078bcdf30c609ec/Pillow-9.2.0-cp310-cp310-manylinux_2_28_x86_64.whl", hash = "sha256:6e8c66f70fb539301e064f6478d7453e820d8a2c631da948a23384865cd95544", size = 3168458, upload-time = "2022-07-01T18:29:08.78Z" },
    { url = "https://files.pythonhosted.org/packages/85/7f/8192ff7e5f79f05a637a8c4e697e24083fdc3c92f8f542b23180e49b6623/Pillow-9.2.0-cp310-cp310-musllinux_1_1_x86_64.whl", hash = "sha256:37ff6b522a26d0538b753f0b4e8e164fdada12db6c6f00f62145d732d8a3152e", size = 3225138, upload-time = "2022-07-01T18:29:11.18Z" },
    { url = "https://files.pythonhosted.org/packages/a8/f6/80e3a20fdce16457ad80e335af6b600ff24afc1949d0184465436257a973/Pillow-9.2.0-cp310-cp310-win32.whl", hash = "sha256:c79698d4cd9318d9481d89a77e2d3fcaeff5486be641e60a4b49f3d2ecca4e28", size = 2831891, upload-time = "2022-07-01T18:29:13.282Z" },
    { url = "https://files.pythonhosted.org/packages/02/55/67a3c17b9e7d972ed8c246f104da99ca4f3ea42fba566697e479011b84b6/Pillow-9.2.0-cp310-cp310-win_amd64.whl", hash = "sha256:254164c57bab4b459f14c64e93df11eff5ded575192c294a0c49270f22c5d93d", size = 3276402, upload-time = "2022-07-01T18:29:15.121Z" },
    { url = "https://files.pythonhosted.org/packages/d3/83/77f4cbeb3f06a8bd43b39aa68df3ba2d415254c0cbe7bf7f26c894ebfd30/Pillow-9.2.0-cp311-cp311-macosx_10_10_x86_64.whl", hash = "sha256:adabc0bce035467fb537ef3e5e74f2847c8af217ee0be0455d4fec8adc0462fc", size = 3239205, upload-time = "2022-09-01T22:18:56.241Z" },
    { url = "https://files.pythonhosted.org/packages/84/6c/2c6e4a6d0f94b1154dcc4e8ec54e9c7c1df70569925508484df02e7f9490/Pillow-9.2.0-cp311-cp311-macosx_11_0_arm64.whl", hash = "sha256:336b9036127eab855beec9662ac3ea13a4544a523ae273cbf108b228ecac8437", size = 2875948, upload-time = "2022-09-01T22:19:02.955Z" },
    { url = "https://files.pythonhosted.org/packages/57/7a/75294fb31127fe09dc5e17fda63ec0d349e9ad4a580fa6bd8583083f7e05/Pillow-9.2.0-cp311-cp311-manylinux_2_17_aarch64.manylinux2014_aarch64.whl", hash = "sha256:50dff9cc21826d2977ef2d2a205504034e3a4563ca6f5db739b0d1026658e004", size = 3027567, upload-time = "2022-07-01T18:29:21.936Z" },
    { url = "https://files.pythonhosted.org/packages/dd/87/889f4636c9c42d62094a08f4bcaa3ae5fef512a2c1e699c0c631b2d380e9/Pillow-9.2.0-cp311-cp311-manylinux_2_17_i686.manylinux2014_i686.whl", hash = "sha256:cb6259196a589123d755380b65127ddc60f4c64b21fc3bb46ce3a6ea663659b0", size = 3202901, upload-time = "2022-07-01T18:29:24.82Z" },
    { url = "https://files.pythonhosted.org/packages/66/a8/d2c36017e6abd37de63ab3c5224d21141c651076068e6c3a169a8b021deb/Pillow-9.2.0-cp311-cp311-manylinux_2_17_x86_64.manylinux2014_x86_64.whl", hash = "sha256:7b0554af24df2bf96618dac71ddada02420f946be943b181108cac55a7a2dcd4", size = 3124316, upload-time = "2022-07-01T18:29:27.022Z" },
    { url = "https://files.pythonhosted.org/packages/1c/28/f2ed3a4f298319b0b1ece6f527c8f75bbc8c66866eef6a1384be32fdaab9/Pillow-9.2.0-cp311-cp311-manylinux_2_28_aarch64.whl", hash = "sha256:15928f824870535c85dbf949c09d6ae7d3d6ac2d6efec80f3227f73eefba741c", size = 3066934, upload-time = "2022-07-01T18:29:29.252Z" },
    { url = "https://files.pythonhosted.org/packages/f4/2c/aa1eefda3538b661c1fd2310f19e82b7ee09c5362ab1f8f03b6e69ef5bfb/Pillow-9.2.0-cp311-cp311-manylinux_2_28_x86_64.whl", hash = "sha256:bdd0de2d64688ecae88dd8935012c4a72681e5df632af903a1dca8c5e7aa871a", size = 3168438, upload-time = "2022-07-01T18:29:31.802Z" },
    { url = "https://files.pythonhosted.org/packages/39/72/7097a5b4b70661df03b8af02152fc5562a6f7ad1eb94b0ceb3c1999ed623/Pillow-9.2.0-cp311-cp311-musllinux_1_1_x86_64.whl", hash = "sha256:d5b87da55a08acb586bad5c3aa3b86505f559b84f39035b233d5bf844b0834b1", size = 3225166, upload-time = "2022-07-01T18:29:34.018Z" },
    { url = "https://files.pythonhosted.org/packages/c6/d8/ea34b07fdef5adde22ce9710213e7b8ad458969cc05f67f27f2607c3dbdc/Pillow-9.2.0-cp311-cp311-win32.whl", hash = "sha256:b6d5e92df2b77665e07ddb2e4dbd6d644b78e4c0d2e9272a852627cdba0d75cf", size = 2832105, upload-time = "2022-07-01T18:29:37.722Z" },
    { url = "https://files.pythonhosted.org/packages/93/89/5bcd074b8a4d18c147245f9ce0d18b065013bfcfb1d91d37e5bd4a4592f0/Pillow-9.2.0-cp311-cp311-win_amd64.whl", hash = "sha256:6bf088c1ce160f50ea40764f825ec9b72ed9da25346216b91361eef8ad1b8f8c", size = 3276682, upload-time = "2022-07-01T18:29:39.608Z" },
]

[[package]]
name = "pillow"
version = "11.2.1"
source = { registry = "https://pypi.org/simple" }
resolution-markers = [
    "python_full_version >= '3.12'",
    "python_full_version == '3.11.*'",
]
sdist = { url = "https://files.pythonhosted.org/packages/af/cb/bb5c01fcd2a69335b86c22142b2bccfc3464087efb7fd382eee5ffc7fdf7/pillow-11.2.1.tar.gz", hash = "sha256:a64dd61998416367b7ef979b73d3a85853ba9bec4c2925f74e588879a58716b6", size = 47026707, upload-time = "2025-04-12T17:50:03.289Z" }
wheels = [
    { url = "https://files.pythonhosted.org/packages/0d/8b/b158ad57ed44d3cc54db8d68ad7c0a58b8fc0e4c7a3f995f9d62d5b464a1/pillow-11.2.1-cp310-cp310-macosx_10_10_x86_64.whl", hash = "sha256:d57a75d53922fc20c165016a20d9c44f73305e67c351bbc60d1adaf662e74047", size = 3198442, upload-time = "2025-04-12T17:47:10.666Z" },
    { url = "https://files.pythonhosted.org/packages/b1/f8/bb5d956142f86c2d6cc36704943fa761f2d2e4c48b7436fd0a85c20f1713/pillow-11.2.1-cp310-cp310-macosx_11_0_arm64.whl", hash = "sha256:127bf6ac4a5b58b3d32fc8289656f77f80567d65660bc46f72c0d77e6600cc95", size = 3030553, upload-time = "2025-04-12T17:47:13.153Z" },
    { url = "https://files.pythonhosted.org/packages/22/7f/0e413bb3e2aa797b9ca2c5c38cb2e2e45d88654e5b12da91ad446964cfae/pillow-11.2.1-cp310-cp310-manylinux_2_17_aarch64.manylinux2014_aarch64.whl", hash = "sha256:b4ba4be812c7a40280629e55ae0b14a0aafa150dd6451297562e1764808bbe61", size = 4405503, upload-time = "2025-04-12T17:47:15.36Z" },
    { url = "https://files.pythonhosted.org/packages/f3/b4/cc647f4d13f3eb837d3065824aa58b9bcf10821f029dc79955ee43f793bd/pillow-11.2.1-cp310-cp310-manylinux_2_17_x86_64.manylinux2014_x86_64.whl", hash = "sha256:c8bd62331e5032bc396a93609982a9ab6b411c05078a52f5fe3cc59234a3abd1", size = 4490648, upload-time = "2025-04-12T17:47:17.37Z" },
    { url = "https://files.pythonhosted.org/packages/c2/6f/240b772a3b35cdd7384166461567aa6713799b4e78d180c555bd284844ea/pillow-11.2.1-cp310-cp310-manylinux_2_28_aarch64.whl", hash = "sha256:562d11134c97a62fe3af29581f083033179f7ff435f78392565a1ad2d1c2c45c", size = 4508937, upload-time = "2025-04-12T17:47:19.066Z" },
    { url = "https://files.pythonhosted.org/packages/f3/5e/7ca9c815ade5fdca18853db86d812f2f188212792780208bdb37a0a6aef4/pillow-11.2.1-cp310-cp310-manylinux_2_28_x86_64.whl", hash = "sha256:c97209e85b5be259994eb5b69ff50c5d20cca0f458ef9abd835e262d9d88b39d", size = 4599802, upload-time = "2025-04-12T17:47:21.404Z" },
    { url = "https://files.pythonhosted.org/packages/02/81/c3d9d38ce0c4878a77245d4cf2c46d45a4ad0f93000227910a46caff52f3/pillow-11.2.1-cp310-cp310-musllinux_1_2_aarch64.whl", hash = "sha256:0c3e6d0f59171dfa2e25d7116217543310908dfa2770aa64b8f87605f8cacc97", size = 4576717, upload-time = "2025-04-12T17:47:23.571Z" },
    { url = "https://files.pythonhosted.org/packages/42/49/52b719b89ac7da3185b8d29c94d0e6aec8140059e3d8adcaa46da3751180/pillow-11.2.1-cp310-cp310-musllinux_1_2_x86_64.whl", hash = "sha256:cc1c3bc53befb6096b84165956e886b1729634a799e9d6329a0c512ab651e579", size = 4654874, upload-time = "2025-04-12T17:47:25.783Z" },
    { url = "https://files.pythonhosted.org/packages/5b/0b/ede75063ba6023798267023dc0d0401f13695d228194d2242d5a7ba2f964/pillow-11.2.1-cp310-cp310-win32.whl", hash = "sha256:312c77b7f07ab2139924d2639860e084ec2a13e72af54d4f08ac843a5fc9c79d", size = 2331717, upload-time = "2025-04-12T17:47:28.922Z" },
    { url = "https://files.pythonhosted.org/packages/ed/3c/9831da3edea527c2ed9a09f31a2c04e77cd705847f13b69ca60269eec370/pillow-11.2.1-cp310-cp310-win_amd64.whl", hash = "sha256:9bc7ae48b8057a611e5fe9f853baa88093b9a76303937449397899385da06fad", size = 2676204, upload-time = "2025-04-12T17:47:31.283Z" },
    { url = "https://files.pythonhosted.org/packages/01/97/1f66ff8a1503d8cbfc5bae4dc99d54c6ec1e22ad2b946241365320caabc2/pillow-11.2.1-cp310-cp310-win_arm64.whl", hash = "sha256:2728567e249cdd939f6cc3d1f049595c66e4187f3c34078cbc0a7d21c47482d2", size = 2414767, upload-time = "2025-04-12T17:47:34.655Z" },
    { url = "https://files.pythonhosted.org/packages/68/08/3fbf4b98924c73037a8e8b4c2c774784805e0fb4ebca6c5bb60795c40125/pillow-11.2.1-cp311-cp311-macosx_10_10_x86_64.whl", hash = "sha256:35ca289f712ccfc699508c4658a1d14652e8033e9b69839edf83cbdd0ba39e70", size = 3198450, upload-time = "2025-04-12T17:47:37.135Z" },
    { url = "https://files.pythonhosted.org/packages/84/92/6505b1af3d2849d5e714fc75ba9e69b7255c05ee42383a35a4d58f576b16/pillow-11.2.1-cp311-cp311-macosx_11_0_arm64.whl", hash = "sha256:e0409af9f829f87a2dfb7e259f78f317a5351f2045158be321fd135973fff7bf", size = 3030550, upload-time = "2025-04-12T17:47:39.345Z" },
    { url = "https://files.pythonhosted.org/packages/3c/8c/ac2f99d2a70ff966bc7eb13dacacfaab57c0549b2ffb351b6537c7840b12/pillow-11.2.1-cp311-cp311-manylinux_2_17_aarch64.manylinux2014_aarch64.whl", hash = "sha256:d4e5c5edee874dce4f653dbe59db7c73a600119fbea8d31f53423586ee2aafd7", size = 4415018, upload-time = "2025-04-12T17:47:41.128Z" },
    { url = "https://files.pythonhosted.org/packages/1f/e3/0a58b5d838687f40891fff9cbaf8669f90c96b64dc8f91f87894413856c6/pillow-11.2.1-cp311-cp311-manylinux_2_17_x86_64.manylinux2014_x86_64.whl", hash = "sha256:b93a07e76d13bff9444f1a029e0af2964e654bfc2e2c2d46bfd080df5ad5f3d8", size = 4498006, upload-time = "2025-04-12T17:47:42.912Z" },
    { url = "https://files.pythonhosted.org/packages/21/f5/6ba14718135f08fbfa33308efe027dd02b781d3f1d5c471444a395933aac/pillow-11.2.1-cp311-cp311-manylinux_2_28_aarch64.whl", hash = "sha256:e6def7eed9e7fa90fde255afaf08060dc4b343bbe524a8f69bdd2a2f0018f600", size = 4517773, upload-time = "2025-04-12T17:47:44.611Z" },
    { url = "https://files.pythonhosted.org/packages/20/f2/805ad600fc59ebe4f1ba6129cd3a75fb0da126975c8579b8f57abeb61e80/pillow-11.2.1-cp311-cp311-manylinux_2_28_x86_64.whl", hash = "sha256:8f4f3724c068be008c08257207210c138d5f3731af6c155a81c2b09a9eb3a788", size = 4607069, upload-time = "2025-04-12T17:47:46.46Z" },
    { url = "https://files.pythonhosted.org/packages/71/6b/4ef8a288b4bb2e0180cba13ca0a519fa27aa982875882392b65131401099/pillow-11.2.1-cp311-cp311-musllinux_1_2_aarch64.whl", hash = "sha256:a0a6709b47019dff32e678bc12c63008311b82b9327613f534e496dacaefb71e", size = 4583460, upload-time = "2025-04-12T17:47:49.255Z" },
    { url = "https://files.pythonhosted.org/packages/62/ae/f29c705a09cbc9e2a456590816e5c234382ae5d32584f451c3eb41a62062/pillow-11.2.1-cp311-cp311-musllinux_1_2_x86_64.whl", hash = "sha256:f6b0c664ccb879109ee3ca702a9272d877f4fcd21e5eb63c26422fd6e415365e", size = 4661304, upload-time = "2025-04-12T17:47:51.067Z" },
    { url = "https://files.pythonhosted.org/packages/6e/1a/c8217b6f2f73794a5e219fbad087701f412337ae6dbb956db37d69a9bc43/pillow-11.2.1-cp311-cp311-win32.whl", hash = "sha256:cc5d875d56e49f112b6def6813c4e3d3036d269c008bf8aef72cd08d20ca6df6", size = 2331809, upload-time = "2025-04-12T17:47:54.425Z" },
    { url = "https://files.pythonhosted.org/packages/e2/72/25a8f40170dc262e86e90f37cb72cb3de5e307f75bf4b02535a61afcd519/pillow-11.2.1-cp311-cp311-win_amd64.whl", hash = "sha256:0f5c7eda47bf8e3c8a283762cab94e496ba977a420868cb819159980b6709193", size = 2676338, upload-time = "2025-04-12T17:47:56.535Z" },
    { url = "https://files.pythonhosted.org/packages/06/9e/76825e39efee61efea258b479391ca77d64dbd9e5804e4ad0fa453b4ba55/pillow-11.2.1-cp311-cp311-win_arm64.whl", hash = "sha256:4d375eb838755f2528ac8cbc926c3e31cc49ca4ad0cf79cff48b20e30634a4a7", size = 2414918, upload-time = "2025-04-12T17:47:58.217Z" },
    { url = "https://files.pythonhosted.org/packages/c7/40/052610b15a1b8961f52537cc8326ca6a881408bc2bdad0d852edeb6ed33b/pillow-11.2.1-cp312-cp312-macosx_10_13_x86_64.whl", hash = "sha256:78afba22027b4accef10dbd5eed84425930ba41b3ea0a86fa8d20baaf19d807f", size = 3190185, upload-time = "2025-04-12T17:48:00.417Z" },
    { url = "https://files.pythonhosted.org/packages/e5/7e/b86dbd35a5f938632093dc40d1682874c33dcfe832558fc80ca56bfcb774/pillow-11.2.1-cp312-cp312-macosx_11_0_arm64.whl", hash = "sha256:78092232a4ab376a35d68c4e6d5e00dfd73454bd12b230420025fbe178ee3b0b", size = 3030306, upload-time = "2025-04-12T17:48:02.391Z" },
    { url = "https://files.pythonhosted.org/packages/a4/5c/467a161f9ed53e5eab51a42923c33051bf8d1a2af4626ac04f5166e58e0c/pillow-11.2.1-cp312-cp312-manylinux_2_17_aarch64.manylinux2014_aarch64.whl", hash = "sha256:25a5f306095c6780c52e6bbb6109624b95c5b18e40aab1c3041da3e9e0cd3e2d", size = 4416121, upload-time = "2025-04-12T17:48:04.554Z" },
    { url = "https://files.pythonhosted.org/packages/62/73/972b7742e38ae0e2ac76ab137ca6005dcf877480da0d9d61d93b613065b4/pillow-11.2.1-cp312-cp312-manylinux_2_17_x86_64.manylinux2014_x86_64.whl", hash = "sha256:0c7b29dbd4281923a2bfe562acb734cee96bbb129e96e6972d315ed9f232bef4", size = 4501707, upload-time = "2025-04-12T17:48:06.831Z" },
    { url = "https://files.pythonhosted.org/packages/e4/3a/427e4cb0b9e177efbc1a84798ed20498c4f233abde003c06d2650a6d60cb/pillow-11.2.1-cp312-cp312-manylinux_2_28_aarch64.whl", hash = "sha256:3e645b020f3209a0181a418bffe7b4a93171eef6c4ef6cc20980b30bebf17b7d", size = 4522921, upload-time = "2025-04-12T17:48:09.229Z" },
    { url = "https://files.pythonhosted.org/packages/fe/7c/d8b1330458e4d2f3f45d9508796d7caf0c0d3764c00c823d10f6f1a3b76d/pillow-11.2.1-cp312-cp312-manylinux_2_28_x86_64.whl", hash = "sha256:b2dbea1012ccb784a65349f57bbc93730b96e85b42e9bf7b01ef40443db720b4", size = 4612523, upload-time = "2025-04-12T17:48:11.631Z" },
    { url = "https://files.pythonhosted.org/packages/b3/2f/65738384e0b1acf451de5a573d8153fe84103772d139e1e0bdf1596be2ea/pillow-11.2.1-cp312-cp312-musllinux_1_2_aarch64.whl", hash = "sha256:da3104c57bbd72948d75f6a9389e6727d2ab6333c3617f0a89d72d4940aa0443", size = 4587836, upload-time = "2025-04-12T17:48:13.592Z" },
    { url = "https://files.pythonhosted.org/packages/6a/c5/e795c9f2ddf3debb2dedd0df889f2fe4b053308bb59a3cc02a0cd144d641/pillow-11.2.1-cp312-cp312-musllinux_1_2_x86_64.whl", hash = "sha256:598174aef4589af795f66f9caab87ba4ff860ce08cd5bb447c6fc553ffee603c", size = 4669390, upload-time = "2025-04-12T17:48:15.938Z" },
    { url = "https://files.pythonhosted.org/packages/96/ae/ca0099a3995976a9fce2f423166f7bff9b12244afdc7520f6ed38911539a/pillow-11.2.1-cp312-cp312-win32.whl", hash = "sha256:1d535df14716e7f8776b9e7fee118576d65572b4aad3ed639be9e4fa88a1cad3", size = 2332309, upload-time = "2025-04-12T17:48:17.885Z" },
    { url = "https://files.pythonhosted.org/packages/7c/18/24bff2ad716257fc03da964c5e8f05d9790a779a8895d6566e493ccf0189/pillow-11.2.1-cp312-cp312-win_amd64.whl", hash = "sha256:14e33b28bf17c7a38eede290f77db7c664e4eb01f7869e37fa98a5aa95978941", size = 2676768, upload-time = "2025-04-12T17:48:19.655Z" },
    { url = "https://files.pythonhosted.org/packages/da/bb/e8d656c9543276517ee40184aaa39dcb41e683bca121022f9323ae11b39d/pillow-11.2.1-cp312-cp312-win_arm64.whl", hash = "sha256:21e1470ac9e5739ff880c211fc3af01e3ae505859392bf65458c224d0bf283eb", size = 2415087, upload-time = "2025-04-12T17:48:21.991Z" },
    { url = "https://files.pythonhosted.org/packages/36/9c/447528ee3776e7ab8897fe33697a7ff3f0475bb490c5ac1456a03dc57956/pillow-11.2.1-cp313-cp313-macosx_10_13_x86_64.whl", hash = "sha256:fdec757fea0b793056419bca3e9932eb2b0ceec90ef4813ea4c1e072c389eb28", size = 3190098, upload-time = "2025-04-12T17:48:23.915Z" },
    { url = "https://files.pythonhosted.org/packages/b5/09/29d5cd052f7566a63e5b506fac9c60526e9ecc553825551333e1e18a4858/pillow-11.2.1-cp313-cp313-macosx_11_0_arm64.whl", hash = "sha256:b0e130705d568e2f43a17bcbe74d90958e8a16263868a12c3e0d9c8162690830", size = 3030166, upload-time = "2025-04-12T17:48:25.738Z" },
    { url = "https://files.pythonhosted.org/packages/71/5d/446ee132ad35e7600652133f9c2840b4799bbd8e4adba881284860da0a36/pillow-11.2.1-cp313-cp313-manylinux_2_17_aarch64.manylinux2014_aarch64.whl", hash = "sha256:7bdb5e09068332578214cadd9c05e3d64d99e0e87591be22a324bdbc18925be0", size = 4408674, upload-time = "2025-04-12T17:48:27.908Z" },
    { url = "https://files.pythonhosted.org/packages/69/5f/cbe509c0ddf91cc3a03bbacf40e5c2339c4912d16458fcb797bb47bcb269/pillow-11.2.1-cp313-cp313-manylinux_2_17_x86_64.manylinux2014_x86_64.whl", hash = "sha256:d189ba1bebfbc0c0e529159631ec72bb9e9bc041f01ec6d3233d6d82eb823bc1", size = 4496005, upload-time = "2025-04-12T17:48:29.888Z" },
    { url = "https://files.pythonhosted.org/packages/f9/b3/dd4338d8fb8a5f312021f2977fb8198a1184893f9b00b02b75d565c33b51/pillow-11.2.1-cp313-cp313-manylinux_2_28_aarch64.whl", hash = "sha256:191955c55d8a712fab8934a42bfefbf99dd0b5875078240943f913bb66d46d9f", size = 4518707, upload-time = "2025-04-12T17:48:31.874Z" },
    { url = "https://files.pythonhosted.org/packages/13/eb/2552ecebc0b887f539111c2cd241f538b8ff5891b8903dfe672e997529be/pillow-11.2.1-cp313-cp313-manylinux_2_28_x86_64.whl", hash = "sha256:ad275964d52e2243430472fc5d2c2334b4fc3ff9c16cb0a19254e25efa03a155", size = 4610008, upload-time = "2025-04-12T17:48:34.422Z" },
    { url = "https://files.pythonhosted.org/packages/72/d1/924ce51bea494cb6e7959522d69d7b1c7e74f6821d84c63c3dc430cbbf3b/pillow-11.2.1-cp313-cp313-musllinux_1_2_aarch64.whl", hash = "sha256:750f96efe0597382660d8b53e90dd1dd44568a8edb51cb7f9d5d918b80d4de14", size = 4585420, upload-time = "2025-04-12T17:48:37.641Z" },
    { url = "https://files.pythonhosted.org/packages/43/ab/8f81312d255d713b99ca37479a4cb4b0f48195e530cdc1611990eb8fd04b/pillow-11.2.1-cp313-cp313-musllinux_1_2_x86_64.whl", hash = "sha256:fe15238d3798788d00716637b3d4e7bb6bde18b26e5d08335a96e88564a36b6b", size = 4667655, upload-time = "2025-04-12T17:48:39.652Z" },
    { url = "https://files.pythonhosted.org/packages/94/86/8f2e9d2dc3d308dfd137a07fe1cc478df0a23d42a6c4093b087e738e4827/pillow-11.2.1-cp313-cp313-win32.whl", hash = "sha256:3fe735ced9a607fee4f481423a9c36701a39719252a9bb251679635f99d0f7d2", size = 2332329, upload-time = "2025-04-12T17:48:41.765Z" },
    { url = "https://files.pythonhosted.org/packages/6d/ec/1179083b8d6067a613e4d595359b5fdea65d0a3b7ad623fee906e1b3c4d2/pillow-11.2.1-cp313-cp313-win_amd64.whl", hash = "sha256:74ee3d7ecb3f3c05459ba95eed5efa28d6092d751ce9bf20e3e253a4e497e691", size = 2676388, upload-time = "2025-04-12T17:48:43.625Z" },
    { url = "https://files.pythonhosted.org/packages/23/f1/2fc1e1e294de897df39fa8622d829b8828ddad938b0eaea256d65b84dd72/pillow-11.2.1-cp313-cp313-win_arm64.whl", hash = "sha256:5119225c622403afb4b44bad4c1ca6c1f98eed79db8d3bc6e4e160fc6339d66c", size = 2414950, upload-time = "2025-04-12T17:48:45.475Z" },
    { url = "https://files.pythonhosted.org/packages/c4/3e/c328c48b3f0ead7bab765a84b4977acb29f101d10e4ef57a5e3400447c03/pillow-11.2.1-cp313-cp313t-macosx_10_13_x86_64.whl", hash = "sha256:8ce2e8411c7aaef53e6bb29fe98f28cd4fbd9a1d9be2eeea434331aac0536b22", size = 3192759, upload-time = "2025-04-12T17:48:47.866Z" },
    { url = "https://files.pythonhosted.org/packages/18/0e/1c68532d833fc8b9f404d3a642991441d9058eccd5606eab31617f29b6d4/pillow-11.2.1-cp313-cp313t-macosx_11_0_arm64.whl", hash = "sha256:9ee66787e095127116d91dea2143db65c7bb1e232f617aa5957c0d9d2a3f23a7", size = 3033284, upload-time = "2025-04-12T17:48:50.189Z" },
    { url = "https://files.pythonhosted.org/packages/b7/cb/6faf3fb1e7705fd2db74e070f3bf6f88693601b0ed8e81049a8266de4754/pillow-11.2.1-cp313-cp313t-manylinux_2_17_aarch64.manylinux2014_aarch64.whl", hash = "sha256:9622e3b6c1d8b551b6e6f21873bdcc55762b4b2126633014cea1803368a9aa16", size = 4445826, upload-time = "2025-04-12T17:48:52.346Z" },
    { url = "https://files.pythonhosted.org/packages/07/94/8be03d50b70ca47fb434a358919d6a8d6580f282bbb7af7e4aa40103461d/pillow-11.2.1-cp313-cp313t-manylinux_2_17_x86_64.manylinux2014_x86_64.whl", hash = "sha256:63b5dff3a68f371ea06025a1a6966c9a1e1ee452fc8020c2cd0ea41b83e9037b", size = 4527329, upload-time = "2025-04-12T17:48:54.403Z" },
    { url = "https://files.pythonhosted.org/packages/fd/a4/bfe78777076dc405e3bd2080bc32da5ab3945b5a25dc5d8acaa9de64a162/pillow-11.2.1-cp313-cp313t-manylinux_2_28_aarch64.whl", hash = "sha256:31df6e2d3d8fc99f993fd253e97fae451a8db2e7207acf97859732273e108406", size = 4549049, upload-time = "2025-04-12T17:48:56.383Z" },
    { url = "https://files.pythonhosted.org/packages/65/4d/eaf9068dc687c24979e977ce5677e253624bd8b616b286f543f0c1b91662/pillow-11.2.1-cp313-cp313t-manylinux_2_28_x86_64.whl", hash = "sha256:062b7a42d672c45a70fa1f8b43d1d38ff76b63421cbbe7f88146b39e8a558d91", size = 4635408, upload-time = "2025-04-12T17:48:58.782Z" },
    { url = "https://files.pythonhosted.org/packages/1d/26/0fd443365d9c63bc79feb219f97d935cd4b93af28353cba78d8e77b61719/pillow-11.2.1-cp313-cp313t-musllinux_1_2_aarch64.whl", hash = "sha256:4eb92eca2711ef8be42fd3f67533765d9fd043b8c80db204f16c8ea62ee1a751", size = 4614863, upload-time = "2025-04-12T17:49:00.709Z" },
    { url = "https://files.pythonhosted.org/packages/49/65/dca4d2506be482c2c6641cacdba5c602bc76d8ceb618fd37de855653a419/pillow-11.2.1-cp313-cp313t-musllinux_1_2_x86_64.whl", hash = "sha256:f91ebf30830a48c825590aede79376cb40f110b387c17ee9bd59932c961044f9", size = 4692938, upload-time = "2025-04-12T17:49:02.946Z" },
    { url = "https://files.pythonhosted.org/packages/b3/92/1ca0c3f09233bd7decf8f7105a1c4e3162fb9142128c74adad0fb361b7eb/pillow-11.2.1-cp313-cp313t-win32.whl", hash = "sha256:e0b55f27f584ed623221cfe995c912c61606be8513bfa0e07d2c674b4516d9dd", size = 2335774, upload-time = "2025-04-12T17:49:04.889Z" },
    { url = "https://files.pythonhosted.org/packages/a5/ac/77525347cb43b83ae905ffe257bbe2cc6fd23acb9796639a1f56aa59d191/pillow-11.2.1-cp313-cp313t-win_amd64.whl", hash = "sha256:36d6b82164c39ce5482f649b437382c0fb2395eabc1e2b1702a6deb8ad647d6e", size = 2681895, upload-time = "2025-04-12T17:49:06.635Z" },
    { url = "https://files.pythonhosted.org/packages/67/32/32dc030cfa91ca0fc52baebbba2e009bb001122a1daa8b6a79ad830b38d3/pillow-11.2.1-cp313-cp313t-win_arm64.whl", hash = "sha256:225c832a13326e34f212d2072982bb1adb210e0cc0b153e688743018c94a2681", size = 2417234, upload-time = "2025-04-12T17:49:08.399Z" },
    { url = "https://files.pythonhosted.org/packages/33/49/c8c21e4255b4f4a2c0c68ac18125d7f5460b109acc6dfdef1a24f9b960ef/pillow-11.2.1-pp310-pypy310_pp73-macosx_10_15_x86_64.whl", hash = "sha256:9b7b0d4fd2635f54ad82785d56bc0d94f147096493a79985d0ab57aedd563156", size = 3181727, upload-time = "2025-04-12T17:49:31.898Z" },
    { url = "https://files.pythonhosted.org/packages/6d/f1/f7255c0838f8c1ef6d55b625cfb286835c17e8136ce4351c5577d02c443b/pillow-11.2.1-pp310-pypy310_pp73-macosx_11_0_arm64.whl", hash = "sha256:aa442755e31c64037aa7c1cb186e0b369f8416c567381852c63444dd666fb772", size = 2999833, upload-time = "2025-04-12T17:49:34.2Z" },
    { url = "https://files.pythonhosted.org/packages/e2/57/9968114457bd131063da98d87790d080366218f64fa2943b65ac6739abb3/pillow-11.2.1-pp310-pypy310_pp73-manylinux_2_17_aarch64.manylinux2014_aarch64.whl", hash = "sha256:f0d3348c95b766f54b76116d53d4cb171b52992a1027e7ca50c81b43b9d9e363", size = 3437472, upload-time = "2025-04-12T17:49:36.294Z" },
    { url = "https://files.pythonhosted.org/packages/b2/1b/e35d8a158e21372ecc48aac9c453518cfe23907bb82f950d6e1c72811eb0/pillow-11.2.1-pp310-pypy310_pp73-manylinux_2_17_x86_64.manylinux2014_x86_64.whl", hash = "sha256:85d27ea4c889342f7e35f6d56e7e1cb345632ad592e8c51b693d7b7556043ce0", size = 3459976, upload-time = "2025-04-12T17:49:38.988Z" },
    { url = "https://files.pythonhosted.org/packages/26/da/2c11d03b765efff0ccc473f1c4186dc2770110464f2177efaed9cf6fae01/pillow-11.2.1-pp310-pypy310_pp73-manylinux_2_28_aarch64.whl", hash = "sha256:bf2c33d6791c598142f00c9c4c7d47f6476731c31081331664eb26d6ab583e01", size = 3527133, upload-time = "2025-04-12T17:49:40.985Z" },
    { url = "https://files.pythonhosted.org/packages/79/1a/4e85bd7cadf78412c2a3069249a09c32ef3323650fd3005c97cca7aa21df/pillow-11.2.1-pp310-pypy310_pp73-manylinux_2_28_x86_64.whl", hash = "sha256:e616e7154c37669fc1dfc14584f11e284e05d1c650e1c0f972f281c4ccc53193", size = 3571555, upload-time = "2025-04-12T17:49:42.964Z" },
    { url = "https://files.pythonhosted.org/packages/69/03/239939915216de1e95e0ce2334bf17a7870ae185eb390fab6d706aadbfc0/pillow-11.2.1-pp310-pypy310_pp73-win_amd64.whl", hash = "sha256:39ad2e0f424394e3aebc40168845fee52df1394a4673a6ee512d840d14ab3013", size = 2674713, upload-time = "2025-04-12T17:49:44.944Z" },
    { url = "https://files.pythonhosted.org/packages/a4/ad/2613c04633c7257d9481ab21d6b5364b59fc5d75faafd7cb8693523945a3/pillow-11.2.1-pp311-pypy311_pp73-macosx_10_15_x86_64.whl", hash = "sha256:80f1df8dbe9572b4b7abdfa17eb5d78dd620b1d55d9e25f834efdbee872d3aed", size = 3181734, upload-time = "2025-04-12T17:49:46.789Z" },
    { url = "https://files.pythonhosted.org/packages/a4/fd/dcdda4471ed667de57bb5405bb42d751e6cfdd4011a12c248b455c778e03/pillow-11.2.1-pp311-pypy311_pp73-macosx_11_0_arm64.whl", hash = "sha256:ea926cfbc3957090becbcbbb65ad177161a2ff2ad578b5a6ec9bb1e1cd78753c", size = 2999841, upload-time = "2025-04-12T17:49:48.812Z" },
    { url = "https://files.pythonhosted.org/packages/ac/89/8a2536e95e77432833f0db6fd72a8d310c8e4272a04461fb833eb021bf94/pillow-11.2.1-pp311-pypy311_pp73-manylinux_2_17_aarch64.manylinux2014_aarch64.whl", hash = "sha256:738db0e0941ca0376804d4de6a782c005245264edaa253ffce24e5a15cbdc7bd", size = 3437470, upload-time = "2025-04-12T17:49:50.831Z" },
    { url = "https://files.pythonhosted.org/packages/9d/8f/abd47b73c60712f88e9eda32baced7bfc3e9bd6a7619bb64b93acff28c3e/pillow-11.2.1-pp311-pypy311_pp73-manylinux_2_17_x86_64.manylinux2014_x86_64.whl", hash = "sha256:9db98ab6565c69082ec9b0d4e40dd9f6181dab0dd236d26f7a50b8b9bfbd5076", size = 3460013, upload-time = "2025-04-12T17:49:53.278Z" },
    { url = "https://files.pythonhosted.org/packages/f6/20/5c0a0aa83b213b7a07ec01e71a3d6ea2cf4ad1d2c686cc0168173b6089e7/pillow-11.2.1-pp311-pypy311_pp73-manylinux_2_28_aarch64.whl", hash = "sha256:036e53f4170e270ddb8797d4c590e6dd14d28e15c7da375c18978045f7e6c37b", size = 3527165, upload-time = "2025-04-12T17:49:55.164Z" },
    { url = "https://files.pythonhosted.org/packages/58/0e/2abab98a72202d91146abc839e10c14f7cf36166f12838ea0c4db3ca6ecb/pillow-11.2.1-pp311-pypy311_pp73-manylinux_2_28_x86_64.whl", hash = "sha256:14f73f7c291279bd65fda51ee87affd7c1e097709f7fdd0188957a16c264601f", size = 3571586, upload-time = "2025-04-12T17:49:57.171Z" },
    { url = "https://files.pythonhosted.org/packages/21/2c/5e05f58658cf49b6667762cca03d6e7d85cededde2caf2ab37b81f80e574/pillow-11.2.1-pp311-pypy311_pp73-win_amd64.whl", hash = "sha256:208653868d5c9ecc2b327f9b9ef34e0e42a4cdd172c2988fd81d62d2bc9bc044", size = 2674751, upload-time = "2025-04-12T17:49:59.628Z" },
]

[[package]]
name = "platformdirs"
version = "4.3.8"
source = { registry = "https://pypi.org/simple" }
sdist = { url = "https://files.pythonhosted.org/packages/fe/8b/3c73abc9c759ecd3f1f7ceff6685840859e8070c4d947c93fae71f6a0bf2/platformdirs-4.3.8.tar.gz", hash = "sha256:3d512d96e16bcb959a814c9f348431070822a6496326a4be0911c40b5a74c2bc", size = 21362, upload-time = "2025-05-07T22:47:42.121Z" }
wheels = [
    { url = "https://files.pythonhosted.org/packages/fe/39/979e8e21520d4e47a0bbe349e2713c0aac6f3d853d0e5b34d76206c439aa/platformdirs-4.3.8-py3-none-any.whl", hash = "sha256:ff7059bb7eb1179e2685604f4aaf157cfd9535242bd23742eadc3c13542139b4", size = 18567, upload-time = "2025-05-07T22:47:40.376Z" },
]

[[package]]
name = "plotly"
version = "5.13.1"
source = { registry = "https://pypi.org/simple" }
dependencies = [
    { name = "tenacity", marker = "python_full_version < '3.11'" },
]
sdist = { url = "https://files.pythonhosted.org/packages/8f/09/b3a21ccacf86e8f0dba9f1d2b3efd5f8dbf5651adcca691623da9ebcb9a5/plotly-5.13.1.tar.gz", hash = "sha256:90ee9a1fee0dda30e2830e129855081ea17bd1b06a553a62b62de15caff1a219", size = 7603593, upload-time = "2023-02-24T16:32:17.13Z" }
wheels = [
    { url = "https://files.pythonhosted.org/packages/f7/f5/c5b30c0a6639f076615d56f628f507ae20388e8f8769aef99ce5ea2033c8/plotly-5.13.1-py2.py3-none-any.whl", hash = "sha256:f776a5c664908450c6c1727f61e8e2e22798d9c6c69d37a9057735365084a2fa", size = 15240869, upload-time = "2023-02-24T16:32:07.366Z" },
]

[[package]]
name = "pre-commit"
version = "4.2.0"
source = { registry = "https://pypi.org/simple" }
dependencies = [
    { name = "cfgv" },
    { name = "identify" },
    { name = "nodeenv" },
    { name = "pyyaml" },
    { name = "virtualenv" },
]
sdist = { url = "https://files.pythonhosted.org/packages/08/39/679ca9b26c7bb2999ff122d50faa301e49af82ca9c066ec061cfbc0c6784/pre_commit-4.2.0.tar.gz", hash = "sha256:601283b9757afd87d40c4c4a9b2b5de9637a8ea02eaff7adc2d0fb4e04841146", size = 193424, upload-time = "2025-03-18T21:35:20.987Z" }
wheels = [
    { url = "https://files.pythonhosted.org/packages/88/74/a88bf1b1efeae488a0c0b7bdf71429c313722d1fc0f377537fbe554e6180/pre_commit-4.2.0-py2.py3-none-any.whl", hash = "sha256:a009ca7205f1eb497d10b845e52c838a98b6cdd2102a6c8e4540e94ee75c58bd", size = 220707, upload-time = "2025-03-18T21:35:19.343Z" },
]

[[package]]
name = "promise"
version = "2.3"
source = { registry = "https://pypi.org/simple" }
dependencies = [
    { name = "six", marker = "python_full_version < '3.11'" },
]
sdist = { url = "https://files.pythonhosted.org/packages/cf/9c/fb5d48abfe5d791cd496e4242ebcf87a4bb2e0c3dcd6e0ae68c11426a528/promise-2.3.tar.gz", hash = "sha256:dfd18337c523ba4b6a58801c164c1904a9d4d1b1747c7d5dbf45b693a49d93d0", size = 19534, upload-time = "2019-12-18T07:31:43.07Z" }

[[package]]
name = "protobuf"
version = "3.19.6"
source = { registry = "https://pypi.org/simple" }
sdist = { url = "https://files.pythonhosted.org/packages/51/d1/79bfd1f481469b661a2eddab551255536401892722189433282bfb13cfb1/protobuf-3.19.6.tar.gz", hash = "sha256:5f5540d57a43042389e87661c6eaa50f47c19c6176e8cf1c4f287aeefeccb5c4", size = 218071, upload-time = "2022-09-29T22:07:23.03Z" }
wheels = [
    { url = "https://files.pythonhosted.org/packages/4b/3b/90f805b9e5ecacf8a216f2e5acabc2d3ad965b62803510be41804e6bfbfe/protobuf-3.19.6-cp310-cp310-manylinux2014_aarch64.whl", hash = "sha256:010be24d5a44be7b0613750ab40bc8b8cedc796db468eae6c779b395f50d1fa1", size = 913631, upload-time = "2022-09-29T21:17:39.095Z" },
    { url = "https://files.pythonhosted.org/packages/26/ef/bd6ba3b4ff9a35944bdd325e2c9ee56f71e855757f7d43938232499f0278/protobuf-3.19.6-cp310-cp310-manylinux_2_17_x86_64.manylinux2014_x86_64.whl", hash = "sha256:11478547958c2dfea921920617eb457bc26867b0d1aa065ab05f35080c5d9eb6", size = 1055327, upload-time = "2022-09-29T21:17:41.054Z" },
    { url = "https://files.pythonhosted.org/packages/4a/25/85bcc155980b5d7754ebdf4cb32039105f6020b6b2b8f7536a866113fc1c/protobuf-3.19.6-cp310-cp310-win32.whl", hash = "sha256:559670e006e3173308c9254d63facb2c03865818f22204037ab76f7a0ff70b5f", size = 775745, upload-time = "2022-09-29T21:17:42.844Z" },
    { url = "https://files.pythonhosted.org/packages/97/f9/a14bac5331f3e55bcbbed906a0c8b112f554152ddf09efeb6f5f95653ffd/protobuf-3.19.6-cp310-cp310-win_amd64.whl", hash = "sha256:347b393d4dd06fb93a77620781e11c058b3b0a5289262f094379ada2920a3730", size = 895657, upload-time = "2022-09-29T21:17:44.659Z" },
    { url = "https://files.pythonhosted.org/packages/32/27/1141a8232723dcb10a595cc0ce4321dcbbd5215300bf4acfc142343205bf/protobuf-3.19.6-py2.py3-none-any.whl", hash = "sha256:14082457dc02be946f60b15aad35e9f5c69e738f80ebbc0900a19bc83734a5a4", size = 162648, upload-time = "2022-09-29T22:07:20.303Z" },
]

[[package]]
name = "psutil"
version = "7.0.0"
source = { registry = "https://pypi.org/simple" }
sdist = { url = "https://files.pythonhosted.org/packages/2a/80/336820c1ad9286a4ded7e845b2eccfcb27851ab8ac6abece774a6ff4d3de/psutil-7.0.0.tar.gz", hash = "sha256:7be9c3eba38beccb6495ea33afd982a44074b78f28c434a1f51cc07fd315c456", size = 497003, upload-time = "2025-02-13T21:54:07.946Z" }
wheels = [
    { url = "https://files.pythonhosted.org/packages/ed/e6/2d26234410f8b8abdbf891c9da62bee396583f713fb9f3325a4760875d22/psutil-7.0.0-cp36-abi3-macosx_10_9_x86_64.whl", hash = "sha256:101d71dc322e3cffd7cea0650b09b3d08b8e7c4109dd6809fe452dfd00e58b25", size = 238051, upload-time = "2025-02-13T21:54:12.36Z" },
    { url = "https://files.pythonhosted.org/packages/04/8b/30f930733afe425e3cbfc0e1468a30a18942350c1a8816acfade80c005c4/psutil-7.0.0-cp36-abi3-macosx_11_0_arm64.whl", hash = "sha256:39db632f6bb862eeccf56660871433e111b6ea58f2caea825571951d4b6aa3da", size = 239535, upload-time = "2025-02-13T21:54:16.07Z" },
    { url = "https://files.pythonhosted.org/packages/2a/ed/d362e84620dd22876b55389248e522338ed1bf134a5edd3b8231d7207f6d/psutil-7.0.0-cp36-abi3-manylinux_2_12_i686.manylinux2010_i686.manylinux_2_17_i686.manylinux2014_i686.whl", hash = "sha256:1fcee592b4c6f146991ca55919ea3d1f8926497a713ed7faaf8225e174581e91", size = 275004, upload-time = "2025-02-13T21:54:18.662Z" },
    { url = "https://files.pythonhosted.org/packages/bf/b9/b0eb3f3cbcb734d930fdf839431606844a825b23eaf9a6ab371edac8162c/psutil-7.0.0-cp36-abi3-manylinux_2_12_x86_64.manylinux2010_x86_64.manylinux_2_17_x86_64.manylinux2014_x86_64.whl", hash = "sha256:4b1388a4f6875d7e2aff5c4ca1cc16c545ed41dd8bb596cefea80111db353a34", size = 277986, upload-time = "2025-02-13T21:54:21.811Z" },
    { url = "https://files.pythonhosted.org/packages/eb/a2/709e0fe2f093556c17fbafda93ac032257242cabcc7ff3369e2cb76a97aa/psutil-7.0.0-cp36-abi3-manylinux_2_17_aarch64.manylinux2014_aarch64.whl", hash = "sha256:a5f098451abc2828f7dc6b58d44b532b22f2088f4999a937557b603ce72b1993", size = 279544, upload-time = "2025-02-13T21:54:24.68Z" },
    { url = "https://files.pythonhosted.org/packages/50/e6/eecf58810b9d12e6427369784efe814a1eec0f492084ce8eb8f4d89d6d61/psutil-7.0.0-cp37-abi3-win32.whl", hash = "sha256:ba3fcef7523064a6c9da440fc4d6bd07da93ac726b5733c29027d7dc95b39d99", size = 241053, upload-time = "2025-02-13T21:54:34.31Z" },
    { url = "https://files.pythonhosted.org/packages/50/1b/6921afe68c74868b4c9fa424dad3be35b095e16687989ebbb50ce4fceb7c/psutil-7.0.0-cp37-abi3-win_amd64.whl", hash = "sha256:4cf3d4eb1aa9b348dec30105c55cd9b7d4629285735a102beb4441e38db90553", size = 244885, upload-time = "2025-02-13T21:54:37.486Z" },
]

[[package]]
name = "pyarrow"
version = "10.0.0"
source = { registry = "https://pypi.org/simple" }
dependencies = [
    { name = "numpy", version = "1.21.5", source = { registry = "https://pypi.org/simple" }, marker = "python_full_version < '3.11'" },
]
sdist = { url = "https://files.pythonhosted.org/packages/bd/3d/9594c09e1e2fe2e5ed7ef5c22e4347fee2ea243bccd960442e2c97731fd2/pyarrow-10.0.0.tar.gz", hash = "sha256:b153b05765393557716e3729cf988442b3ae4f5567364ded40d58c07feed27c2", size = 994171, upload-time = "2022-10-27T18:48:06.93Z" }
wheels = [
    { url = "https://files.pythonhosted.org/packages/ea/53/266925237044075c344f1ca0a86fb22e14125c3e6a21cdbdc1086d356edc/pyarrow-10.0.0-cp310-cp310-macosx_10_14_universal2.whl", hash = "sha256:10e031794d019425d34406edffe7e32157359e9455f9edb97a1732f8dabf802f", size = 45299788, upload-time = "2022-10-27T18:30:33.525Z" },
    { url = "https://files.pythonhosted.org/packages/53/31/2b288532660824e04e381aed72c6f66d6a2c166e59eac9e1c426914f7968/pyarrow-10.0.0-cp310-cp310-macosx_10_14_x86_64.whl", hash = "sha256:e4c6da9f9e1ff96781ee1478f7cc0860e66c23584887b8e297c4b9905c3c9066", size = 24626739, upload-time = "2022-10-27T18:31:21.786Z" },
    { url = "https://files.pythonhosted.org/packages/5a/cd/fbb3a4dd82c4a776544cd75279bf36c2be1c4cd56aba13aa70fe32b912a5/pyarrow-10.0.0-cp310-cp310-macosx_11_0_arm64.whl", hash = "sha256:4051664d354b14939b5da35cfa77821ade594bc1cf56dd2032b3068c96697d74", size = 22591926, upload-time = "2022-10-27T18:32:03.814Z" },
    { url = "https://files.pythonhosted.org/packages/d5/48/653247f1abca4da74afc36fa42ececd6ca3ca951b3919a6278c0efe4f924/pyarrow-10.0.0-cp310-cp310-manylinux_2_17_aarch64.manylinux2014_aarch64.whl", hash = "sha256:65d4a312f3ced318423704355acaccc7f7bdfe242472e59bdd54aa0f8837adf8", size = 32953511, upload-time = "2022-10-27T18:33:03.413Z" },
    { url = "https://files.pythonhosted.org/packages/3a/f1/3f754a2fb9c4c94d7c869b3575e1b3b95ae26c2bd17f90957ff87b5cec2e/pyarrow-10.0.0-cp310-cp310-manylinux_2_17_x86_64.manylinux2014_x86_64.whl", hash = "sha256:758284e1ebd3f2a9abb30544bfec28d151a398bb7c0f2578cbca5ee5b000364a", size = 35197438, upload-time = "2022-10-27T18:34:07.721Z" },
    { url = "https://files.pythonhosted.org/packages/9f/85/7a6ffe7c40d7797639c94fca3075e7435801ee80dcd0fb6047170cd55963/pyarrow-10.0.0-cp310-cp310-win_amd64.whl", hash = "sha256:f329951d56b3b943c353f7b27c894e02367a7efbb9fef7979c6b24e02dbfcf55", size = 19931175, upload-time = "2022-10-27T18:34:45.159Z" },
]

[[package]]
name = "pyasn1"
version = "0.6.1"
source = { registry = "https://pypi.org/simple" }
sdist = { url = "https://files.pythonhosted.org/packages/ba/e9/01f1a64245b89f039897cb0130016d79f77d52669aae6ee7b159a6c4c018/pyasn1-0.6.1.tar.gz", hash = "sha256:6f580d2bdd84365380830acf45550f2511469f673cb4a5ae3857a3170128b034", size = 145322, upload-time = "2024-09-10T22:41:42.55Z" }
wheels = [
    { url = "https://files.pythonhosted.org/packages/c8/f1/d6a797abb14f6283c0ddff96bbdd46937f64122b8c925cab503dd37f8214/pyasn1-0.6.1-py3-none-any.whl", hash = "sha256:0d632f46f2ba09143da3a8afe9e33fb6f92fa2320ab7e886e2d0f7672af84629", size = 83135, upload-time = "2024-09-11T16:00:36.122Z" },
]

[[package]]
name = "pyasn1-modules"
version = "0.4.2"
source = { registry = "https://pypi.org/simple" }
dependencies = [
    { name = "pyasn1", marker = "python_full_version < '3.11'" },
]
sdist = { url = "https://files.pythonhosted.org/packages/e9/e6/78ebbb10a8c8e4b61a59249394a4a594c1a7af95593dc933a349c8d00964/pyasn1_modules-0.4.2.tar.gz", hash = "sha256:677091de870a80aae844b1ca6134f54652fa2c8c5a52aa396440ac3106e941e6", size = 307892, upload-time = "2025-03-28T02:41:22.17Z" }
wheels = [
    { url = "https://files.pythonhosted.org/packages/47/8d/d529b5d697919ba8c11ad626e835d4039be708a35b0d22de83a269a6682c/pyasn1_modules-0.4.2-py3-none-any.whl", hash = "sha256:29253a9207ce32b64c3ac6600edc75368f98473906e8fd1043bd6b5b1de2c14a", size = 181259, upload-time = "2025-03-28T02:41:19.028Z" },
]

[[package]]
name = "pydantic"
version = "2.11.5"
source = { registry = "https://pypi.org/simple" }
dependencies = [
    { name = "annotated-types" },
    { name = "pydantic-core" },
    { name = "typing-extensions" },
    { name = "typing-inspection" },
]
sdist = { url = "https://files.pythonhosted.org/packages/f0/86/8ce9040065e8f924d642c58e4a344e33163a07f6b57f836d0d734e0ad3fb/pydantic-2.11.5.tar.gz", hash = "sha256:7f853db3d0ce78ce8bbb148c401c2cdd6431b3473c0cdff2755c7690952a7b7a", size = 787102, upload-time = "2025-05-22T21:18:08.761Z" }
wheels = [
    { url = "https://files.pythonhosted.org/packages/b5/69/831ed22b38ff9b4b64b66569f0e5b7b97cf3638346eb95a2147fdb49ad5f/pydantic-2.11.5-py3-none-any.whl", hash = "sha256:f9c26ba06f9747749ca1e5c94d6a85cb84254577553c8785576fd38fa64dc0f7", size = 444229, upload-time = "2025-05-22T21:18:06.329Z" },
]

[[package]]
name = "pydantic-core"
version = "2.33.2"
source = { registry = "https://pypi.org/simple" }
dependencies = [
    { name = "typing-extensions" },
]
sdist = { url = "https://files.pythonhosted.org/packages/ad/88/5f2260bdfae97aabf98f1778d43f69574390ad787afb646292a638c923d4/pydantic_core-2.33.2.tar.gz", hash = "sha256:7cb8bc3605c29176e1b105350d2e6474142d7c1bd1d9327c4a9bdb46bf827acc", size = 435195, upload-time = "2025-04-23T18:33:52.104Z" }
wheels = [
    { url = "https://files.pythonhosted.org/packages/e5/92/b31726561b5dae176c2d2c2dc43a9c5bfba5d32f96f8b4c0a600dd492447/pydantic_core-2.33.2-cp310-cp310-macosx_10_12_x86_64.whl", hash = "sha256:2b3d326aaef0c0399d9afffeb6367d5e26ddc24d351dbc9c636840ac355dc5d8", size = 2028817, upload-time = "2025-04-23T18:30:43.919Z" },
    { url = "https://files.pythonhosted.org/packages/a3/44/3f0b95fafdaca04a483c4e685fe437c6891001bf3ce8b2fded82b9ea3aa1/pydantic_core-2.33.2-cp310-cp310-macosx_11_0_arm64.whl", hash = "sha256:0e5b2671f05ba48b94cb90ce55d8bdcaaedb8ba00cc5359f6810fc918713983d", size = 1861357, upload-time = "2025-04-23T18:30:46.372Z" },
    { url = "https://files.pythonhosted.org/packages/30/97/e8f13b55766234caae05372826e8e4b3b96e7b248be3157f53237682e43c/pydantic_core-2.33.2-cp310-cp310-manylinux_2_17_aarch64.manylinux2014_aarch64.whl", hash = "sha256:0069c9acc3f3981b9ff4cdfaf088e98d83440a4c7ea1bc07460af3d4dc22e72d", size = 1898011, upload-time = "2025-04-23T18:30:47.591Z" },
    { url = "https://files.pythonhosted.org/packages/9b/a3/99c48cf7bafc991cc3ee66fd544c0aae8dc907b752f1dad2d79b1b5a471f/pydantic_core-2.33.2-cp310-cp310-manylinux_2_17_armv7l.manylinux2014_armv7l.whl", hash = "sha256:d53b22f2032c42eaaf025f7c40c2e3b94568ae077a606f006d206a463bc69572", size = 1982730, upload-time = "2025-04-23T18:30:49.328Z" },
    { url = "https://files.pythonhosted.org/packages/de/8e/a5b882ec4307010a840fb8b58bd9bf65d1840c92eae7534c7441709bf54b/pydantic_core-2.33.2-cp310-cp310-manylinux_2_17_ppc64le.manylinux2014_ppc64le.whl", hash = "sha256:0405262705a123b7ce9f0b92f123334d67b70fd1f20a9372b907ce1080c7ba02", size = 2136178, upload-time = "2025-04-23T18:30:50.907Z" },
    { url = "https://files.pythonhosted.org/packages/e4/bb/71e35fc3ed05af6834e890edb75968e2802fe98778971ab5cba20a162315/pydantic_core-2.33.2-cp310-cp310-manylinux_2_17_s390x.manylinux2014_s390x.whl", hash = "sha256:4b25d91e288e2c4e0662b8038a28c6a07eaac3e196cfc4ff69de4ea3db992a1b", size = 2736462, upload-time = "2025-04-23T18:30:52.083Z" },
    { url = "https://files.pythonhosted.org/packages/31/0d/c8f7593e6bc7066289bbc366f2235701dcbebcd1ff0ef8e64f6f239fb47d/pydantic_core-2.33.2-cp310-cp310-manylinux_2_17_x86_64.manylinux2014_x86_64.whl", hash = "sha256:6bdfe4b3789761f3bcb4b1ddf33355a71079858958e3a552f16d5af19768fef2", size = 2005652, upload-time = "2025-04-23T18:30:53.389Z" },
    { url = "https://files.pythonhosted.org/packages/d2/7a/996d8bd75f3eda405e3dd219ff5ff0a283cd8e34add39d8ef9157e722867/pydantic_core-2.33.2-cp310-cp310-manylinux_2_5_i686.manylinux1_i686.whl", hash = "sha256:efec8db3266b76ef9607c2c4c419bdb06bf335ae433b80816089ea7585816f6a", size = 2113306, upload-time = "2025-04-23T18:30:54.661Z" },
    { url = "https://files.pythonhosted.org/packages/ff/84/daf2a6fb2db40ffda6578a7e8c5a6e9c8affb251a05c233ae37098118788/pydantic_core-2.33.2-cp310-cp310-musllinux_1_1_aarch64.whl", hash = "sha256:031c57d67ca86902726e0fae2214ce6770bbe2f710dc33063187a68744a5ecac", size = 2073720, upload-time = "2025-04-23T18:30:56.11Z" },
    { url = "https://files.pythonhosted.org/packages/77/fb/2258da019f4825128445ae79456a5499c032b55849dbd5bed78c95ccf163/pydantic_core-2.33.2-cp310-cp310-musllinux_1_1_armv7l.whl", hash = "sha256:f8de619080e944347f5f20de29a975c2d815d9ddd8be9b9b7268e2e3ef68605a", size = 2244915, upload-time = "2025-04-23T18:30:57.501Z" },
    { url = "https://files.pythonhosted.org/packages/d8/7a/925ff73756031289468326e355b6fa8316960d0d65f8b5d6b3a3e7866de7/pydantic_core-2.33.2-cp310-cp310-musllinux_1_1_x86_64.whl", hash = "sha256:73662edf539e72a9440129f231ed3757faab89630d291b784ca99237fb94db2b", size = 2241884, upload-time = "2025-04-23T18:30:58.867Z" },
    { url = "https://files.pythonhosted.org/packages/0b/b0/249ee6d2646f1cdadcb813805fe76265745c4010cf20a8eba7b0e639d9b2/pydantic_core-2.33.2-cp310-cp310-win32.whl", hash = "sha256:0a39979dcbb70998b0e505fb1556a1d550a0781463ce84ebf915ba293ccb7e22", size = 1910496, upload-time = "2025-04-23T18:31:00.078Z" },
    { url = "https://files.pythonhosted.org/packages/66/ff/172ba8f12a42d4b552917aa65d1f2328990d3ccfc01d5b7c943ec084299f/pydantic_core-2.33.2-cp310-cp310-win_amd64.whl", hash = "sha256:b0379a2b24882fef529ec3b4987cb5d003b9cda32256024e6fe1586ac45fc640", size = 1955019, upload-time = "2025-04-23T18:31:01.335Z" },
    { url = "https://files.pythonhosted.org/packages/3f/8d/71db63483d518cbbf290261a1fc2839d17ff89fce7089e08cad07ccfce67/pydantic_core-2.33.2-cp311-cp311-macosx_10_12_x86_64.whl", hash = "sha256:4c5b0a576fb381edd6d27f0a85915c6daf2f8138dc5c267a57c08a62900758c7", size = 2028584, upload-time = "2025-04-23T18:31:03.106Z" },
    { url = "https://files.pythonhosted.org/packages/24/2f/3cfa7244ae292dd850989f328722d2aef313f74ffc471184dc509e1e4e5a/pydantic_core-2.33.2-cp311-cp311-macosx_11_0_arm64.whl", hash = "sha256:e799c050df38a639db758c617ec771fd8fb7a5f8eaaa4b27b101f266b216a246", size = 1855071, upload-time = "2025-04-23T18:31:04.621Z" },
    { url = "https://files.pythonhosted.org/packages/b3/d3/4ae42d33f5e3f50dd467761304be2fa0a9417fbf09735bc2cce003480f2a/pydantic_core-2.33.2-cp311-cp311-manylinux_2_17_aarch64.manylinux2014_aarch64.whl", hash = "sha256:dc46a01bf8d62f227d5ecee74178ffc448ff4e5197c756331f71efcc66dc980f", size = 1897823, upload-time = "2025-04-23T18:31:06.377Z" },
    { url = "https://files.pythonhosted.org/packages/f4/f3/aa5976e8352b7695ff808599794b1fba2a9ae2ee954a3426855935799488/pydantic_core-2.33.2-cp311-cp311-manylinux_2_17_armv7l.manylinux2014_armv7l.whl", hash = "sha256:a144d4f717285c6d9234a66778059f33a89096dfb9b39117663fd8413d582dcc", size = 1983792, upload-time = "2025-04-23T18:31:07.93Z" },
    { url = "https://files.pythonhosted.org/packages/d5/7a/cda9b5a23c552037717f2b2a5257e9b2bfe45e687386df9591eff7b46d28/pydantic_core-2.33.2-cp311-cp311-manylinux_2_17_ppc64le.manylinux2014_ppc64le.whl", hash = "sha256:73cf6373c21bc80b2e0dc88444f41ae60b2f070ed02095754eb5a01df12256de", size = 2136338, upload-time = "2025-04-23T18:31:09.283Z" },
    { url = "https://files.pythonhosted.org/packages/2b/9f/b8f9ec8dd1417eb9da784e91e1667d58a2a4a7b7b34cf4af765ef663a7e5/pydantic_core-2.33.2-cp311-cp311-manylinux_2_17_s390x.manylinux2014_s390x.whl", hash = "sha256:3dc625f4aa79713512d1976fe9f0bc99f706a9dee21dfd1810b4bbbf228d0e8a", size = 2730998, upload-time = "2025-04-23T18:31:11.7Z" },
    { url = "https://files.pythonhosted.org/packages/47/bc/cd720e078576bdb8255d5032c5d63ee5c0bf4b7173dd955185a1d658c456/pydantic_core-2.33.2-cp311-cp311-manylinux_2_17_x86_64.manylinux2014_x86_64.whl", hash = "sha256:881b21b5549499972441da4758d662aeea93f1923f953e9cbaff14b8b9565aef", size = 2003200, upload-time = "2025-04-23T18:31:13.536Z" },
    { url = "https://files.pythonhosted.org/packages/ca/22/3602b895ee2cd29d11a2b349372446ae9727c32e78a94b3d588a40fdf187/pydantic_core-2.33.2-cp311-cp311-manylinux_2_5_i686.manylinux1_i686.whl", hash = "sha256:bdc25f3681f7b78572699569514036afe3c243bc3059d3942624e936ec93450e", size = 2113890, upload-time = "2025-04-23T18:31:15.011Z" },
    { url = "https://files.pythonhosted.org/packages/ff/e6/e3c5908c03cf00d629eb38393a98fccc38ee0ce8ecce32f69fc7d7b558a7/pydantic_core-2.33.2-cp311-cp311-musllinux_1_1_aarch64.whl", hash = "sha256:fe5b32187cbc0c862ee201ad66c30cf218e5ed468ec8dc1cf49dec66e160cc4d", size = 2073359, upload-time = "2025-04-23T18:31:16.393Z" },
    { url = "https://files.pythonhosted.org/packages/12/e7/6a36a07c59ebefc8777d1ffdaf5ae71b06b21952582e4b07eba88a421c79/pydantic_core-2.33.2-cp311-cp311-musllinux_1_1_armv7l.whl", hash = "sha256:bc7aee6f634a6f4a95676fcb5d6559a2c2a390330098dba5e5a5f28a2e4ada30", size = 2245883, upload-time = "2025-04-23T18:31:17.892Z" },
    { url = "https://files.pythonhosted.org/packages/16/3f/59b3187aaa6cc0c1e6616e8045b284de2b6a87b027cce2ffcea073adf1d2/pydantic_core-2.33.2-cp311-cp311-musllinux_1_1_x86_64.whl", hash = "sha256:235f45e5dbcccf6bd99f9f472858849f73d11120d76ea8707115415f8e5ebebf", size = 2241074, upload-time = "2025-04-23T18:31:19.205Z" },
    { url = "https://files.pythonhosted.org/packages/e0/ed/55532bb88f674d5d8f67ab121a2a13c385df382de2a1677f30ad385f7438/pydantic_core-2.33.2-cp311-cp311-win32.whl", hash = "sha256:6368900c2d3ef09b69cb0b913f9f8263b03786e5b2a387706c5afb66800efd51", size = 1910538, upload-time = "2025-04-23T18:31:20.541Z" },
    { url = "https://files.pythonhosted.org/packages/fe/1b/25b7cccd4519c0b23c2dd636ad39d381abf113085ce4f7bec2b0dc755eb1/pydantic_core-2.33.2-cp311-cp311-win_amd64.whl", hash = "sha256:1e063337ef9e9820c77acc768546325ebe04ee38b08703244c1309cccc4f1bab", size = 1952909, upload-time = "2025-04-23T18:31:22.371Z" },
    { url = "https://files.pythonhosted.org/packages/49/a9/d809358e49126438055884c4366a1f6227f0f84f635a9014e2deb9b9de54/pydantic_core-2.33.2-cp311-cp311-win_arm64.whl", hash = "sha256:6b99022f1d19bc32a4c2a0d544fc9a76e3be90f0b3f4af413f87d38749300e65", size = 1897786, upload-time = "2025-04-23T18:31:24.161Z" },
    { url = "https://files.pythonhosted.org/packages/18/8a/2b41c97f554ec8c71f2a8a5f85cb56a8b0956addfe8b0efb5b3d77e8bdc3/pydantic_core-2.33.2-cp312-cp312-macosx_10_12_x86_64.whl", hash = "sha256:a7ec89dc587667f22b6a0b6579c249fca9026ce7c333fc142ba42411fa243cdc", size = 2009000, upload-time = "2025-04-23T18:31:25.863Z" },
    { url = "https://files.pythonhosted.org/packages/a1/02/6224312aacb3c8ecbaa959897af57181fb6cf3a3d7917fd44d0f2917e6f2/pydantic_core-2.33.2-cp312-cp312-macosx_11_0_arm64.whl", hash = "sha256:3c6db6e52c6d70aa0d00d45cdb9b40f0433b96380071ea80b09277dba021ddf7", size = 1847996, upload-time = "2025-04-23T18:31:27.341Z" },
    { url = "https://files.pythonhosted.org/packages/d6/46/6dcdf084a523dbe0a0be59d054734b86a981726f221f4562aed313dbcb49/pydantic_core-2.33.2-cp312-cp312-manylinux_2_17_aarch64.manylinux2014_aarch64.whl", hash = "sha256:4e61206137cbc65e6d5256e1166f88331d3b6238e082d9f74613b9b765fb9025", size = 1880957, upload-time = "2025-04-23T18:31:28.956Z" },
    { url = "https://files.pythonhosted.org/packages/ec/6b/1ec2c03837ac00886ba8160ce041ce4e325b41d06a034adbef11339ae422/pydantic_core-2.33.2-cp312-cp312-manylinux_2_17_armv7l.manylinux2014_armv7l.whl", hash = "sha256:eb8c529b2819c37140eb51b914153063d27ed88e3bdc31b71198a198e921e011", size = 1964199, upload-time = "2025-04-23T18:31:31.025Z" },
    { url = "https://files.pythonhosted.org/packages/2d/1d/6bf34d6adb9debd9136bd197ca72642203ce9aaaa85cfcbfcf20f9696e83/pydantic_core-2.33.2-cp312-cp312-manylinux_2_17_ppc64le.manylinux2014_ppc64le.whl", hash = "sha256:c52b02ad8b4e2cf14ca7b3d918f3eb0ee91e63b3167c32591e57c4317e134f8f", size = 2120296, upload-time = "2025-04-23T18:31:32.514Z" },
    { url = "https://files.pythonhosted.org/packages/e0/94/2bd0aaf5a591e974b32a9f7123f16637776c304471a0ab33cf263cf5591a/pydantic_core-2.33.2-cp312-cp312-manylinux_2_17_s390x.manylinux2014_s390x.whl", hash = "sha256:96081f1605125ba0855dfda83f6f3df5ec90c61195421ba72223de35ccfb2f88", size = 2676109, upload-time = "2025-04-23T18:31:33.958Z" },
    { url = "https://files.pythonhosted.org/packages/f9/41/4b043778cf9c4285d59742281a769eac371b9e47e35f98ad321349cc5d61/pydantic_core-2.33.2-cp312-cp312-manylinux_2_17_x86_64.manylinux2014_x86_64.whl", hash = "sha256:8f57a69461af2a5fa6e6bbd7a5f60d3b7e6cebb687f55106933188e79ad155c1", size = 2002028, upload-time = "2025-04-23T18:31:39.095Z" },
    { url = "https://files.pythonhosted.org/packages/cb/d5/7bb781bf2748ce3d03af04d5c969fa1308880e1dca35a9bd94e1a96a922e/pydantic_core-2.33.2-cp312-cp312-manylinux_2_5_i686.manylinux1_i686.whl", hash = "sha256:572c7e6c8bb4774d2ac88929e3d1f12bc45714ae5ee6d9a788a9fb35e60bb04b", size = 2100044, upload-time = "2025-04-23T18:31:41.034Z" },
    { url = "https://files.pythonhosted.org/packages/fe/36/def5e53e1eb0ad896785702a5bbfd25eed546cdcf4087ad285021a90ed53/pydantic_core-2.33.2-cp312-cp312-musllinux_1_1_aarch64.whl", hash = "sha256:db4b41f9bd95fbe5acd76d89920336ba96f03e149097365afe1cb092fceb89a1", size = 2058881, upload-time = "2025-04-23T18:31:42.757Z" },
    { url = "https://files.pythonhosted.org/packages/01/6c/57f8d70b2ee57fc3dc8b9610315949837fa8c11d86927b9bb044f8705419/pydantic_core-2.33.2-cp312-cp312-musllinux_1_1_armv7l.whl", hash = "sha256:fa854f5cf7e33842a892e5c73f45327760bc7bc516339fda888c75ae60edaeb6", size = 2227034, upload-time = "2025-04-23T18:31:44.304Z" },
    { url = "https://files.pythonhosted.org/packages/27/b9/9c17f0396a82b3d5cbea4c24d742083422639e7bb1d5bf600e12cb176a13/pydantic_core-2.33.2-cp312-cp312-musllinux_1_1_x86_64.whl", hash = "sha256:5f483cfb75ff703095c59e365360cb73e00185e01aaea067cd19acffd2ab20ea", size = 2234187, upload-time = "2025-04-23T18:31:45.891Z" },
    { url = "https://files.pythonhosted.org/packages/b0/6a/adf5734ffd52bf86d865093ad70b2ce543415e0e356f6cacabbc0d9ad910/pydantic_core-2.33.2-cp312-cp312-win32.whl", hash = "sha256:9cb1da0f5a471435a7bc7e439b8a728e8b61e59784b2af70d7c169f8dd8ae290", size = 1892628, upload-time = "2025-04-23T18:31:47.819Z" },
    { url = "https://files.pythonhosted.org/packages/43/e4/5479fecb3606c1368d496a825d8411e126133c41224c1e7238be58b87d7e/pydantic_core-2.33.2-cp312-cp312-win_amd64.whl", hash = "sha256:f941635f2a3d96b2973e867144fde513665c87f13fe0e193c158ac51bfaaa7b2", size = 1955866, upload-time = "2025-04-23T18:31:49.635Z" },
    { url = "https://files.pythonhosted.org/packages/0d/24/8b11e8b3e2be9dd82df4b11408a67c61bb4dc4f8e11b5b0fc888b38118b5/pydantic_core-2.33.2-cp312-cp312-win_arm64.whl", hash = "sha256:cca3868ddfaccfbc4bfb1d608e2ccaaebe0ae628e1416aeb9c4d88c001bb45ab", size = 1888894, upload-time = "2025-04-23T18:31:51.609Z" },
    { url = "https://files.pythonhosted.org/packages/46/8c/99040727b41f56616573a28771b1bfa08a3d3fe74d3d513f01251f79f172/pydantic_core-2.33.2-cp313-cp313-macosx_10_12_x86_64.whl", hash = "sha256:1082dd3e2d7109ad8b7da48e1d4710c8d06c253cbc4a27c1cff4fbcaa97a9e3f", size = 2015688, upload-time = "2025-04-23T18:31:53.175Z" },
    { url = "https://files.pythonhosted.org/packages/3a/cc/5999d1eb705a6cefc31f0b4a90e9f7fc400539b1a1030529700cc1b51838/pydantic_core-2.33.2-cp313-cp313-macosx_11_0_arm64.whl", hash = "sha256:f517ca031dfc037a9c07e748cefd8d96235088b83b4f4ba8939105d20fa1dcd6", size = 1844808, upload-time = "2025-04-23T18:31:54.79Z" },
    { url = "https://files.pythonhosted.org/packages/6f/5e/a0a7b8885c98889a18b6e376f344da1ef323d270b44edf8174d6bce4d622/pydantic_core-2.33.2-cp313-cp313-manylinux_2_17_aarch64.manylinux2014_aarch64.whl", hash = "sha256:0a9f2c9dd19656823cb8250b0724ee9c60a82f3cdf68a080979d13092a3b0fef", size = 1885580, upload-time = "2025-04-23T18:31:57.393Z" },
    { url = "https://files.pythonhosted.org/packages/3b/2a/953581f343c7d11a304581156618c3f592435523dd9d79865903272c256a/pydantic_core-2.33.2-cp313-cp313-manylinux_2_17_armv7l.manylinux2014_armv7l.whl", hash = "sha256:2b0a451c263b01acebe51895bfb0e1cc842a5c666efe06cdf13846c7418caa9a", size = 1973859, upload-time = "2025-04-23T18:31:59.065Z" },
    { url = "https://files.pythonhosted.org/packages/e6/55/f1a813904771c03a3f97f676c62cca0c0a4138654107c1b61f19c644868b/pydantic_core-2.33.2-cp313-cp313-manylinux_2_17_ppc64le.manylinux2014_ppc64le.whl", hash = "sha256:1ea40a64d23faa25e62a70ad163571c0b342b8bf66d5fa612ac0dec4f069d916", size = 2120810, upload-time = "2025-04-23T18:32:00.78Z" },
    { url = "https://files.pythonhosted.org/packages/aa/c3/053389835a996e18853ba107a63caae0b9deb4a276c6b472931ea9ae6e48/pydantic_core-2.33.2-cp313-cp313-manylinux_2_17_s390x.manylinux2014_s390x.whl", hash = "sha256:0fb2d542b4d66f9470e8065c5469ec676978d625a8b7a363f07d9a501a9cb36a", size = 2676498, upload-time = "2025-04-23T18:32:02.418Z" },
    { url = "https://files.pythonhosted.org/packages/eb/3c/f4abd740877a35abade05e437245b192f9d0ffb48bbbbd708df33d3cda37/pydantic_core-2.33.2-cp313-cp313-manylinux_2_17_x86_64.manylinux2014_x86_64.whl", hash = "sha256:9fdac5d6ffa1b5a83bca06ffe7583f5576555e6c8b3a91fbd25ea7780f825f7d", size = 2000611, upload-time = "2025-04-23T18:32:04.152Z" },
    { url = "https://files.pythonhosted.org/packages/59/a7/63ef2fed1837d1121a894d0ce88439fe3e3b3e48c7543b2a4479eb99c2bd/pydantic_core-2.33.2-cp313-cp313-manylinux_2_5_i686.manylinux1_i686.whl", hash = "sha256:04a1a413977ab517154eebb2d326da71638271477d6ad87a769102f7c2488c56", size = 2107924, upload-time = "2025-04-23T18:32:06.129Z" },
    { url = "https://files.pythonhosted.org/packages/04/8f/2551964ef045669801675f1cfc3b0d74147f4901c3ffa42be2ddb1f0efc4/pydantic_core-2.33.2-cp313-cp313-musllinux_1_1_aarch64.whl", hash = "sha256:c8e7af2f4e0194c22b5b37205bfb293d166a7344a5b0d0eaccebc376546d77d5", size = 2063196, upload-time = "2025-04-23T18:32:08.178Z" },
    { url = "https://files.pythonhosted.org/packages/26/bd/d9602777e77fc6dbb0c7db9ad356e9a985825547dce5ad1d30ee04903918/pydantic_core-2.33.2-cp313-cp313-musllinux_1_1_armv7l.whl", hash = "sha256:5c92edd15cd58b3c2d34873597a1e20f13094f59cf88068adb18947df5455b4e", size = 2236389, upload-time = "2025-04-23T18:32:10.242Z" },
    { url = "https://files.pythonhosted.org/packages/42/db/0e950daa7e2230423ab342ae918a794964b053bec24ba8af013fc7c94846/pydantic_core-2.33.2-cp313-cp313-musllinux_1_1_x86_64.whl", hash = "sha256:65132b7b4a1c0beded5e057324b7e16e10910c106d43675d9bd87d4f38dde162", size = 2239223, upload-time = "2025-04-23T18:32:12.382Z" },
    { url = "https://files.pythonhosted.org/packages/58/4d/4f937099c545a8a17eb52cb67fe0447fd9a373b348ccfa9a87f141eeb00f/pydantic_core-2.33.2-cp313-cp313-win32.whl", hash = "sha256:52fb90784e0a242bb96ec53f42196a17278855b0f31ac7c3cc6f5c1ec4811849", size = 1900473, upload-time = "2025-04-23T18:32:14.034Z" },
    { url = "https://files.pythonhosted.org/packages/a0/75/4a0a9bac998d78d889def5e4ef2b065acba8cae8c93696906c3a91f310ca/pydantic_core-2.33.2-cp313-cp313-win_amd64.whl", hash = "sha256:c083a3bdd5a93dfe480f1125926afcdbf2917ae714bdb80b36d34318b2bec5d9", size = 1955269, upload-time = "2025-04-23T18:32:15.783Z" },
    { url = "https://files.pythonhosted.org/packages/f9/86/1beda0576969592f1497b4ce8e7bc8cbdf614c352426271b1b10d5f0aa64/pydantic_core-2.33.2-cp313-cp313-win_arm64.whl", hash = "sha256:e80b087132752f6b3d714f041ccf74403799d3b23a72722ea2e6ba2e892555b9", size = 1893921, upload-time = "2025-04-23T18:32:18.473Z" },
    { url = "https://files.pythonhosted.org/packages/a4/7d/e09391c2eebeab681df2b74bfe6c43422fffede8dc74187b2b0bf6fd7571/pydantic_core-2.33.2-cp313-cp313t-macosx_11_0_arm64.whl", hash = "sha256:61c18fba8e5e9db3ab908620af374db0ac1baa69f0f32df4f61ae23f15e586ac", size = 1806162, upload-time = "2025-04-23T18:32:20.188Z" },
    { url = "https://files.pythonhosted.org/packages/f1/3d/847b6b1fed9f8ed3bb95a9ad04fbd0b212e832d4f0f50ff4d9ee5a9f15cf/pydantic_core-2.33.2-cp313-cp313t-manylinux_2_17_x86_64.manylinux2014_x86_64.whl", hash = "sha256:95237e53bb015f67b63c91af7518a62a8660376a6a0db19b89acc77a4d6199f5", size = 1981560, upload-time = "2025-04-23T18:32:22.354Z" },
    { url = "https://files.pythonhosted.org/packages/6f/9a/e73262f6c6656262b5fdd723ad90f518f579b7bc8622e43a942eec53c938/pydantic_core-2.33.2-cp313-cp313t-win_amd64.whl", hash = "sha256:c2fc0a768ef76c15ab9238afa6da7f69895bb5d1ee83aeea2e3509af4472d0b9", size = 1935777, upload-time = "2025-04-23T18:32:25.088Z" },
    { url = "https://files.pythonhosted.org/packages/30/68/373d55e58b7e83ce371691f6eaa7175e3a24b956c44628eb25d7da007917/pydantic_core-2.33.2-pp310-pypy310_pp73-macosx_10_12_x86_64.whl", hash = "sha256:5c4aa4e82353f65e548c476b37e64189783aa5384903bfea4f41580f255fddfa", size = 2023982, upload-time = "2025-04-23T18:32:53.14Z" },
    { url = "https://files.pythonhosted.org/packages/a4/16/145f54ac08c96a63d8ed6442f9dec17b2773d19920b627b18d4f10a061ea/pydantic_core-2.33.2-pp310-pypy310_pp73-macosx_11_0_arm64.whl", hash = "sha256:d946c8bf0d5c24bf4fe333af284c59a19358aa3ec18cb3dc4370080da1e8ad29", size = 1858412, upload-time = "2025-04-23T18:32:55.52Z" },
    { url = "https://files.pythonhosted.org/packages/41/b1/c6dc6c3e2de4516c0bb2c46f6a373b91b5660312342a0cf5826e38ad82fa/pydantic_core-2.33.2-pp310-pypy310_pp73-manylinux_2_17_aarch64.manylinux2014_aarch64.whl", hash = "sha256:87b31b6846e361ef83fedb187bb5b4372d0da3f7e28d85415efa92d6125d6e6d", size = 1892749, upload-time = "2025-04-23T18:32:57.546Z" },
    { url = "https://files.pythonhosted.org/packages/12/73/8cd57e20afba760b21b742106f9dbdfa6697f1570b189c7457a1af4cd8a0/pydantic_core-2.33.2-pp310-pypy310_pp73-manylinux_2_17_x86_64.manylinux2014_x86_64.whl", hash = "sha256:aa9d91b338f2df0508606f7009fde642391425189bba6d8c653afd80fd6bb64e", size = 2067527, upload-time = "2025-04-23T18:32:59.771Z" },
    { url = "https://files.pythonhosted.org/packages/e3/d5/0bb5d988cc019b3cba4a78f2d4b3854427fc47ee8ec8e9eaabf787da239c/pydantic_core-2.33.2-pp310-pypy310_pp73-manylinux_2_5_i686.manylinux1_i686.whl", hash = "sha256:2058a32994f1fde4ca0480ab9d1e75a0e8c87c22b53a3ae66554f9af78f2fe8c", size = 2108225, upload-time = "2025-04-23T18:33:04.51Z" },
    { url = "https://files.pythonhosted.org/packages/f1/c5/00c02d1571913d496aabf146106ad8239dc132485ee22efe08085084ff7c/pydantic_core-2.33.2-pp310-pypy310_pp73-musllinux_1_1_aarch64.whl", hash = "sha256:0e03262ab796d986f978f79c943fc5f620381be7287148b8010b4097f79a39ec", size = 2069490, upload-time = "2025-04-23T18:33:06.391Z" },
    { url = "https://files.pythonhosted.org/packages/22/a8/dccc38768274d3ed3a59b5d06f59ccb845778687652daa71df0cab4040d7/pydantic_core-2.33.2-pp310-pypy310_pp73-musllinux_1_1_armv7l.whl", hash = "sha256:1a8695a8d00c73e50bff9dfda4d540b7dee29ff9b8053e38380426a85ef10052", size = 2237525, upload-time = "2025-04-23T18:33:08.44Z" },
    { url = "https://files.pythonhosted.org/packages/d4/e7/4f98c0b125dda7cf7ccd14ba936218397b44f50a56dd8c16a3091df116c3/pydantic_core-2.33.2-pp310-pypy310_pp73-musllinux_1_1_x86_64.whl", hash = "sha256:fa754d1850735a0b0e03bcffd9d4b4343eb417e47196e4485d9cca326073a42c", size = 2238446, upload-time = "2025-04-23T18:33:10.313Z" },
    { url = "https://files.pythonhosted.org/packages/ce/91/2ec36480fdb0b783cd9ef6795753c1dea13882f2e68e73bce76ae8c21e6a/pydantic_core-2.33.2-pp310-pypy310_pp73-win_amd64.whl", hash = "sha256:a11c8d26a50bfab49002947d3d237abe4d9e4b5bdc8846a63537b6488e197808", size = 2066678, upload-time = "2025-04-23T18:33:12.224Z" },
    { url = "https://files.pythonhosted.org/packages/7b/27/d4ae6487d73948d6f20dddcd94be4ea43e74349b56eba82e9bdee2d7494c/pydantic_core-2.33.2-pp311-pypy311_pp73-macosx_10_12_x86_64.whl", hash = "sha256:dd14041875d09cc0f9308e37a6f8b65f5585cf2598a53aa0123df8b129d481f8", size = 2025200, upload-time = "2025-04-23T18:33:14.199Z" },
    { url = "https://files.pythonhosted.org/packages/f1/b8/b3cb95375f05d33801024079b9392a5ab45267a63400bf1866e7ce0f0de4/pydantic_core-2.33.2-pp311-pypy311_pp73-macosx_11_0_arm64.whl", hash = "sha256:d87c561733f66531dced0da6e864f44ebf89a8fba55f31407b00c2f7f9449593", size = 1859123, upload-time = "2025-04-23T18:33:16.555Z" },
    { url = "https://files.pythonhosted.org/packages/05/bc/0d0b5adeda59a261cd30a1235a445bf55c7e46ae44aea28f7bd6ed46e091/pydantic_core-2.33.2-pp311-pypy311_pp73-manylinux_2_17_aarch64.manylinux2014_aarch64.whl", hash = "sha256:2f82865531efd18d6e07a04a17331af02cb7a651583c418df8266f17a63c6612", size = 1892852, upload-time = "2025-04-23T18:33:18.513Z" },
    { url = "https://files.pythonhosted.org/packages/3e/11/d37bdebbda2e449cb3f519f6ce950927b56d62f0b84fd9cb9e372a26a3d5/pydantic_core-2.33.2-pp311-pypy311_pp73-manylinux_2_17_x86_64.manylinux2014_x86_64.whl", hash = "sha256:2bfb5112df54209d820d7bf9317c7a6c9025ea52e49f46b6a2060104bba37de7", size = 2067484, upload-time = "2025-04-23T18:33:20.475Z" },
    { url = "https://files.pythonhosted.org/packages/8c/55/1f95f0a05ce72ecb02a8a8a1c3be0579bbc29b1d5ab68f1378b7bebc5057/pydantic_core-2.33.2-pp311-pypy311_pp73-manylinux_2_5_i686.manylinux1_i686.whl", hash = "sha256:64632ff9d614e5eecfb495796ad51b0ed98c453e447a76bcbeeb69615079fc7e", size = 2108896, upload-time = "2025-04-23T18:33:22.501Z" },
    { url = "https://files.pythonhosted.org/packages/53/89/2b2de6c81fa131f423246a9109d7b2a375e83968ad0800d6e57d0574629b/pydantic_core-2.33.2-pp311-pypy311_pp73-musllinux_1_1_aarch64.whl", hash = "sha256:f889f7a40498cc077332c7ab6b4608d296d852182211787d4f3ee377aaae66e8", size = 2069475, upload-time = "2025-04-23T18:33:24.528Z" },
    { url = "https://files.pythonhosted.org/packages/b8/e9/1f7efbe20d0b2b10f6718944b5d8ece9152390904f29a78e68d4e7961159/pydantic_core-2.33.2-pp311-pypy311_pp73-musllinux_1_1_armv7l.whl", hash = "sha256:de4b83bb311557e439b9e186f733f6c645b9417c84e2eb8203f3f820a4b988bf", size = 2239013, upload-time = "2025-04-23T18:33:26.621Z" },
    { url = "https://files.pythonhosted.org/packages/3c/b2/5309c905a93811524a49b4e031e9851a6b00ff0fb668794472ea7746b448/pydantic_core-2.33.2-pp311-pypy311_pp73-musllinux_1_1_x86_64.whl", hash = "sha256:82f68293f055f51b51ea42fafc74b6aad03e70e191799430b90c13d643059ebb", size = 2238715, upload-time = "2025-04-23T18:33:28.656Z" },
    { url = "https://files.pythonhosted.org/packages/32/56/8a7ca5d2cd2cda1d245d34b1c9a942920a718082ae8e54e5f3e5a58b7add/pydantic_core-2.33.2-pp311-pypy311_pp73-win_amd64.whl", hash = "sha256:329467cecfb529c925cf2bbd4d60d2c509bc2fb52a20c1045bf09bb70971a9c1", size = 2066757, upload-time = "2025-04-23T18:33:30.645Z" },
]

[[package]]
name = "pygments"
version = "2.19.1"
source = { registry = "https://pypi.org/simple" }
sdist = { url = "https://files.pythonhosted.org/packages/7c/2d/c3338d48ea6cc0feb8446d8e6937e1408088a72a39937982cc6111d17f84/pygments-2.19.1.tar.gz", hash = "sha256:61c16d2a8576dc0649d9f39e089b5f02bcd27fba10d8fb4dcc28173f7a45151f", size = 4968581, upload-time = "2025-01-06T17:26:30.443Z" }
wheels = [
    { url = "https://files.pythonhosted.org/packages/8a/0b/9fcc47d19c48b59121088dd6da2488a49d5f72dacf8262e2790a1d2c7d15/pygments-2.19.1-py3-none-any.whl", hash = "sha256:9ea1544ad55cecf4b8242fab6dd35a93bbce657034b0611ee383099054ab6d8c", size = 1225293, upload-time = "2025-01-06T17:26:25.553Z" },
]

[[package]]
name = "pyparsing"
version = "3.2.3"
source = { registry = "https://pypi.org/simple" }
sdist = { url = "https://files.pythonhosted.org/packages/bb/22/f1129e69d94ffff626bdb5c835506b3a5b4f3d070f17ea295e12c2c6f60f/pyparsing-3.2.3.tar.gz", hash = "sha256:b9c13f1ab8b3b542f72e28f634bad4de758ab3ce4546e4301970ad6fa77c38be", size = 1088608, upload-time = "2025-03-25T05:01:28.114Z" }
wheels = [
    { url = "https://files.pythonhosted.org/packages/05/e7/df2285f3d08fee213f2d041540fa4fc9ca6c2d44cf36d3a035bf2a8d2bcc/pyparsing-3.2.3-py3-none-any.whl", hash = "sha256:a749938e02d6fd0b59b356ca504a24982314bb090c383e3cf201c95ef7e2bfcf", size = 111120, upload-time = "2025-03-25T05:01:24.908Z" },
]

[[package]]
name = "pyright"
version = "1.1.406"
source = { registry = "https://pypi.org/simple" }
dependencies = [
    { name = "nodeenv" },
    { name = "typing-extensions" },
]
sdist = { url = "https://files.pythonhosted.org/packages/f7/16/6b4fbdd1fef59a0292cbb99f790b44983e390321eccbc5921b4d161da5d1/pyright-1.1.406.tar.gz", hash = "sha256:c4872bc58c9643dac09e8a2e74d472c62036910b3bd37a32813989ef7576ea2c", size = 4113151, upload-time = "2025-10-02T01:04:45.488Z" }
wheels = [
    { url = "https://files.pythonhosted.org/packages/f6/a2/e309afbb459f50507103793aaef85ca4348b66814c86bc73908bdeb66d12/pyright-1.1.406-py3-none-any.whl", hash = "sha256:1d81fb43c2407bf566e97e57abb01c811973fdb21b2df8df59f870f688bdca71", size = 5980982, upload-time = "2025-10-02T01:04:43.137Z" },
]

[[package]]
name = "python-dateutil"
version = "2.9.0.post0"
source = { registry = "https://pypi.org/simple" }
dependencies = [
    { name = "six" },
]
sdist = { url = "https://files.pythonhosted.org/packages/66/c0/0c8b6ad9f17a802ee498c46e004a0eb49bc148f2fd230864601a86dcf6db/python-dateutil-2.9.0.post0.tar.gz", hash = "sha256:37dd54208da7e1cd875388217d5e00ebd4179249f90fb72437e91a35459a0ad3", size = 342432, upload-time = "2024-03-01T18:36:20.211Z" }
wheels = [
    { url = "https://files.pythonhosted.org/packages/ec/57/56b9bcc3c9c6a792fcbaf139543cee77261f3651ca9da0c93f5c1221264b/python_dateutil-2.9.0.post0-py2.py3-none-any.whl", hash = "sha256:a8b2bc7bffae282281c8140a97d3aa9c14da0b136dfe83f850eea9a5f7470427", size = 229892, upload-time = "2024-03-01T18:36:18.57Z" },
]

[[package]]
name = "pytz"
version = "2025.2"
source = { registry = "https://pypi.org/simple" }
sdist = { url = "https://files.pythonhosted.org/packages/f8/bf/abbd3cdfb8fbc7fb3d4d38d320f2441b1e7cbe29be4f23797b4a2b5d8aac/pytz-2025.2.tar.gz", hash = "sha256:360b9e3dbb49a209c21ad61809c7fb453643e048b38924c765813546746e81c3", size = 320884, upload-time = "2025-03-25T02:25:00.538Z" }
wheels = [
    { url = "https://files.pythonhosted.org/packages/81/c4/34e93fe5f5429d7570ec1fa436f1986fb1f00c3e0f43a589fe2bbcd22c3f/pytz-2025.2-py2.py3-none-any.whl", hash = "sha256:5ddf76296dd8c44c26eb8f4b6f35488f3ccbf6fbbd7adee0b7262d43f0ec2f00", size = 509225, upload-time = "2025-03-25T02:24:58.468Z" },
]

[[package]]
name = "pywavelets"
version = "1.4.1"
source = { registry = "https://pypi.org/simple" }
dependencies = [
    { name = "numpy", version = "1.21.5", source = { registry = "https://pypi.org/simple" }, marker = "python_full_version < '3.11'" },
]
sdist = { url = "https://files.pythonhosted.org/packages/6e/d4/008dceeb95fafcf141f39393bdfc10921d0b62a325c2794ac533195a1eb3/PyWavelets-1.4.1.tar.gz", hash = "sha256:6437af3ddf083118c26d8f97ab43b0724b956c9f958e9ea788659f6a2834ba93", size = 4589677, upload-time = "2022-09-16T14:26:50.462Z" }
wheels = [
    { url = "https://files.pythonhosted.org/packages/50/92/a78bf0c3d84afd9b17727cce122c3fdb3860a27bd67b32448c7e64301e7b/PyWavelets-1.4.1-cp310-cp310-macosx_10_13_x86_64.whl", hash = "sha256:d854411eb5ee9cb4bc5d0e66e3634aeb8f594210f6a1bed96dbed57ec70f181c", size = 4365967, upload-time = "2022-09-16T14:26:05.618Z" },
    { url = "https://files.pythonhosted.org/packages/f3/66/2bbcad043383d7be3bca2155972adba1d06be3bc5536afbfa22f1cd99688/PyWavelets-1.4.1-cp310-cp310-macosx_11_0_arm64.whl", hash = "sha256:231b0e0b1cdc1112f4af3c24eea7bf181c418d37922a67670e9bf6cfa2d544d4", size = 4269548, upload-time = "2022-09-16T14:26:07.384Z" },
    { url = "https://files.pythonhosted.org/packages/07/fe/90ab3b98dfeb2177e1b8c8ccdd4e777e35dfe0aa98723308bd8f1a97fd47/PyWavelets-1.4.1-cp310-cp310-manylinux_2_17_aarch64.manylinux2014_aarch64.whl", hash = "sha256:754fa5085768227c4f4a26c1e0c78bc509a266d9ebd0eb69a278be7e3ece943c", size = 6748302, upload-time = "2022-09-16T14:26:09.549Z" },
    { url = "https://files.pythonhosted.org/packages/3e/fc/651024e8b6e69bef6def2cbe27d520309f4ffc56b8d4885ab7046e1edc6c/PyWavelets-1.4.1-cp310-cp310-manylinux_2_17_x86_64.manylinux2014_x86_64.whl", hash = "sha256:da7b9c006171be1f9ddb12cc6e0d3d703b95f7f43cb5e2c6f5f15d3233fcf202", size = 6836957, upload-time = "2022-09-16T14:26:12.057Z" },
    { url = "https://files.pythonhosted.org/packages/51/af/53bcfea50c24cedb202b0c072193af94a1a611b26ab360082791e455b43f/PyWavelets-1.4.1-cp310-cp310-win32.whl", hash = "sha256:67a0d28a08909f21400cb09ff62ba94c064882ffd9e3a6b27880a111211d59bd", size = 4103794, upload-time = "2022-09-16T14:26:14.149Z" },
    { url = "https://files.pythonhosted.org/packages/35/12/f1a4f72b5d71497e4200e71e253cc747077d8570b55693faaa7b81fb6dff/PyWavelets-1.4.1-cp310-cp310-win_amd64.whl", hash = "sha256:91d3d393cffa634f0e550d88c0e3f217c96cfb9e32781f2960876f1808d9b45b", size = 4162789, upload-time = "2022-09-16T14:26:15.945Z" },
    { url = "https://files.pythonhosted.org/packages/13/e4/86bb218c7926e1da7a52e0696cab120a17c995933f08d8228d9aa83b44c5/PyWavelets-1.4.1-cp311-cp311-macosx_10_13_x86_64.whl", hash = "sha256:64c6bac6204327321db30b775060fbe8e8642316e6bff17f06b9f34936f88875", size = 4349932, upload-time = "2022-09-16T14:26:17.466Z" },
    { url = "https://files.pythonhosted.org/packages/94/73/4df43d2e18e68c7ea88177c1fa14a25b5813a51b4953dc94c21f2de039d5/PyWavelets-1.4.1-cp311-cp311-macosx_11_0_arm64.whl", hash = "sha256:3f19327f2129fb7977bc59b966b4974dfd72879c093e44a7287500a7032695de", size = 4256446, upload-time = "2022-09-16T14:26:19.139Z" },
    { url = "https://files.pythonhosted.org/packages/1d/5e/97ff80a20fb22f723f0c3f6f5f407b12579a560abf7c3a8087d052993dd9/PyWavelets-1.4.1-cp311-cp311-manylinux_2_17_aarch64.manylinux2014_aarch64.whl", hash = "sha256:ad987748f60418d5f4138db89d82ba0cb49b086e0cbb8fd5c3ed4a814cfb705e", size = 6964351, upload-time = "2022-09-16T14:26:21.172Z" },
    { url = "https://files.pythonhosted.org/packages/de/a1/cd8a30e061f858f219364554b19d4318276c677a51d956c55fb0b134e8b2/PyWavelets-1.4.1-cp311-cp311-manylinux_2_17_x86_64.manylinux2014_x86_64.whl", hash = "sha256:875d4d620eee655346e3589a16a73790cf9f8917abba062234439b594e706784", size = 7040415, upload-time = "2022-09-16T14:26:23.491Z" },
    { url = "https://files.pythonhosted.org/packages/1d/a1/0f9356779440aaaa35ff82479c40a094419f19ab94a3d5f49e090398959b/PyWavelets-1.4.1-cp311-cp311-win32.whl", hash = "sha256:7231461d7a8eb3bdc7aa2d97d9f67ea5a9f8902522818e7e2ead9c2b3408eeb1", size = 4101666, upload-time = "2022-09-16T14:26:25.279Z" },
    { url = "https://files.pythonhosted.org/packages/e4/13/9a1632347677e1be27900d9dc922f19bc01440eb8b0c663cea63b35275fc/PyWavelets-1.4.1-cp311-cp311-win_amd64.whl", hash = "sha256:daf0aa79842b571308d7c31a9c43bc99a30b6328e6aea3f50388cd8f69ba7dbc", size = 4160676, upload-time = "2022-09-16T14:26:26.881Z" },
]

[[package]]
name = "pyyaml"
version = "6.0.2"
source = { registry = "https://pypi.org/simple" }
sdist = { url = "https://files.pythonhosted.org/packages/54/ed/79a089b6be93607fa5cdaedf301d7dfb23af5f25c398d5ead2525b063e17/pyyaml-6.0.2.tar.gz", hash = "sha256:d584d9ec91ad65861cc08d42e834324ef890a082e591037abe114850ff7bbc3e", size = 130631, upload-time = "2024-08-06T20:33:50.674Z" }
wheels = [
    { url = "https://files.pythonhosted.org/packages/9b/95/a3fac87cb7158e231b5a6012e438c647e1a87f09f8e0d123acec8ab8bf71/PyYAML-6.0.2-cp310-cp310-macosx_10_9_x86_64.whl", hash = "sha256:0a9a2848a5b7feac301353437eb7d5957887edbf81d56e903999a75a3d743086", size = 184199, upload-time = "2024-08-06T20:31:40.178Z" },
    { url = "https://files.pythonhosted.org/packages/c7/7a/68bd47624dab8fd4afbfd3c48e3b79efe09098ae941de5b58abcbadff5cb/PyYAML-6.0.2-cp310-cp310-macosx_11_0_arm64.whl", hash = "sha256:29717114e51c84ddfba879543fb232a6ed60086602313ca38cce623c1d62cfbf", size = 171758, upload-time = "2024-08-06T20:31:42.173Z" },
    { url = "https://files.pythonhosted.org/packages/49/ee/14c54df452143b9ee9f0f29074d7ca5516a36edb0b4cc40c3f280131656f/PyYAML-6.0.2-cp310-cp310-manylinux_2_17_aarch64.manylinux2014_aarch64.whl", hash = "sha256:8824b5a04a04a047e72eea5cec3bc266db09e35de6bdfe34c9436ac5ee27d237", size = 718463, upload-time = "2024-08-06T20:31:44.263Z" },
    { url = "https://files.pythonhosted.org/packages/4d/61/de363a97476e766574650d742205be468921a7b532aa2499fcd886b62530/PyYAML-6.0.2-cp310-cp310-manylinux_2_17_s390x.manylinux2014_s390x.whl", hash = "sha256:7c36280e6fb8385e520936c3cb3b8042851904eba0e58d277dca80a5cfed590b", size = 719280, upload-time = "2024-08-06T20:31:50.199Z" },
    { url = "https://files.pythonhosted.org/packages/6b/4e/1523cb902fd98355e2e9ea5e5eb237cbc5f3ad5f3075fa65087aa0ecb669/PyYAML-6.0.2-cp310-cp310-manylinux_2_17_x86_64.manylinux2014_x86_64.whl", hash = "sha256:ec031d5d2feb36d1d1a24380e4db6d43695f3748343d99434e6f5f9156aaa2ed", size = 751239, upload-time = "2024-08-06T20:31:52.292Z" },
    { url = "https://files.pythonhosted.org/packages/b7/33/5504b3a9a4464893c32f118a9cc045190a91637b119a9c881da1cf6b7a72/PyYAML-6.0.2-cp310-cp310-musllinux_1_1_aarch64.whl", hash = "sha256:936d68689298c36b53b29f23c6dbb74de12b4ac12ca6cfe0e047bedceea56180", size = 695802, upload-time = "2024-08-06T20:31:53.836Z" },
    { url = "https://files.pythonhosted.org/packages/5c/20/8347dcabd41ef3a3cdc4f7b7a2aff3d06598c8779faa189cdbf878b626a4/PyYAML-6.0.2-cp310-cp310-musllinux_1_1_x86_64.whl", hash = "sha256:23502f431948090f597378482b4812b0caae32c22213aecf3b55325e049a6c68", size = 720527, upload-time = "2024-08-06T20:31:55.565Z" },
    { url = "https://files.pythonhosted.org/packages/be/aa/5afe99233fb360d0ff37377145a949ae258aaab831bde4792b32650a4378/PyYAML-6.0.2-cp310-cp310-win32.whl", hash = "sha256:2e99c6826ffa974fe6e27cdb5ed0021786b03fc98e5ee3c5bfe1fd5015f42b99", size = 144052, upload-time = "2024-08-06T20:31:56.914Z" },
    { url = "https://files.pythonhosted.org/packages/b5/84/0fa4b06f6d6c958d207620fc60005e241ecedceee58931bb20138e1e5776/PyYAML-6.0.2-cp310-cp310-win_amd64.whl", hash = "sha256:a4d3091415f010369ae4ed1fc6b79def9416358877534caf6a0fdd2146c87a3e", size = 161774, upload-time = "2024-08-06T20:31:58.304Z" },
    { url = "https://files.pythonhosted.org/packages/f8/aa/7af4e81f7acba21a4c6be026da38fd2b872ca46226673c89a758ebdc4fd2/PyYAML-6.0.2-cp311-cp311-macosx_10_9_x86_64.whl", hash = "sha256:cc1c1159b3d456576af7a3e4d1ba7e6924cb39de8f67111c735f6fc832082774", size = 184612, upload-time = "2024-08-06T20:32:03.408Z" },
    { url = "https://files.pythonhosted.org/packages/8b/62/b9faa998fd185f65c1371643678e4d58254add437edb764a08c5a98fb986/PyYAML-6.0.2-cp311-cp311-macosx_11_0_arm64.whl", hash = "sha256:1e2120ef853f59c7419231f3bf4e7021f1b936f6ebd222406c3b60212205d2ee", size = 172040, upload-time = "2024-08-06T20:32:04.926Z" },
    { url = "https://files.pythonhosted.org/packages/ad/0c/c804f5f922a9a6563bab712d8dcc70251e8af811fce4524d57c2c0fd49a4/PyYAML-6.0.2-cp311-cp311-manylinux_2_17_aarch64.manylinux2014_aarch64.whl", hash = "sha256:5d225db5a45f21e78dd9358e58a98702a0302f2659a3c6cd320564b75b86f47c", size = 736829, upload-time = "2024-08-06T20:32:06.459Z" },
    { url = "https://files.pythonhosted.org/packages/51/16/6af8d6a6b210c8e54f1406a6b9481febf9c64a3109c541567e35a49aa2e7/PyYAML-6.0.2-cp311-cp311-manylinux_2_17_s390x.manylinux2014_s390x.whl", hash = "sha256:5ac9328ec4831237bec75defaf839f7d4564be1e6b25ac710bd1a96321cc8317", size = 764167, upload-time = "2024-08-06T20:32:08.338Z" },
    { url = "https://files.pythonhosted.org/packages/75/e4/2c27590dfc9992f73aabbeb9241ae20220bd9452df27483b6e56d3975cc5/PyYAML-6.0.2-cp311-cp311-manylinux_2_17_x86_64.manylinux2014_x86_64.whl", hash = "sha256:3ad2a3decf9aaba3d29c8f537ac4b243e36bef957511b4766cb0057d32b0be85", size = 762952, upload-time = "2024-08-06T20:32:14.124Z" },
    { url = "https://files.pythonhosted.org/packages/9b/97/ecc1abf4a823f5ac61941a9c00fe501b02ac3ab0e373c3857f7d4b83e2b6/PyYAML-6.0.2-cp311-cp311-musllinux_1_1_aarch64.whl", hash = "sha256:ff3824dc5261f50c9b0dfb3be22b4567a6f938ccce4587b38952d85fd9e9afe4", size = 735301, upload-time = "2024-08-06T20:32:16.17Z" },
    { url = "https://files.pythonhosted.org/packages/45/73/0f49dacd6e82c9430e46f4a027baa4ca205e8b0a9dce1397f44edc23559d/PyYAML-6.0.2-cp311-cp311-musllinux_1_1_x86_64.whl", hash = "sha256:797b4f722ffa07cc8d62053e4cff1486fa6dc094105d13fea7b1de7d8bf71c9e", size = 756638, upload-time = "2024-08-06T20:32:18.555Z" },
    { url = "https://files.pythonhosted.org/packages/22/5f/956f0f9fc65223a58fbc14459bf34b4cc48dec52e00535c79b8db361aabd/PyYAML-6.0.2-cp311-cp311-win32.whl", hash = "sha256:11d8f3dd2b9c1207dcaf2ee0bbbfd5991f571186ec9cc78427ba5bd32afae4b5", size = 143850, upload-time = "2024-08-06T20:32:19.889Z" },
    { url = "https://files.pythonhosted.org/packages/ed/23/8da0bbe2ab9dcdd11f4f4557ccaf95c10b9811b13ecced089d43ce59c3c8/PyYAML-6.0.2-cp311-cp311-win_amd64.whl", hash = "sha256:e10ce637b18caea04431ce14fabcf5c64a1c61ec9c56b071a4b7ca131ca52d44", size = 161980, upload-time = "2024-08-06T20:32:21.273Z" },
    { url = "https://files.pythonhosted.org/packages/86/0c/c581167fc46d6d6d7ddcfb8c843a4de25bdd27e4466938109ca68492292c/PyYAML-6.0.2-cp312-cp312-macosx_10_9_x86_64.whl", hash = "sha256:c70c95198c015b85feafc136515252a261a84561b7b1d51e3384e0655ddf25ab", size = 183873, upload-time = "2024-08-06T20:32:25.131Z" },
    { url = "https://files.pythonhosted.org/packages/a8/0c/38374f5bb272c051e2a69281d71cba6fdb983413e6758b84482905e29a5d/PyYAML-6.0.2-cp312-cp312-macosx_11_0_arm64.whl", hash = "sha256:ce826d6ef20b1bc864f0a68340c8b3287705cae2f8b4b1d932177dcc76721725", size = 173302, upload-time = "2024-08-06T20:32:26.511Z" },
    { url = "https://files.pythonhosted.org/packages/c3/93/9916574aa8c00aa06bbac729972eb1071d002b8e158bd0e83a3b9a20a1f7/PyYAML-6.0.2-cp312-cp312-manylinux_2_17_aarch64.manylinux2014_aarch64.whl", hash = "sha256:1f71ea527786de97d1a0cc0eacd1defc0985dcf6b3f17bb77dcfc8c34bec4dc5", size = 739154, upload-time = "2024-08-06T20:32:28.363Z" },
    { url = "https://files.pythonhosted.org/packages/95/0f/b8938f1cbd09739c6da569d172531567dbcc9789e0029aa070856f123984/PyYAML-6.0.2-cp312-cp312-manylinux_2_17_s390x.manylinux2014_s390x.whl", hash = "sha256:9b22676e8097e9e22e36d6b7bda33190d0d400f345f23d4065d48f4ca7ae0425", size = 766223, upload-time = "2024-08-06T20:32:30.058Z" },
    { url = "https://files.pythonhosted.org/packages/b9/2b/614b4752f2e127db5cc206abc23a8c19678e92b23c3db30fc86ab731d3bd/PyYAML-6.0.2-cp312-cp312-manylinux_2_17_x86_64.manylinux2014_x86_64.whl", hash = "sha256:80bab7bfc629882493af4aa31a4cfa43a4c57c83813253626916b8c7ada83476", size = 767542, upload-time = "2024-08-06T20:32:31.881Z" },
    { url = "https://files.pythonhosted.org/packages/d4/00/dd137d5bcc7efea1836d6264f049359861cf548469d18da90cd8216cf05f/PyYAML-6.0.2-cp312-cp312-musllinux_1_1_aarch64.whl", hash = "sha256:0833f8694549e586547b576dcfaba4a6b55b9e96098b36cdc7ebefe667dfed48", size = 731164, upload-time = "2024-08-06T20:32:37.083Z" },
    { url = "https://files.pythonhosted.org/packages/c9/1f/4f998c900485e5c0ef43838363ba4a9723ac0ad73a9dc42068b12aaba4e4/PyYAML-6.0.2-cp312-cp312-musllinux_1_1_x86_64.whl", hash = "sha256:8b9c7197f7cb2738065c481a0461e50ad02f18c78cd75775628afb4d7137fb3b", size = 756611, upload-time = "2024-08-06T20:32:38.898Z" },
    { url = "https://files.pythonhosted.org/packages/df/d1/f5a275fdb252768b7a11ec63585bc38d0e87c9e05668a139fea92b80634c/PyYAML-6.0.2-cp312-cp312-win32.whl", hash = "sha256:ef6107725bd54b262d6dedcc2af448a266975032bc85ef0172c5f059da6325b4", size = 140591, upload-time = "2024-08-06T20:32:40.241Z" },
    { url = "https://files.pythonhosted.org/packages/0c/e8/4f648c598b17c3d06e8753d7d13d57542b30d56e6c2dedf9c331ae56312e/PyYAML-6.0.2-cp312-cp312-win_amd64.whl", hash = "sha256:7e7401d0de89a9a855c839bc697c079a4af81cf878373abd7dc625847d25cbd8", size = 156338, upload-time = "2024-08-06T20:32:41.93Z" },
    { url = "https://files.pythonhosted.org/packages/ef/e3/3af305b830494fa85d95f6d95ef7fa73f2ee1cc8ef5b495c7c3269fb835f/PyYAML-6.0.2-cp313-cp313-macosx_10_13_x86_64.whl", hash = "sha256:efdca5630322a10774e8e98e1af481aad470dd62c3170801852d752aa7a783ba", size = 181309, upload-time = "2024-08-06T20:32:43.4Z" },
    { url = "https://files.pythonhosted.org/packages/45/9f/3b1c20a0b7a3200524eb0076cc027a970d320bd3a6592873c85c92a08731/PyYAML-6.0.2-cp313-cp313-macosx_11_0_arm64.whl", hash = "sha256:50187695423ffe49e2deacb8cd10510bc361faac997de9efef88badc3bb9e2d1", size = 171679, upload-time = "2024-08-06T20:32:44.801Z" },
    { url = "https://files.pythonhosted.org/packages/7c/9a/337322f27005c33bcb656c655fa78325b730324c78620e8328ae28b64d0c/PyYAML-6.0.2-cp313-cp313-manylinux_2_17_aarch64.manylinux2014_aarch64.whl", hash = "sha256:0ffe8360bab4910ef1b9e87fb812d8bc0a308b0d0eef8c8f44e0254ab3b07133", size = 733428, upload-time = "2024-08-06T20:32:46.432Z" },
    { url = "https://files.pythonhosted.org/packages/a3/69/864fbe19e6c18ea3cc196cbe5d392175b4cf3d5d0ac1403ec3f2d237ebb5/PyYAML-6.0.2-cp313-cp313-manylinux_2_17_s390x.manylinux2014_s390x.whl", hash = "sha256:17e311b6c678207928d649faa7cb0d7b4c26a0ba73d41e99c4fff6b6c3276484", size = 763361, upload-time = "2024-08-06T20:32:51.188Z" },
    { url = "https://files.pythonhosted.org/packages/04/24/b7721e4845c2f162d26f50521b825fb061bc0a5afcf9a386840f23ea19fa/PyYAML-6.0.2-cp313-cp313-manylinux_2_17_x86_64.manylinux2014_x86_64.whl", hash = "sha256:70b189594dbe54f75ab3a1acec5f1e3faa7e8cf2f1e08d9b561cb41b845f69d5", size = 759523, upload-time = "2024-08-06T20:32:53.019Z" },
    { url = "https://files.pythonhosted.org/packages/2b/b2/e3234f59ba06559c6ff63c4e10baea10e5e7df868092bf9ab40e5b9c56b6/PyYAML-6.0.2-cp313-cp313-musllinux_1_1_aarch64.whl", hash = "sha256:41e4e3953a79407c794916fa277a82531dd93aad34e29c2a514c2c0c5fe971cc", size = 726660, upload-time = "2024-08-06T20:32:54.708Z" },
    { url = "https://files.pythonhosted.org/packages/fe/0f/25911a9f080464c59fab9027482f822b86bf0608957a5fcc6eaac85aa515/PyYAML-6.0.2-cp313-cp313-musllinux_1_1_x86_64.whl", hash = "sha256:68ccc6023a3400877818152ad9a1033e3db8625d899c72eacb5a668902e4d652", size = 751597, upload-time = "2024-08-06T20:32:56.985Z" },
    { url = "https://files.pythonhosted.org/packages/14/0d/e2c3b43bbce3cf6bd97c840b46088a3031085179e596d4929729d8d68270/PyYAML-6.0.2-cp313-cp313-win32.whl", hash = "sha256:bc2fa7c6b47d6bc618dd7fb02ef6fdedb1090ec036abab80d4681424b84c1183", size = 140527, upload-time = "2024-08-06T20:33:03.001Z" },
    { url = "https://files.pythonhosted.org/packages/fa/de/02b54f42487e3d3c6efb3f89428677074ca7bf43aae402517bc7cca949f3/PyYAML-6.0.2-cp313-cp313-win_amd64.whl", hash = "sha256:8388ee1976c416731879ac16da0aff3f63b286ffdd57cdeb95f3f2e085687563", size = 156446, upload-time = "2024-08-06T20:33:04.33Z" },
]

[[package]]
name = "requests"
version = "2.32.4"
source = { registry = "https://pypi.org/simple" }
dependencies = [
    { name = "certifi", marker = "python_full_version < '3.11'" },
    { name = "charset-normalizer", marker = "python_full_version < '3.11'" },
    { name = "idna", marker = "python_full_version < '3.11'" },
    { name = "urllib3", marker = "python_full_version < '3.11'" },
]
sdist = { url = "https://files.pythonhosted.org/packages/e1/0a/929373653770d8a0d7ea76c37de6e41f11eb07559b103b1c02cafb3f7cf8/requests-2.32.4.tar.gz", hash = "sha256:27d0316682c8a29834d3264820024b62a36942083d52caf2f14c0591336d3422", size = 135258, upload-time = "2025-06-09T16:43:07.34Z" }
wheels = [
    { url = "https://files.pythonhosted.org/packages/7c/e4/56027c4a6b4ae70ca9de302488c5ca95ad4a39e190093d6c1a8ace08341b/requests-2.32.4-py3-none-any.whl", hash = "sha256:27babd3cda2a6d50b30443204ee89830707d396671944c998b5975b031ac2b2c", size = 64847, upload-time = "2025-06-09T16:43:05.728Z" },
]

[[package]]
name = "requests-oauthlib"
version = "2.0.0"
source = { registry = "https://pypi.org/simple" }
dependencies = [
    { name = "oauthlib", marker = "python_full_version < '3.11'" },
    { name = "requests", marker = "python_full_version < '3.11'" },
]
sdist = { url = "https://files.pythonhosted.org/packages/42/f2/05f29bc3913aea15eb670be136045bf5c5bbf4b99ecb839da9b422bb2c85/requests-oauthlib-2.0.0.tar.gz", hash = "sha256:b3dffaebd884d8cd778494369603a9e7b58d29111bf6b41bdc2dcd87203af4e9", size = 55650, upload-time = "2024-03-22T20:32:29.939Z" }
wheels = [
    { url = "https://files.pythonhosted.org/packages/3b/5d/63d4ae3b9daea098d5d6f5da83984853c1bbacd5dc826764b249fe119d24/requests_oauthlib-2.0.0-py2.py3-none-any.whl", hash = "sha256:7dd8a5c40426b779b0868c404bdef9768deccf22749cde15852df527e6269b36", size = 24179, upload-time = "2024-03-22T20:32:28.055Z" },
]

[[package]]
name = "rich"
version = "14.0.0"
source = { registry = "https://pypi.org/simple" }
dependencies = [
    { name = "markdown-it-py" },
    { name = "pygments" },
    { name = "typing-extensions", marker = "python_full_version < '3.11'" },
]
sdist = { url = "https://files.pythonhosted.org/packages/a1/53/830aa4c3066a8ab0ae9a9955976fb770fe9c6102117c8ec4ab3ea62d89e8/rich-14.0.0.tar.gz", hash = "sha256:82f1bc23a6a21ebca4ae0c45af9bdbc492ed20231dcb63f297d6d1021a9d5725", size = 224078, upload-time = "2025-03-30T14:15:14.23Z" }
wheels = [
    { url = "https://files.pythonhosted.org/packages/0d/9b/63f4c7ebc259242c89b3acafdb37b41d1185c07ff0011164674e9076b491/rich-14.0.0-py3-none-any.whl", hash = "sha256:1c9491e1951aac09caffd42f448ee3d04e58923ffe14993f6e83068dc395d7e0", size = 243229, upload-time = "2025-03-30T14:15:12.283Z" },
]

[[package]]
name = "rsa"
version = "4.9.1"
source = { registry = "https://pypi.org/simple" }
dependencies = [
    { name = "pyasn1", marker = "python_full_version < '3.11'" },
]
sdist = { url = "https://files.pythonhosted.org/packages/da/8a/22b7beea3ee0d44b1916c0c1cb0ee3af23b700b6da9f04991899d0c555d4/rsa-4.9.1.tar.gz", hash = "sha256:e7bdbfdb5497da4c07dfd35530e1a902659db6ff241e39d9953cad06ebd0ae75", size = 29034, upload-time = "2025-04-16T09:51:18.218Z" }
wheels = [
    { url = "https://files.pythonhosted.org/packages/64/8d/0133e4eb4beed9e425d9a98ed6e081a55d195481b7632472be1af08d2f6b/rsa-4.9.1-py3-none-any.whl", hash = "sha256:68635866661c6836b8d39430f97a996acbd61bfa49406748ea243539fe239762", size = 34696, upload-time = "2025-04-16T09:51:17.142Z" },
]

[[package]]
name = "scenario-characterization"
<<<<<<< HEAD
version = "0.2.16"
=======
version = "0.2.17"
>>>>>>> 684ff976
source = { editable = "." }
dependencies = [
    { name = "colorlog" },
    { name = "hydra-core" },
    { name = "joblib" },
    { name = "natsort" },
    { name = "numpy", version = "1.21.5", source = { registry = "https://pypi.org/simple" }, marker = "python_full_version < '3.11'" },
    { name = "numpy", version = "2.3.0", source = { registry = "https://pypi.org/simple" }, marker = "python_full_version >= '3.11'" },
    { name = "omegaconf" },
    { name = "pandas", version = "1.5.3", source = { registry = "https://pypi.org/simple" }, marker = "python_full_version < '3.11'" },
    { name = "pandas", version = "2.3.0", source = { registry = "https://pypi.org/simple" }, marker = "python_full_version >= '3.11'" },
    { name = "pydantic" },
    { name = "rich" },
    { name = "scipy", version = "1.10.1", source = { registry = "https://pypi.org/simple" }, marker = "python_full_version < '3.11'" },
    { name = "scipy", version = "1.15.3", source = { registry = "https://pypi.org/simple" }, marker = "python_full_version >= '3.11'" },
    { name = "seaborn", version = "0.12.0", source = { registry = "https://pypi.org/simple" }, marker = "python_full_version < '3.11'" },
    { name = "seaborn", version = "0.13.2", source = { registry = "https://pypi.org/simple" }, marker = "python_full_version >= '3.11'" },
    { name = "shapely" },
    { name = "torch" },
    { name = "tqdm" },
]

[package.optional-dependencies]
dev = [
    { name = "pre-commit" },
    { name = "pyright" },
]
viz = [
    { name = "matplotlib", version = "3.6.1", source = { registry = "https://pypi.org/simple" }, marker = "python_full_version < '3.11'" },
    { name = "matplotlib", version = "3.10.3", source = { registry = "https://pypi.org/simple" }, marker = "python_full_version >= '3.11'" },
    { name = "seaborn", version = "0.12.0", source = { registry = "https://pypi.org/simple" }, marker = "python_full_version < '3.11'" },
    { name = "seaborn", version = "0.13.2", source = { registry = "https://pypi.org/simple" }, marker = "python_full_version >= '3.11'" },
]
waymo = [
    { name = "tensorflow", marker = "python_full_version < '3.11'" },
    { name = "waymo-open-dataset-tf-2-11-0", marker = "python_full_version < '3.11'" },
]

[package.metadata]
requires-dist = [
    { name = "colorlog", specifier = ">=6.9.0" },
    { name = "hydra-core", specifier = ">=1.3.2" },
    { name = "joblib", specifier = ">=1.5.1" },
    { name = "matplotlib", marker = "extra == 'viz'", specifier = ">=3.6.1" },
    { name = "natsort", specifier = ">=8.4.0" },
    { name = "numpy", specifier = ">=1.21.5" },
    { name = "omegaconf", specifier = ">=2.3.0" },
    { name = "pandas", specifier = ">=1.5.3" },
    { name = "pre-commit", marker = "extra == 'dev'", specifier = ">=4.2.0" },
    { name = "pydantic", specifier = ">=2.9.5" },
    { name = "pyright", marker = "extra == 'dev'", specifier = ">=1.1.405" },
    { name = "rich", specifier = ">=13.9.4" },
    { name = "scipy", specifier = ">=1.9.1" },
    { name = "seaborn", specifier = ">=0.12.0" },
    { name = "seaborn", marker = "extra == 'viz'", specifier = ">=0.12.0" },
    { name = "shapely", specifier = ">=2.0.7" },
    { name = "tensorflow", marker = "python_full_version == '3.10.*' and extra == 'waymo'", specifier = "==2.11" },
    { name = "torch", specifier = ">=2.3.1" },
    { name = "tqdm", specifier = ">=4.67.1" },
    { name = "waymo-open-dataset-tf-2-11-0", marker = "python_full_version == '3.10.*' and extra == 'waymo'", specifier = ">=1.6.1" },
]
provides-extras = ["viz", "dev", "waymo"]

[[package]]
name = "scikit-image"
version = "0.20.0"
source = { registry = "https://pypi.org/simple" }
dependencies = [
    { name = "imageio", marker = "python_full_version < '3.11'" },
    { name = "lazy-loader", marker = "python_full_version < '3.11'" },
    { name = "networkx", version = "3.4.2", source = { registry = "https://pypi.org/simple" }, marker = "python_full_version < '3.11'" },
    { name = "numpy", version = "1.21.5", source = { registry = "https://pypi.org/simple" }, marker = "python_full_version < '3.11'" },
    { name = "packaging", marker = "python_full_version < '3.11'" },
    { name = "pillow", version = "9.2.0", source = { registry = "https://pypi.org/simple" }, marker = "python_full_version < '3.11'" },
    { name = "pywavelets", marker = "python_full_version < '3.11'" },
    { name = "scipy", version = "1.10.1", source = { registry = "https://pypi.org/simple" }, marker = "python_full_version < '3.11'" },
    { name = "tifffile", marker = "python_full_version < '3.11'" },
]
sdist = { url = "https://files.pythonhosted.org/packages/03/55/0ff6e41c39c64d9ad18bf31c953c28f525533609c7371fa2790558ca8197/scikit_image-0.20.0.tar.gz", hash = "sha256:2cd784fce18bd31d71ade62c6221440199ead03acf7544086261ee032264cf61", size = 22937267, upload-time = "2023-02-28T23:32:30.844Z" }
wheels = [
    { url = "https://files.pythonhosted.org/packages/5a/61/1a3009f72600cbf3bf14a160b8e1d152bf5bd5717778af52c8e1d37612f7/scikit_image-0.20.0-cp310-cp310-macosx_10_9_x86_64.whl", hash = "sha256:3cec8c5e8412ee19642a916648144186eb6b60c39fb6608ab478b4d1a4575e25", size = 13009154, upload-time = "2023-02-28T23:31:17.253Z" },
    { url = "https://files.pythonhosted.org/packages/53/3c/a34feb601c80c788c4c6600fae0323e6989a8aecda6d01ec471e16cebfe8/scikit_image-0.20.0-cp310-cp310-macosx_12_0_arm64.whl", hash = "sha256:0ab378822fadc93db7e917a266d489ea33df3b42edfef197caaebbabbc2e4ecc", size = 12686997, upload-time = "2023-02-28T23:31:21.143Z" },
    { url = "https://files.pythonhosted.org/packages/ac/d3/02dce70673fa04f4340a834eed248752f0691333c930b6907a1f7a865bef/scikit_image-0.20.0-cp310-cp310-manylinux_2_17_aarch64.manylinux2014_aarch64.whl", hash = "sha256:c6797e3ef5fc53897bde131cfc3ceba6ce247d89cfe194fc8d3aba7f5c12aaf6", size = 12694786, upload-time = "2023-02-28T23:31:24.66Z" },
    { url = "https://files.pythonhosted.org/packages/29/ca/c9bae22bcc25df0e6f95456ddf418319d2e698062c5e86a10e5fb6691503/scikit_image-0.20.0-cp310-cp310-manylinux_2_17_x86_64.manylinux2014_x86_64.whl", hash = "sha256:f667dcf01737248bc5bd0a99fad58475abeb6b6a8229aecee9fdb96cf988ae85", size = 13175413, upload-time = "2023-02-28T23:31:28.078Z" },
    { url = "https://files.pythonhosted.org/packages/2f/2e/14cbb86b2df8a1ffbbf01c7a42743bb1614ddc2c087a040c08a7ccba8b56/scikit_image-0.20.0-cp310-cp310-win_amd64.whl", hash = "sha256:79a400ffe35fc7f64d1d043f3d043e062015689ad5637c35cd5569edae87ae13", size = 23691608, upload-time = "2023-02-28T23:31:32.072Z" },
    { url = "https://files.pythonhosted.org/packages/b4/0c/aa184fe45c7ceb7c6aa08d71b1ab1e6f9933da50088866acf58ac8ce8dc6/scikit_image-0.20.0-cp311-cp311-macosx_10_9_x86_64.whl", hash = "sha256:049d955869620453b9e0568c2da62c8fec47bf3714be48b5d46bbaebb91bdc1f", size = 12961158, upload-time = "2023-02-28T23:31:36.426Z" },
    { url = "https://files.pythonhosted.org/packages/1b/f2/1a7fc04045016f29e52199ada86adbb1fdd4680b5710e2bf4d02299c2f06/scikit_image-0.20.0-cp311-cp311-macosx_12_0_arm64.whl", hash = "sha256:a503ee85b444234ee88f34bf8674872dc37c6124ff60b7eb9242813de012ff4e", size = 12625605, upload-time = "2023-02-28T23:31:39.59Z" },
    { url = "https://files.pythonhosted.org/packages/71/67/70537be311c580773b8bc07dfd67599e818605a6a0e904283ba5395fb2b4/scikit_image-0.20.0-cp311-cp311-manylinux_2_17_aarch64.manylinux2014_aarch64.whl", hash = "sha256:3943d7355d02b40c066fd87cd5fe1b4f6637a16448e62333c4191a65ebf40a1c", size = 12493506, upload-time = "2023-02-28T23:31:42.812Z" },
    { url = "https://files.pythonhosted.org/packages/0a/80/501ff38068c79269165d859c3c06e037ca96220d0fbf4fabea682e3d6174/scikit_image-0.20.0-cp311-cp311-manylinux_2_17_x86_64.manylinux2014_x86_64.whl", hash = "sha256:8d719242ea7e7250d49e38d1e33c44c2dd59c3414ae085881d168b98cbb6059a", size = 12899753, upload-time = "2023-02-28T23:31:46.003Z" },
    { url = "https://files.pythonhosted.org/packages/0f/7e/0f179314325927ce64e8858802664ed7086433b01bd8d0ee9913810fca14/scikit_image-0.20.0-cp311-cp311-win_amd64.whl", hash = "sha256:fdd1fd258e78c86e382fd687177431088a40880bd785e0ab40ee5f3794366710", size = 23678296, upload-time = "2023-02-28T23:31:49.885Z" },
]

[[package]]
name = "scikit-learn"
version = "1.2.2"
source = { registry = "https://pypi.org/simple" }
dependencies = [
    { name = "joblib", marker = "python_full_version < '3.11'" },
    { name = "numpy", version = "1.21.5", source = { registry = "https://pypi.org/simple" }, marker = "python_full_version < '3.11'" },
    { name = "scipy", version = "1.10.1", source = { registry = "https://pypi.org/simple" }, marker = "python_full_version < '3.11'" },
    { name = "threadpoolctl", marker = "python_full_version < '3.11'" },
]
sdist = { url = "https://files.pythonhosted.org/packages/c9/fa/8e158d81e3602da1e7bafbd4987938bc003fe4b0f44d65681e7f8face95a/scikit-learn-1.2.2.tar.gz", hash = "sha256:8429aea30ec24e7a8c7ed8a3fa6213adf3814a6efbea09e16e0a0c71e1a1a3d7", size = 7269934, upload-time = "2023-03-09T09:57:57.31Z" }
wheels = [
    { url = "https://files.pythonhosted.org/packages/3c/21/ee21352f69a980614cb4193d68a64a83aa2c0f80183c9485d6d61821a922/scikit_learn-1.2.2-cp310-cp310-macosx_10_9_x86_64.whl", hash = "sha256:99cc01184e347de485bf253d19fcb3b1a3fb0ee4cea5ee3c43ec0cc429b6d29f", size = 9107257, upload-time = "2023-03-09T09:57:10.488Z" },
    { url = "https://files.pythonhosted.org/packages/5a/43/5c4d21217df6a033999ee531fdfd52809263727b4afb26f7196a8ec709ae/scikit_learn-1.2.2-cp310-cp310-macosx_12_0_arm64.whl", hash = "sha256:e6e574db9914afcb4e11ade84fab084536a895ca60aadea3041e85b8ac963edb", size = 8455656, upload-time = "2023-03-09T09:57:13.131Z" },
    { url = "https://files.pythonhosted.org/packages/48/92/a39d1c9e0a6cb5ed4112899ecca590138484356ba8c4274dde6c3893ff14/scikit_learn-1.2.2-cp310-cp310-manylinux_2_17_aarch64.manylinux2014_aarch64.whl", hash = "sha256:6fe83b676f407f00afa388dd1fdd49e5c6612e551ed84f3b1b182858f09e987d", size = 9165302, upload-time = "2023-03-09T09:57:15.336Z" },
    { url = "https://files.pythonhosted.org/packages/fa/1e/36d7609e84b50d4a2e5bc43cd5013d9ea885799e5813a1e9cf5bb1afd3f4/scikit_learn-1.2.2-cp310-cp310-manylinux_2_17_x86_64.manylinux2014_x86_64.whl", hash = "sha256:2e2642baa0ad1e8f8188917423dd73994bf25429f8893ddbe115be3ca3183584", size = 9625294, upload-time = "2023-03-09T09:57:17.519Z" },
    { url = "https://files.pythonhosted.org/packages/f4/4d/fe3b35e18407da4b386be58616bd0f941ea1762a6c6798267f3aa64ef5d5/scikit_learn-1.2.2-cp310-cp310-win_amd64.whl", hash = "sha256:ad66c3848c0a1ec13464b2a95d0a484fd5b02ce74268eaa7e0c697b904f31d6c", size = 8306029, upload-time = "2023-03-09T09:57:19.64Z" },
    { url = "https://files.pythonhosted.org/packages/27/4a/1afe473760b07663710a75437b795ef37362aebb8bf513ff3bbf78fbd0c6/scikit_learn-1.2.2-cp311-cp311-macosx_10_9_x86_64.whl", hash = "sha256:dfeaf8be72117eb61a164ea6fc8afb6dfe08c6f90365bde2dc16456e4bc8e45f", size = 9024742, upload-time = "2023-03-09T09:57:22.275Z" },
    { url = "https://files.pythonhosted.org/packages/2f/fd/9fcbe7fe94150e72d87120cbc462bde1971c3674e726b81f4a4c4fdfa8e1/scikit_learn-1.2.2-cp311-cp311-macosx_12_0_arm64.whl", hash = "sha256:fe0aa1a7029ed3e1dcbf4a5bc675aa3b1bc468d9012ecf6c6f081251ca47f590", size = 8375105, upload-time = "2023-03-09T09:57:25.23Z" },
    { url = "https://files.pythonhosted.org/packages/d7/8a/301594a8bb1cfeeb95dd86aa7dfedd31e93211940105429abddf0933cfff/scikit_learn-1.2.2-cp311-cp311-manylinux_2_17_aarch64.manylinux2014_aarch64.whl", hash = "sha256:065e9673e24e0dc5113e2dd2b4ca30c9d8aa2fa90f4c0597241c93b63130d233", size = 9150797, upload-time = "2023-03-09T09:57:27.291Z" },
    { url = "https://files.pythonhosted.org/packages/4c/64/a1e6e92b850b39200c82e3bc54d556b2c634b3904c39ac5cdb10b1c5765f/scikit_learn-1.2.2-cp311-cp311-manylinux_2_17_x86_64.manylinux2014_x86_64.whl", hash = "sha256:bf036ea7ef66115e0d49655f16febfa547886deba20149555a41d28f56fd6d3c", size = 9562879, upload-time = "2023-03-09T09:57:30.038Z" },
    { url = "https://files.pythonhosted.org/packages/db/98/169b46a84b48f92df2b5e163fce75d471f4df933f8b3d925a61133210776/scikit_learn-1.2.2-cp311-cp311-win_amd64.whl", hash = "sha256:8b0670d4224a3c2d596fd572fb4fa673b2a0ccfb07152688ebd2ea0b8c61025c", size = 8261146, upload-time = "2023-03-09T09:57:32.138Z" },
]

[[package]]
name = "scipy"
version = "1.10.1"
source = { registry = "https://pypi.org/simple" }
resolution-markers = [
    "python_full_version < '3.11'",
]
dependencies = [
    { name = "numpy", version = "1.21.5", source = { registry = "https://pypi.org/simple" }, marker = "python_full_version < '3.11'" },
]
sdist = { url = "https://files.pythonhosted.org/packages/84/a9/2bf119f3f9cff1f376f924e39cfae18dec92a1514784046d185731301281/scipy-1.10.1.tar.gz", hash = "sha256:2cf9dfb80a7b4589ba4c40ce7588986d6d5cebc5457cad2c2880f6bc2d42f3a5", size = 42407997, upload-time = "2023-02-19T21:20:13.395Z" }
wheels = [
    { url = "https://files.pythonhosted.org/packages/0a/ac/b1f1bbf7b01d96495f35be003b881f10f85bf6559efb6e9578da832c2140/scipy-1.10.1-cp310-cp310-macosx_10_9_x86_64.whl", hash = "sha256:e7354fd7527a4b0377ce55f286805b34e8c54b91be865bac273f527e1b839019", size = 35093243, upload-time = "2023-02-19T20:33:55.754Z" },
    { url = "https://files.pythonhosted.org/packages/ea/e5/452086ebed676ce4000ceb5eeeb0ee4f8c6f67c7e70fb9323a370ff95c1f/scipy-1.10.1-cp310-cp310-macosx_12_0_arm64.whl", hash = "sha256:4b3f429188c66603a1a5c549fb414e4d3bdc2a24792e061ffbd607d3d75fd84e", size = 28772969, upload-time = "2023-02-19T20:34:39.318Z" },
    { url = "https://files.pythonhosted.org/packages/04/0b/a1b119c869b79a2ab459b7f9fd7e2dea75a9c7d432e64e915e75586bd00b/scipy-1.10.1-cp310-cp310-manylinux_2_17_aarch64.manylinux2014_aarch64.whl", hash = "sha256:1553b5dcddd64ba9a0d95355e63fe6c3fc303a8fd77c7bc91e77d61363f7433f", size = 30886961, upload-time = "2023-02-19T20:35:33.724Z" },
    { url = "https://files.pythonhosted.org/packages/1f/4b/3bacad9a166350cb2e518cea80ab891016933cc1653f15c90279512c5fa9/scipy-1.10.1-cp310-cp310-manylinux_2_17_x86_64.manylinux2014_x86_64.whl", hash = "sha256:4c0ff64b06b10e35215abce517252b375e580a6125fd5fdf6421b98efbefb2d2", size = 34422544, upload-time = "2023-02-19T20:37:03.859Z" },
    { url = "https://files.pythonhosted.org/packages/ec/e3/b06ac3738bf365e89710205a471abe7dceec672a51c244b469bc5d1291c7/scipy-1.10.1-cp310-cp310-win_amd64.whl", hash = "sha256:fae8a7b898c42dffe3f7361c40d5952b6bf32d10c4569098d276b4c547905ee1", size = 42484848, upload-time = "2023-02-19T20:39:09.467Z" },
    { url = "https://files.pythonhosted.org/packages/e7/53/053cd3669be0d474deae8fe5f757bff4c4f480b8a410231e0631c068873d/scipy-1.10.1-cp311-cp311-macosx_10_9_x86_64.whl", hash = "sha256:0f1564ea217e82c1bbe75ddf7285ba0709ecd503f048cb1236ae9995f64217bd", size = 35003170, upload-time = "2023-02-19T20:40:53.274Z" },
    { url = "https://files.pythonhosted.org/packages/0d/3e/d05b9de83677195886fb79844fcca19609a538db63b1790fa373155bc3cf/scipy-1.10.1-cp311-cp311-macosx_12_0_arm64.whl", hash = "sha256:d925fa1c81b772882aa55bcc10bf88324dadb66ff85d548c71515f6689c6dac5", size = 28717513, upload-time = "2023-02-19T20:42:20.82Z" },
    { url = "https://files.pythonhosted.org/packages/a5/3d/b69746c50e44893da57a68457da3d7e5bb75f6a37fbace3769b70d017488/scipy-1.10.1-cp311-cp311-manylinux_2_17_aarch64.manylinux2014_aarch64.whl", hash = "sha256:aaea0a6be54462ec027de54fca511540980d1e9eea68b2d5c1dbfe084797be35", size = 30687257, upload-time = "2023-02-19T20:43:48.139Z" },
    { url = "https://files.pythonhosted.org/packages/21/cd/fe2d4af234b80dc08c911ce63fdaee5badcdde3e9bcd9a68884580652ef0/scipy-1.10.1-cp311-cp311-manylinux_2_17_x86_64.manylinux2014_x86_64.whl", hash = "sha256:15a35c4242ec5f292c3dd364a7c71a61be87a3d4ddcc693372813c0b73c9af1d", size = 34124096, upload-time = "2023-02-19T20:45:27.415Z" },
    { url = "https://files.pythonhosted.org/packages/65/76/903324159e4a3566e518c558aeb21571d642f781d842d8dd0fd9c6b0645a/scipy-1.10.1-cp311-cp311-win_amd64.whl", hash = "sha256:43b8e0bcb877faf0abfb613d51026cd5cc78918e9530e375727bf0625c82788f", size = 42238704, upload-time = "2023-02-19T20:47:26.366Z" },
]

[[package]]
name = "scipy"
version = "1.15.3"
source = { registry = "https://pypi.org/simple" }
resolution-markers = [
    "python_full_version >= '3.12'",
    "python_full_version == '3.11.*'",
]
dependencies = [
    { name = "numpy", version = "2.3.0", source = { registry = "https://pypi.org/simple" }, marker = "python_full_version >= '3.11'" },
]
sdist = { url = "https://files.pythonhosted.org/packages/0f/37/6964b830433e654ec7485e45a00fc9a27cf868d622838f6b6d9c5ec0d532/scipy-1.15.3.tar.gz", hash = "sha256:eae3cf522bc7df64b42cad3925c876e1b0b6c35c1337c93e12c0f366f55b0eaf", size = 59419214, upload-time = "2025-05-08T16:13:05.955Z" }
wheels = [
    { url = "https://files.pythonhosted.org/packages/78/2f/4966032c5f8cc7e6a60f1b2e0ad686293b9474b65246b0c642e3ef3badd0/scipy-1.15.3-cp310-cp310-macosx_10_13_x86_64.whl", hash = "sha256:a345928c86d535060c9c2b25e71e87c39ab2f22fc96e9636bd74d1dbf9de448c", size = 38702770, upload-time = "2025-05-08T16:04:20.849Z" },
    { url = "https://files.pythonhosted.org/packages/a0/6e/0c3bf90fae0e910c274db43304ebe25a6b391327f3f10b5dcc638c090795/scipy-1.15.3-cp310-cp310-macosx_12_0_arm64.whl", hash = "sha256:ad3432cb0f9ed87477a8d97f03b763fd1d57709f1bbde3c9369b1dff5503b253", size = 30094511, upload-time = "2025-05-08T16:04:27.103Z" },
    { url = "https://files.pythonhosted.org/packages/ea/b1/4deb37252311c1acff7f101f6453f0440794f51b6eacb1aad4459a134081/scipy-1.15.3-cp310-cp310-macosx_14_0_arm64.whl", hash = "sha256:aef683a9ae6eb00728a542b796f52a5477b78252edede72b8327a886ab63293f", size = 22368151, upload-time = "2025-05-08T16:04:31.731Z" },
    { url = "https://files.pythonhosted.org/packages/38/7d/f457626e3cd3c29b3a49ca115a304cebb8cc6f31b04678f03b216899d3c6/scipy-1.15.3-cp310-cp310-macosx_14_0_x86_64.whl", hash = "sha256:1c832e1bd78dea67d5c16f786681b28dd695a8cb1fb90af2e27580d3d0967e92", size = 25121732, upload-time = "2025-05-08T16:04:36.596Z" },
    { url = "https://files.pythonhosted.org/packages/db/0a/92b1de4a7adc7a15dcf5bddc6e191f6f29ee663b30511ce20467ef9b82e4/scipy-1.15.3-cp310-cp310-manylinux_2_17_aarch64.manylinux2014_aarch64.whl", hash = "sha256:263961f658ce2165bbd7b99fa5135195c3a12d9bef045345016b8b50c315cb82", size = 35547617, upload-time = "2025-05-08T16:04:43.546Z" },
    { url = "https://files.pythonhosted.org/packages/8e/6d/41991e503e51fc1134502694c5fa7a1671501a17ffa12716a4a9151af3df/scipy-1.15.3-cp310-cp310-manylinux_2_17_x86_64.manylinux2014_x86_64.whl", hash = "sha256:9e2abc762b0811e09a0d3258abee2d98e0c703eee49464ce0069590846f31d40", size = 37662964, upload-time = "2025-05-08T16:04:49.431Z" },
    { url = "https://files.pythonhosted.org/packages/25/e1/3df8f83cb15f3500478c889be8fb18700813b95e9e087328230b98d547ff/scipy-1.15.3-cp310-cp310-musllinux_1_2_aarch64.whl", hash = "sha256:ed7284b21a7a0c8f1b6e5977ac05396c0d008b89e05498c8b7e8f4a1423bba0e", size = 37238749, upload-time = "2025-05-08T16:04:55.215Z" },
    { url = "https://files.pythonhosted.org/packages/93/3e/b3257cf446f2a3533ed7809757039016b74cd6f38271de91682aa844cfc5/scipy-1.15.3-cp310-cp310-musllinux_1_2_x86_64.whl", hash = "sha256:5380741e53df2c566f4d234b100a484b420af85deb39ea35a1cc1be84ff53a5c", size = 40022383, upload-time = "2025-05-08T16:05:01.914Z" },
    { url = "https://files.pythonhosted.org/packages/d1/84/55bc4881973d3f79b479a5a2e2df61c8c9a04fcb986a213ac9c02cfb659b/scipy-1.15.3-cp310-cp310-win_amd64.whl", hash = "sha256:9d61e97b186a57350f6d6fd72640f9e99d5a4a2b8fbf4b9ee9a841eab327dc13", size = 41259201, upload-time = "2025-05-08T16:05:08.166Z" },
    { url = "https://files.pythonhosted.org/packages/96/ab/5cc9f80f28f6a7dff646c5756e559823614a42b1939d86dd0ed550470210/scipy-1.15.3-cp311-cp311-macosx_10_13_x86_64.whl", hash = "sha256:993439ce220d25e3696d1b23b233dd010169b62f6456488567e830654ee37a6b", size = 38714255, upload-time = "2025-05-08T16:05:14.596Z" },
    { url = "https://files.pythonhosted.org/packages/4a/4a/66ba30abe5ad1a3ad15bfb0b59d22174012e8056ff448cb1644deccbfed2/scipy-1.15.3-cp311-cp311-macosx_12_0_arm64.whl", hash = "sha256:34716e281f181a02341ddeaad584205bd2fd3c242063bd3423d61ac259ca7eba", size = 30111035, upload-time = "2025-05-08T16:05:20.152Z" },
    { url = "https://files.pythonhosted.org/packages/4b/fa/a7e5b95afd80d24313307f03624acc65801846fa75599034f8ceb9e2cbf6/scipy-1.15.3-cp311-cp311-macosx_14_0_arm64.whl", hash = "sha256:3b0334816afb8b91dab859281b1b9786934392aa3d527cd847e41bb6f45bee65", size = 22384499, upload-time = "2025-05-08T16:05:24.494Z" },
    { url = "https://files.pythonhosted.org/packages/17/99/f3aaddccf3588bb4aea70ba35328c204cadd89517a1612ecfda5b2dd9d7a/scipy-1.15.3-cp311-cp311-macosx_14_0_x86_64.whl", hash = "sha256:6db907c7368e3092e24919b5e31c76998b0ce1684d51a90943cb0ed1b4ffd6c1", size = 25152602, upload-time = "2025-05-08T16:05:29.313Z" },
    { url = "https://files.pythonhosted.org/packages/56/c5/1032cdb565f146109212153339f9cb8b993701e9fe56b1c97699eee12586/scipy-1.15.3-cp311-cp311-manylinux_2_17_aarch64.manylinux2014_aarch64.whl", hash = "sha256:721d6b4ef5dc82ca8968c25b111e307083d7ca9091bc38163fb89243e85e3889", size = 35503415, upload-time = "2025-05-08T16:05:34.699Z" },
    { url = "https://files.pythonhosted.org/packages/bd/37/89f19c8c05505d0601ed5650156e50eb881ae3918786c8fd7262b4ee66d3/scipy-1.15.3-cp311-cp311-manylinux_2_17_x86_64.manylinux2014_x86_64.whl", hash = "sha256:39cb9c62e471b1bb3750066ecc3a3f3052b37751c7c3dfd0fd7e48900ed52982", size = 37652622, upload-time = "2025-05-08T16:05:40.762Z" },
    { url = "https://files.pythonhosted.org/packages/7e/31/be59513aa9695519b18e1851bb9e487de66f2d31f835201f1b42f5d4d475/scipy-1.15.3-cp311-cp311-musllinux_1_2_aarch64.whl", hash = "sha256:795c46999bae845966368a3c013e0e00947932d68e235702b5c3f6ea799aa8c9", size = 37244796, upload-time = "2025-05-08T16:05:48.119Z" },
    { url = "https://files.pythonhosted.org/packages/10/c0/4f5f3eeccc235632aab79b27a74a9130c6c35df358129f7ac8b29f562ac7/scipy-1.15.3-cp311-cp311-musllinux_1_2_x86_64.whl", hash = "sha256:18aaacb735ab38b38db42cb01f6b92a2d0d4b6aabefeb07f02849e47f8fb3594", size = 40047684, upload-time = "2025-05-08T16:05:54.22Z" },
    { url = "https://files.pythonhosted.org/packages/ab/a7/0ddaf514ce8a8714f6ed243a2b391b41dbb65251affe21ee3077ec45ea9a/scipy-1.15.3-cp311-cp311-win_amd64.whl", hash = "sha256:ae48a786a28412d744c62fd7816a4118ef97e5be0bee968ce8f0a2fba7acf3bb", size = 41246504, upload-time = "2025-05-08T16:06:00.437Z" },
    { url = "https://files.pythonhosted.org/packages/37/4b/683aa044c4162e10ed7a7ea30527f2cbd92e6999c10a8ed8edb253836e9c/scipy-1.15.3-cp312-cp312-macosx_10_13_x86_64.whl", hash = "sha256:6ac6310fdbfb7aa6612408bd2f07295bcbd3fda00d2d702178434751fe48e019", size = 38766735, upload-time = "2025-05-08T16:06:06.471Z" },
    { url = "https://files.pythonhosted.org/packages/7b/7e/f30be3d03de07f25dc0ec926d1681fed5c732d759ac8f51079708c79e680/scipy-1.15.3-cp312-cp312-macosx_12_0_arm64.whl", hash = "sha256:185cd3d6d05ca4b44a8f1595af87f9c372bb6acf9c808e99aa3e9aa03bd98cf6", size = 30173284, upload-time = "2025-05-08T16:06:11.686Z" },
    { url = "https://files.pythonhosted.org/packages/07/9c/0ddb0d0abdabe0d181c1793db51f02cd59e4901da6f9f7848e1f96759f0d/scipy-1.15.3-cp312-cp312-macosx_14_0_arm64.whl", hash = "sha256:05dc6abcd105e1a29f95eada46d4a3f251743cfd7d3ae8ddb4088047f24ea477", size = 22446958, upload-time = "2025-05-08T16:06:15.97Z" },
    { url = "https://files.pythonhosted.org/packages/af/43/0bce905a965f36c58ff80d8bea33f1f9351b05fad4beaad4eae34699b7a1/scipy-1.15.3-cp312-cp312-macosx_14_0_x86_64.whl", hash = "sha256:06efcba926324df1696931a57a176c80848ccd67ce6ad020c810736bfd58eb1c", size = 25242454, upload-time = "2025-05-08T16:06:20.394Z" },
    { url = "https://files.pythonhosted.org/packages/56/30/a6f08f84ee5b7b28b4c597aca4cbe545535c39fe911845a96414700b64ba/scipy-1.15.3-cp312-cp312-manylinux_2_17_aarch64.manylinux2014_aarch64.whl", hash = "sha256:c05045d8b9bfd807ee1b9f38761993297b10b245f012b11b13b91ba8945f7e45", size = 35210199, upload-time = "2025-05-08T16:06:26.159Z" },
    { url = "https://files.pythonhosted.org/packages/0b/1f/03f52c282437a168ee2c7c14a1a0d0781a9a4a8962d84ac05c06b4c5b555/scipy-1.15.3-cp312-cp312-manylinux_2_17_x86_64.manylinux2014_x86_64.whl", hash = "sha256:271e3713e645149ea5ea3e97b57fdab61ce61333f97cfae392c28ba786f9bb49", size = 37309455, upload-time = "2025-05-08T16:06:32.778Z" },
    { url = "https://files.pythonhosted.org/packages/89/b1/fbb53137f42c4bf630b1ffdfc2151a62d1d1b903b249f030d2b1c0280af8/scipy-1.15.3-cp312-cp312-musllinux_1_2_aarch64.whl", hash = "sha256:6cfd56fc1a8e53f6e89ba3a7a7251f7396412d655bca2aa5611c8ec9a6784a1e", size = 36885140, upload-time = "2025-05-08T16:06:39.249Z" },
    { url = "https://files.pythonhosted.org/packages/2e/2e/025e39e339f5090df1ff266d021892694dbb7e63568edcfe43f892fa381d/scipy-1.15.3-cp312-cp312-musllinux_1_2_x86_64.whl", hash = "sha256:0ff17c0bb1cb32952c09217d8d1eed9b53d1463e5f1dd6052c7857f83127d539", size = 39710549, upload-time = "2025-05-08T16:06:45.729Z" },
    { url = "https://files.pythonhosted.org/packages/e6/eb/3bf6ea8ab7f1503dca3a10df2e4b9c3f6b3316df07f6c0ded94b281c7101/scipy-1.15.3-cp312-cp312-win_amd64.whl", hash = "sha256:52092bc0472cfd17df49ff17e70624345efece4e1a12b23783a1ac59a1b728ed", size = 40966184, upload-time = "2025-05-08T16:06:52.623Z" },
    { url = "https://files.pythonhosted.org/packages/73/18/ec27848c9baae6e0d6573eda6e01a602e5649ee72c27c3a8aad673ebecfd/scipy-1.15.3-cp313-cp313-macosx_10_13_x86_64.whl", hash = "sha256:2c620736bcc334782e24d173c0fdbb7590a0a436d2fdf39310a8902505008759", size = 38728256, upload-time = "2025-05-08T16:06:58.696Z" },
    { url = "https://files.pythonhosted.org/packages/74/cd/1aef2184948728b4b6e21267d53b3339762c285a46a274ebb7863c9e4742/scipy-1.15.3-cp313-cp313-macosx_12_0_arm64.whl", hash = "sha256:7e11270a000969409d37ed399585ee530b9ef6aa99d50c019de4cb01e8e54e62", size = 30109540, upload-time = "2025-05-08T16:07:04.209Z" },
    { url = "https://files.pythonhosted.org/packages/5b/d8/59e452c0a255ec352bd0a833537a3bc1bfb679944c4938ab375b0a6b3a3e/scipy-1.15.3-cp313-cp313-macosx_14_0_arm64.whl", hash = "sha256:8c9ed3ba2c8a2ce098163a9bdb26f891746d02136995df25227a20e71c396ebb", size = 22383115, upload-time = "2025-05-08T16:07:08.998Z" },
    { url = "https://files.pythonhosted.org/packages/08/f5/456f56bbbfccf696263b47095291040655e3cbaf05d063bdc7c7517f32ac/scipy-1.15.3-cp313-cp313-macosx_14_0_x86_64.whl", hash = "sha256:0bdd905264c0c9cfa74a4772cdb2070171790381a5c4d312c973382fc6eaf730", size = 25163884, upload-time = "2025-05-08T16:07:14.091Z" },
    { url = "https://files.pythonhosted.org/packages/a2/66/a9618b6a435a0f0c0b8a6d0a2efb32d4ec5a85f023c2b79d39512040355b/scipy-1.15.3-cp313-cp313-manylinux_2_17_aarch64.manylinux2014_aarch64.whl", hash = "sha256:79167bba085c31f38603e11a267d862957cbb3ce018d8b38f79ac043bc92d825", size = 35174018, upload-time = "2025-05-08T16:07:19.427Z" },
    { url = "https://files.pythonhosted.org/packages/b5/09/c5b6734a50ad4882432b6bb7c02baf757f5b2f256041da5df242e2d7e6b6/scipy-1.15.3-cp313-cp313-manylinux_2_17_x86_64.manylinux2014_x86_64.whl", hash = "sha256:c9deabd6d547aee2c9a81dee6cc96c6d7e9a9b1953f74850c179f91fdc729cb7", size = 37269716, upload-time = "2025-05-08T16:07:25.712Z" },
    { url = "https://files.pythonhosted.org/packages/77/0a/eac00ff741f23bcabd352731ed9b8995a0a60ef57f5fd788d611d43d69a1/scipy-1.15.3-cp313-cp313-musllinux_1_2_aarch64.whl", hash = "sha256:dde4fc32993071ac0c7dd2d82569e544f0bdaff66269cb475e0f369adad13f11", size = 36872342, upload-time = "2025-05-08T16:07:31.468Z" },
    { url = "https://files.pythonhosted.org/packages/fe/54/4379be86dd74b6ad81551689107360d9a3e18f24d20767a2d5b9253a3f0a/scipy-1.15.3-cp313-cp313-musllinux_1_2_x86_64.whl", hash = "sha256:f77f853d584e72e874d87357ad70f44b437331507d1c311457bed8ed2b956126", size = 39670869, upload-time = "2025-05-08T16:07:38.002Z" },
    { url = "https://files.pythonhosted.org/packages/87/2e/892ad2862ba54f084ffe8cc4a22667eaf9c2bcec6d2bff1d15713c6c0703/scipy-1.15.3-cp313-cp313-win_amd64.whl", hash = "sha256:b90ab29d0c37ec9bf55424c064312930ca5f4bde15ee8619ee44e69319aab163", size = 40988851, upload-time = "2025-05-08T16:08:33.671Z" },
    { url = "https://files.pythonhosted.org/packages/1b/e9/7a879c137f7e55b30d75d90ce3eb468197646bc7b443ac036ae3fe109055/scipy-1.15.3-cp313-cp313t-macosx_10_13_x86_64.whl", hash = "sha256:3ac07623267feb3ae308487c260ac684b32ea35fd81e12845039952f558047b8", size = 38863011, upload-time = "2025-05-08T16:07:44.039Z" },
    { url = "https://files.pythonhosted.org/packages/51/d1/226a806bbd69f62ce5ef5f3ffadc35286e9fbc802f606a07eb83bf2359de/scipy-1.15.3-cp313-cp313t-macosx_12_0_arm64.whl", hash = "sha256:6487aa99c2a3d509a5227d9a5e889ff05830a06b2ce08ec30df6d79db5fcd5c5", size = 30266407, upload-time = "2025-05-08T16:07:49.891Z" },
    { url = "https://files.pythonhosted.org/packages/e5/9b/f32d1d6093ab9eeabbd839b0f7619c62e46cc4b7b6dbf05b6e615bbd4400/scipy-1.15.3-cp313-cp313t-macosx_14_0_arm64.whl", hash = "sha256:50f9e62461c95d933d5c5ef4a1f2ebf9a2b4e83b0db374cb3f1de104d935922e", size = 22540030, upload-time = "2025-05-08T16:07:54.121Z" },
    { url = "https://files.pythonhosted.org/packages/e7/29/c278f699b095c1a884f29fda126340fcc201461ee8bfea5c8bdb1c7c958b/scipy-1.15.3-cp313-cp313t-macosx_14_0_x86_64.whl", hash = "sha256:14ed70039d182f411ffc74789a16df3835e05dc469b898233a245cdfd7f162cb", size = 25218709, upload-time = "2025-05-08T16:07:58.506Z" },
    { url = "https://files.pythonhosted.org/packages/24/18/9e5374b617aba742a990581373cd6b68a2945d65cc588482749ef2e64467/scipy-1.15.3-cp313-cp313t-manylinux_2_17_aarch64.manylinux2014_aarch64.whl", hash = "sha256:0a769105537aa07a69468a0eefcd121be52006db61cdd8cac8a0e68980bbb723", size = 34809045, upload-time = "2025-05-08T16:08:03.929Z" },
    { url = "https://files.pythonhosted.org/packages/e1/fe/9c4361e7ba2927074360856db6135ef4904d505e9b3afbbcb073c4008328/scipy-1.15.3-cp313-cp313t-manylinux_2_17_x86_64.manylinux2014_x86_64.whl", hash = "sha256:9db984639887e3dffb3928d118145ffe40eff2fa40cb241a306ec57c219ebbbb", size = 36703062, upload-time = "2025-05-08T16:08:09.558Z" },
    { url = "https://files.pythonhosted.org/packages/b7/8e/038ccfe29d272b30086b25a4960f757f97122cb2ec42e62b460d02fe98e9/scipy-1.15.3-cp313-cp313t-musllinux_1_2_aarch64.whl", hash = "sha256:40e54d5c7e7ebf1aa596c374c49fa3135f04648a0caabcb66c52884b943f02b4", size = 36393132, upload-time = "2025-05-08T16:08:15.34Z" },
    { url = "https://files.pythonhosted.org/packages/10/7e/5c12285452970be5bdbe8352c619250b97ebf7917d7a9a9e96b8a8140f17/scipy-1.15.3-cp313-cp313t-musllinux_1_2_x86_64.whl", hash = "sha256:5e721fed53187e71d0ccf382b6bf977644c533e506c4d33c3fb24de89f5c3ed5", size = 38979503, upload-time = "2025-05-08T16:08:21.513Z" },
    { url = "https://files.pythonhosted.org/packages/81/06/0a5e5349474e1cbc5757975b21bd4fad0e72ebf138c5592f191646154e06/scipy-1.15.3-cp313-cp313t-win_amd64.whl", hash = "sha256:76ad1fb5f8752eabf0fa02e4cc0336b4e8f021e2d5f061ed37d6d264db35e3ca", size = 40308097, upload-time = "2025-05-08T16:08:27.627Z" },
]

[[package]]
name = "seaborn"
version = "0.12.0"
source = { registry = "https://pypi.org/simple" }
resolution-markers = [
    "python_full_version < '3.11'",
]
dependencies = [
    { name = "matplotlib", version = "3.6.1", source = { registry = "https://pypi.org/simple" }, marker = "python_full_version < '3.11'" },
    { name = "numpy", version = "1.21.5", source = { registry = "https://pypi.org/simple" }, marker = "python_full_version < '3.11'" },
    { name = "pandas", version = "1.5.3", source = { registry = "https://pypi.org/simple" }, marker = "python_full_version < '3.11'" },
]
sdist = { url = "https://files.pythonhosted.org/packages/0a/87/9d713b302b7319f58e76f37fb2308377035c594b76bd50fe3696dad3a27e/seaborn-0.12.0.tar.gz", hash = "sha256:893f17292d8baca616c1578ddb58eb25c72d622f54fc5ee329c8207dc9b57b23", size = 1407601, upload-time = "2022-09-06T03:04:03.99Z" }
wheels = [
    { url = "https://files.pythonhosted.org/packages/c2/03/14991c1f18422eb640f6fe6eadf9a675bb21d9339236d64c3d12bd0eb1a4/seaborn-0.12.0-py3-none-any.whl", hash = "sha256:cbeff3deef7c2515aa0af99b2c7e02dc5bf8b42c936a74d8e4b416905b549db0", size = 285116, upload-time = "2022-09-06T03:04:01.551Z" },
]

[[package]]
name = "seaborn"
version = "0.13.2"
source = { registry = "https://pypi.org/simple" }
resolution-markers = [
    "python_full_version >= '3.12'",
    "python_full_version == '3.11.*'",
]
dependencies = [
    { name = "matplotlib", version = "3.10.3", source = { registry = "https://pypi.org/simple" }, marker = "python_full_version >= '3.11'" },
    { name = "numpy", version = "2.3.0", source = { registry = "https://pypi.org/simple" }, marker = "python_full_version >= '3.11'" },
    { name = "pandas", version = "2.3.0", source = { registry = "https://pypi.org/simple" }, marker = "python_full_version >= '3.11'" },
]
sdist = { url = "https://files.pythonhosted.org/packages/86/59/a451d7420a77ab0b98f7affa3a1d78a313d2f7281a57afb1a34bae8ab412/seaborn-0.13.2.tar.gz", hash = "sha256:93e60a40988f4d65e9f4885df477e2fdaff6b73a9ded434c1ab356dd57eefff7", size = 1457696, upload-time = "2024-01-25T13:21:52.551Z" }
wheels = [
    { url = "https://files.pythonhosted.org/packages/83/11/00d3c3dfc25ad54e731d91449895a79e4bf2384dc3ac01809010ba88f6d5/seaborn-0.13.2-py3-none-any.whl", hash = "sha256:636f8336facf092165e27924f223d3c62ca560b1f2bb5dff7ab7fad265361987", size = 294914, upload-time = "2024-01-25T13:21:49.598Z" },
]

[[package]]
name = "setuptools"
version = "67.6.0"
source = { registry = "https://pypi.org/simple" }
resolution-markers = [
    "python_full_version < '3.11'",
]
sdist = { url = "https://files.pythonhosted.org/packages/25/f3/d68c20919bc774c6cb127f1762f2f2f999d700a58198556e883dd3700e58/setuptools-67.6.0.tar.gz", hash = "sha256:2ee892cd5f29f3373097f5a814697e397cf3ce313616df0af11231e2ad118077", size = 2485539, upload-time = "2023-03-08T11:05:00.714Z" }
wheels = [
    { url = "https://files.pythonhosted.org/packages/c3/9e/8a7ba2c9984a060daa6c6f9fff4d576b7ace3936239d6b771541eab972ed/setuptools-67.6.0-py3-none-any.whl", hash = "sha256:b78aaa36f6b90a074c1fa651168723acbf45d14cb1196b6f02c0fd07f17623b2", size = 1089190, upload-time = "2023-03-08T11:04:58.291Z" },
]

[[package]]
name = "setuptools"
version = "80.9.0"
source = { registry = "https://pypi.org/simple" }
resolution-markers = [
    "python_full_version >= '3.12'",
    "python_full_version == '3.11.*'",
]
sdist = { url = "https://files.pythonhosted.org/packages/18/5d/3bf57dcd21979b887f014ea83c24ae194cfcd12b9e0fda66b957c69d1fca/setuptools-80.9.0.tar.gz", hash = "sha256:f36b47402ecde768dbfafc46e8e4207b4360c654f1f3bb84475f0a28628fb19c", size = 1319958, upload-time = "2025-05-27T00:56:51.443Z" }
wheels = [
    { url = "https://files.pythonhosted.org/packages/a3/dc/17031897dae0efacfea57dfd3a82fdd2a2aeb58e0ff71b77b87e44edc772/setuptools-80.9.0-py3-none-any.whl", hash = "sha256:062d34222ad13e0cc312a4c02d73f059e86a4acbfbdea8f8f76b28c99f306922", size = 1201486, upload-time = "2025-05-27T00:56:49.664Z" },
]

[[package]]
name = "shapely"
version = "2.1.1"
source = { registry = "https://pypi.org/simple" }
dependencies = [
    { name = "numpy", version = "1.21.5", source = { registry = "https://pypi.org/simple" }, marker = "python_full_version < '3.11'" },
    { name = "numpy", version = "2.3.0", source = { registry = "https://pypi.org/simple" }, marker = "python_full_version >= '3.11'" },
]
sdist = { url = "https://files.pythonhosted.org/packages/ca/3c/2da625233f4e605155926566c0e7ea8dda361877f48e8b1655e53456f252/shapely-2.1.1.tar.gz", hash = "sha256:500621967f2ffe9642454808009044c21e5b35db89ce69f8a2042c2ffd0e2772", size = 315422, upload-time = "2025-05-19T11:04:41.265Z" }
wheels = [
    { url = "https://files.pythonhosted.org/packages/82/fa/f18025c95b86116dd8f1ec58cab078bd59ab51456b448136ca27463be533/shapely-2.1.1-cp310-cp310-macosx_10_9_x86_64.whl", hash = "sha256:d8ccc872a632acb7bdcb69e5e78df27213f7efd195882668ffba5405497337c6", size = 1825117, upload-time = "2025-05-19T11:03:43.547Z" },
    { url = "https://files.pythonhosted.org/packages/c7/65/46b519555ee9fb851234288be7c78be11e6260995281071d13abf2c313d0/shapely-2.1.1-cp310-cp310-macosx_11_0_arm64.whl", hash = "sha256:f24f2ecda1e6c091da64bcbef8dd121380948074875bd1b247b3d17e99407099", size = 1628541, upload-time = "2025-05-19T11:03:45.162Z" },
    { url = "https://files.pythonhosted.org/packages/29/51/0b158a261df94e33505eadfe737db9531f346dfa60850945ad25fd4162f1/shapely-2.1.1-cp310-cp310-manylinux_2_17_aarch64.manylinux2014_aarch64.whl", hash = "sha256:45112a5be0b745b49e50f8829ce490eb67fefb0cea8d4f8ac5764bfedaa83d2d", size = 2948453, upload-time = "2025-05-19T11:03:46.681Z" },
    { url = "https://files.pythonhosted.org/packages/a9/4f/6c9bb4bd7b1a14d7051641b9b479ad2a643d5cbc382bcf5bd52fd0896974/shapely-2.1.1-cp310-cp310-manylinux_2_17_x86_64.manylinux2014_x86_64.whl", hash = "sha256:8c10ce6f11904d65e9bbb3e41e774903c944e20b3f0b282559885302f52f224a", size = 3057029, upload-time = "2025-05-19T11:03:48.346Z" },
    { url = "https://files.pythonhosted.org/packages/89/0b/ad1b0af491d753a83ea93138eee12a4597f763ae12727968d05934fe7c78/shapely-2.1.1-cp310-cp310-musllinux_1_2_aarch64.whl", hash = "sha256:61168010dfe4e45f956ffbbaf080c88afce199ea81eb1f0ac43230065df320bd", size = 3894342, upload-time = "2025-05-19T11:03:49.602Z" },
    { url = "https://files.pythonhosted.org/packages/7d/96/73232c5de0b9fdf0ec7ddfc95c43aaf928740e87d9f168bff0e928d78c6d/shapely-2.1.1-cp310-cp310-musllinux_1_2_x86_64.whl", hash = "sha256:cacf067cdff741cd5c56a21c52f54ece4e4dad9d311130493a791997da4a886b", size = 4056766, upload-time = "2025-05-19T11:03:51.252Z" },
    { url = "https://files.pythonhosted.org/packages/43/cc/eec3c01f754f5b3e0c47574b198f9deb70465579ad0dad0e1cef2ce9e103/shapely-2.1.1-cp310-cp310-win32.whl", hash = "sha256:23b8772c3b815e7790fb2eab75a0b3951f435bc0fce7bb146cb064f17d35ab4f", size = 1523744, upload-time = "2025-05-19T11:03:52.624Z" },
    { url = "https://files.pythonhosted.org/packages/50/fc/a7187e6dadb10b91e66a9e715d28105cde6489e1017cce476876185a43da/shapely-2.1.1-cp310-cp310-win_amd64.whl", hash = "sha256:2c7b2b6143abf4fa77851cef8ef690e03feade9a0d48acd6dc41d9e0e78d7ca6", size = 1703061, upload-time = "2025-05-19T11:03:54.695Z" },
    { url = "https://files.pythonhosted.org/packages/19/97/2df985b1e03f90c503796ad5ecd3d9ed305123b64d4ccb54616b30295b29/shapely-2.1.1-cp311-cp311-macosx_10_9_x86_64.whl", hash = "sha256:587a1aa72bc858fab9b8c20427b5f6027b7cbc92743b8e2c73b9de55aa71c7a7", size = 1819368, upload-time = "2025-05-19T11:03:55.937Z" },
    { url = "https://files.pythonhosted.org/packages/56/17/504518860370f0a28908b18864f43d72f03581e2b6680540ca668f07aa42/shapely-2.1.1-cp311-cp311-macosx_11_0_arm64.whl", hash = "sha256:9fa5c53b0791a4b998f9ad84aad456c988600757a96b0a05e14bba10cebaaaea", size = 1625362, upload-time = "2025-05-19T11:03:57.06Z" },
    { url = "https://files.pythonhosted.org/packages/36/a1/9677337d729b79fce1ef3296aac6b8ef4743419086f669e8a8070eff8f40/shapely-2.1.1-cp311-cp311-manylinux_2_17_aarch64.manylinux2014_aarch64.whl", hash = "sha256:aabecd038841ab5310d23495253f01c2a82a3aedae5ab9ca489be214aa458aa7", size = 2999005, upload-time = "2025-05-19T11:03:58.692Z" },
    { url = "https://files.pythonhosted.org/packages/a2/17/e09357274699c6e012bbb5a8ea14765a4d5860bb658df1931c9f90d53bd3/shapely-2.1.1-cp311-cp311-manylinux_2_17_x86_64.manylinux2014_x86_64.whl", hash = "sha256:586f6aee1edec04e16227517a866df3e9a2e43c1f635efc32978bb3dc9c63753", size = 3108489, upload-time = "2025-05-19T11:04:00.059Z" },
    { url = "https://files.pythonhosted.org/packages/17/5d/93a6c37c4b4e9955ad40834f42b17260ca74ecf36df2e81bb14d12221b90/shapely-2.1.1-cp311-cp311-musllinux_1_2_aarch64.whl", hash = "sha256:b9878b9e37ad26c72aada8de0c9cfe418d9e2ff36992a1693b7f65a075b28647", size = 3945727, upload-time = "2025-05-19T11:04:01.786Z" },
    { url = "https://files.pythonhosted.org/packages/a3/1a/ad696648f16fd82dd6bfcca0b3b8fbafa7aacc13431c7fc4c9b49e481681/shapely-2.1.1-cp311-cp311-musllinux_1_2_x86_64.whl", hash = "sha256:d9a531c48f289ba355e37b134e98e28c557ff13965d4653a5228d0f42a09aed0", size = 4109311, upload-time = "2025-05-19T11:04:03.134Z" },
    { url = "https://files.pythonhosted.org/packages/d4/38/150dd245beab179ec0d4472bf6799bf18f21b1efbef59ac87de3377dbf1c/shapely-2.1.1-cp311-cp311-win32.whl", hash = "sha256:4866de2673a971820c75c0167b1f1cd8fb76f2d641101c23d3ca021ad0449bab", size = 1522982, upload-time = "2025-05-19T11:04:05.217Z" },
    { url = "https://files.pythonhosted.org/packages/93/5b/842022c00fbb051083c1c85430f3bb55565b7fd2d775f4f398c0ba8052ce/shapely-2.1.1-cp311-cp311-win_amd64.whl", hash = "sha256:20a9d79958b3d6c70d8a886b250047ea32ff40489d7abb47d01498c704557a93", size = 1703872, upload-time = "2025-05-19T11:04:06.791Z" },
    { url = "https://files.pythonhosted.org/packages/fb/64/9544dc07dfe80a2d489060791300827c941c451e2910f7364b19607ea352/shapely-2.1.1-cp312-cp312-macosx_10_13_x86_64.whl", hash = "sha256:2827365b58bf98efb60affc94a8e01c56dd1995a80aabe4b701465d86dcbba43", size = 1833021, upload-time = "2025-05-19T11:04:08.022Z" },
    { url = "https://files.pythonhosted.org/packages/07/aa/fb5f545e72e89b6a0f04a0effda144f5be956c9c312c7d4e00dfddbddbcf/shapely-2.1.1-cp312-cp312-macosx_11_0_arm64.whl", hash = "sha256:a9c551f7fa7f1e917af2347fe983f21f212863f1d04f08eece01e9c275903fad", size = 1643018, upload-time = "2025-05-19T11:04:09.343Z" },
    { url = "https://files.pythonhosted.org/packages/03/46/61e03edba81de729f09d880ce7ae5c1af873a0814206bbfb4402ab5c3388/shapely-2.1.1-cp312-cp312-manylinux_2_17_aarch64.manylinux2014_aarch64.whl", hash = "sha256:78dec4d4fbe7b1db8dc36de3031767e7ece5911fb7782bc9e95c5cdec58fb1e9", size = 2986417, upload-time = "2025-05-19T11:04:10.56Z" },
    { url = "https://files.pythonhosted.org/packages/1f/1e/83ec268ab8254a446b4178b45616ab5822d7b9d2b7eb6e27cf0b82f45601/shapely-2.1.1-cp312-cp312-manylinux_2_17_x86_64.manylinux2014_x86_64.whl", hash = "sha256:872d3c0a7b8b37da0e23d80496ec5973c4692920b90de9f502b5beb994bbaaef", size = 3098224, upload-time = "2025-05-19T11:04:11.903Z" },
    { url = "https://files.pythonhosted.org/packages/f1/44/0c21e7717c243e067c9ef8fa9126de24239f8345a5bba9280f7bb9935959/shapely-2.1.1-cp312-cp312-musllinux_1_2_aarch64.whl", hash = "sha256:2e2b9125ebfbc28ecf5353511de62f75a8515ae9470521c9a693e4bb9fbe0cf1", size = 3925982, upload-time = "2025-05-19T11:04:13.224Z" },
    { url = "https://files.pythonhosted.org/packages/15/50/d3b4e15fefc103a0eb13d83bad5f65cd6e07a5d8b2ae920e767932a247d1/shapely-2.1.1-cp312-cp312-musllinux_1_2_x86_64.whl", hash = "sha256:4b96cea171b3d7f6786976a0520f178c42792897653ecca0c5422fb1e6946e6d", size = 4089122, upload-time = "2025-05-19T11:04:14.477Z" },
    { url = "https://files.pythonhosted.org/packages/bd/05/9a68f27fc6110baeedeeebc14fd86e73fa38738c5b741302408fb6355577/shapely-2.1.1-cp312-cp312-win32.whl", hash = "sha256:39dca52201e02996df02e447f729da97cfb6ff41a03cb50f5547f19d02905af8", size = 1522437, upload-time = "2025-05-19T11:04:16.203Z" },
    { url = "https://files.pythonhosted.org/packages/bc/e9/a4560e12b9338842a1f82c9016d2543eaa084fce30a1ca11991143086b57/shapely-2.1.1-cp312-cp312-win_amd64.whl", hash = "sha256:13d643256f81d55a50013eff6321142781cf777eb6a9e207c2c9e6315ba6044a", size = 1703479, upload-time = "2025-05-19T11:04:18.497Z" },
    { url = "https://files.pythonhosted.org/packages/71/8e/2bc836437f4b84d62efc1faddce0d4e023a5d990bbddd3c78b2004ebc246/shapely-2.1.1-cp313-cp313-macosx_10_13_x86_64.whl", hash = "sha256:3004a644d9e89e26c20286d5fdc10f41b1744c48ce910bd1867fdff963fe6c48", size = 1832107, upload-time = "2025-05-19T11:04:19.736Z" },
    { url = "https://files.pythonhosted.org/packages/12/a2/12c7cae5b62d5d851c2db836eadd0986f63918a91976495861f7c492f4a9/shapely-2.1.1-cp313-cp313-macosx_11_0_arm64.whl", hash = "sha256:1415146fa12d80a47d13cfad5310b3c8b9c2aa8c14a0c845c9d3d75e77cb54f6", size = 1642355, upload-time = "2025-05-19T11:04:21.035Z" },
    { url = "https://files.pythonhosted.org/packages/5b/7e/6d28b43d53fea56de69c744e34c2b999ed4042f7a811dc1bceb876071c95/shapely-2.1.1-cp313-cp313-manylinux_2_17_aarch64.manylinux2014_aarch64.whl", hash = "sha256:21fcab88b7520820ec16d09d6bea68652ca13993c84dffc6129dc3607c95594c", size = 2968871, upload-time = "2025-05-19T11:04:22.167Z" },
    { url = "https://files.pythonhosted.org/packages/dd/87/1017c31e52370b2b79e4d29e07cbb590ab9e5e58cf7e2bdfe363765d6251/shapely-2.1.1-cp313-cp313-manylinux_2_17_x86_64.manylinux2014_x86_64.whl", hash = "sha256:e5ce6a5cc52c974b291237a96c08c5592e50f066871704fb5b12be2639d9026a", size = 3080830, upload-time = "2025-05-19T11:04:23.997Z" },
    { url = "https://files.pythonhosted.org/packages/1d/fe/f4a03d81abd96a6ce31c49cd8aaba970eaaa98e191bd1e4d43041e57ae5a/shapely-2.1.1-cp313-cp313-musllinux_1_2_aarch64.whl", hash = "sha256:04e4c12a45a1d70aeb266618d8cf81a2de9c4df511b63e105b90bfdfb52146de", size = 3908961, upload-time = "2025-05-19T11:04:25.702Z" },
    { url = "https://files.pythonhosted.org/packages/ef/59/7605289a95a6844056a2017ab36d9b0cb9d6a3c3b5317c1f968c193031c9/shapely-2.1.1-cp313-cp313-musllinux_1_2_x86_64.whl", hash = "sha256:6ca74d851ca5264aae16c2b47e96735579686cb69fa93c4078070a0ec845b8d8", size = 4079623, upload-time = "2025-05-19T11:04:27.171Z" },
    { url = "https://files.pythonhosted.org/packages/bc/4d/9fea036eff2ef4059d30247128b2d67aaa5f0b25e9fc27e1d15cc1b84704/shapely-2.1.1-cp313-cp313-win32.whl", hash = "sha256:fd9130501bf42ffb7e0695b9ea17a27ae8ce68d50b56b6941c7f9b3d3453bc52", size = 1521916, upload-time = "2025-05-19T11:04:28.405Z" },
    { url = "https://files.pythonhosted.org/packages/12/d9/6d13b8957a17c95794f0c4dfb65ecd0957e6c7131a56ce18d135c1107a52/shapely-2.1.1-cp313-cp313-win_amd64.whl", hash = "sha256:ab8d878687b438a2f4c138ed1a80941c6ab0029e0f4c785ecfe114413b498a97", size = 1702746, upload-time = "2025-05-19T11:04:29.643Z" },
    { url = "https://files.pythonhosted.org/packages/60/36/b1452e3e7f35f5f6454d96f3be6e2bb87082720ff6c9437ecc215fa79be0/shapely-2.1.1-cp313-cp313t-macosx_10_13_x86_64.whl", hash = "sha256:0c062384316a47f776305ed2fa22182717508ffdeb4a56d0ff4087a77b2a0f6d", size = 1833482, upload-time = "2025-05-19T11:04:30.852Z" },
    { url = "https://files.pythonhosted.org/packages/ce/ca/8e6f59be0718893eb3e478141285796a923636dc8f086f83e5b0ec0036d0/shapely-2.1.1-cp313-cp313t-macosx_11_0_arm64.whl", hash = "sha256:4ecf6c196b896e8f1360cc219ed4eee1c1e5f5883e505d449f263bd053fb8c05", size = 1642256, upload-time = "2025-05-19T11:04:32.068Z" },
    { url = "https://files.pythonhosted.org/packages/ab/78/0053aea449bb1d4503999525fec6232f049abcdc8df60d290416110de943/shapely-2.1.1-cp313-cp313t-manylinux_2_17_aarch64.manylinux2014_aarch64.whl", hash = "sha256:fb00070b4c4860f6743c600285109c273cca5241e970ad56bb87bef0be1ea3a0", size = 3016614, upload-time = "2025-05-19T11:04:33.7Z" },
    { url = "https://files.pythonhosted.org/packages/ee/53/36f1b1de1dfafd1b457dcbafa785b298ce1b8a3e7026b79619e708a245d5/shapely-2.1.1-cp313-cp313t-manylinux_2_17_x86_64.manylinux2014_x86_64.whl", hash = "sha256:d14a9afa5fa980fbe7bf63706fdfb8ff588f638f145a1d9dbc18374b5b7de913", size = 3093542, upload-time = "2025-05-19T11:04:34.952Z" },
    { url = "https://files.pythonhosted.org/packages/b9/bf/0619f37ceec6b924d84427c88835b61f27f43560239936ff88915c37da19/shapely-2.1.1-cp313-cp313t-musllinux_1_2_aarch64.whl", hash = "sha256:b640e390dabde790e3fb947198b466e63223e0a9ccd787da5f07bcb14756c28d", size = 3945961, upload-time = "2025-05-19T11:04:36.32Z" },
    { url = "https://files.pythonhosted.org/packages/93/c9/20ca4afeb572763b07a7997f00854cb9499df6af85929e93012b189d8917/shapely-2.1.1-cp313-cp313t-musllinux_1_2_x86_64.whl", hash = "sha256:69e08bf9697c1b73ec6aa70437db922bafcea7baca131c90c26d59491a9760f9", size = 4089514, upload-time = "2025-05-19T11:04:37.683Z" },
    { url = "https://files.pythonhosted.org/packages/33/6a/27036a5a560b80012a544366bceafd491e8abb94a8db14047b5346b5a749/shapely-2.1.1-cp313-cp313t-win32.whl", hash = "sha256:ef2d09d5a964cc90c2c18b03566cf918a61c248596998a0301d5b632beadb9db", size = 1540607, upload-time = "2025-05-19T11:04:38.925Z" },
    { url = "https://files.pythonhosted.org/packages/ea/f1/5e9b3ba5c7aa7ebfaf269657e728067d16a7c99401c7973ddf5f0cf121bd/shapely-2.1.1-cp313-cp313t-win_amd64.whl", hash = "sha256:8cb8f17c377260452e9d7720eeaf59082c5f8ea48cf104524d953e5d36d4bdb7", size = 1723061, upload-time = "2025-05-19T11:04:40.082Z" },
]

[[package]]
name = "six"
version = "1.17.0"
source = { registry = "https://pypi.org/simple" }
sdist = { url = "https://files.pythonhosted.org/packages/94/e7/b2c673351809dca68a0e064b6af791aa332cf192da575fd474ed7d6f16a2/six-1.17.0.tar.gz", hash = "sha256:ff70335d468e7eb6ec65b95b99d3a2836546063f63acc5171de367e834932a81", size = 34031, upload-time = "2024-12-04T17:35:28.174Z" }
wheels = [
    { url = "https://files.pythonhosted.org/packages/b7/ce/149a00dd41f10bc29e5921b496af8b574d8413afcd5e30dfa0ed46c2cc5e/six-1.17.0-py2.py3-none-any.whl", hash = "sha256:4721f391ed90541fddacab5acf947aa0d3dc7d27b2e1e8eda2be8970586c3274", size = 11050, upload-time = "2024-12-04T17:35:26.475Z" },
]

[[package]]
name = "sympy"
version = "1.14.0"
source = { registry = "https://pypi.org/simple" }
dependencies = [
    { name = "mpmath" },
]
sdist = { url = "https://files.pythonhosted.org/packages/83/d3/803453b36afefb7c2bb238361cd4ae6125a569b4db67cd9e79846ba2d68c/sympy-1.14.0.tar.gz", hash = "sha256:d3d3fe8df1e5a0b42f0e7bdf50541697dbe7d23746e894990c030e2b05e72517", size = 7793921, upload-time = "2025-04-27T18:05:01.611Z" }
wheels = [
    { url = "https://files.pythonhosted.org/packages/a2/09/77d55d46fd61b4a135c444fc97158ef34a095e5681d0a6c10b75bf356191/sympy-1.14.0-py3-none-any.whl", hash = "sha256:e091cc3e99d2141a0ba2847328f5479b05d94a6635cb96148ccb3f34671bd8f5", size = 6299353, upload-time = "2025-04-27T18:04:59.103Z" },
]

[[package]]
name = "tenacity"
version = "9.1.2"
source = { registry = "https://pypi.org/simple" }
sdist = { url = "https://files.pythonhosted.org/packages/0a/d4/2b0cd0fe285e14b36db076e78c93766ff1d529d70408bd1d2a5a84f1d929/tenacity-9.1.2.tar.gz", hash = "sha256:1169d376c297e7de388d18b4481760d478b0e99a777cad3a9c86e556f4b697cb", size = 48036, upload-time = "2025-04-02T08:25:09.966Z" }
wheels = [
    { url = "https://files.pythonhosted.org/packages/e5/30/643397144bfbfec6f6ef821f36f33e57d35946c44a2352d3c9f0ae847619/tenacity-9.1.2-py3-none-any.whl", hash = "sha256:f77bf36710d8b73a50b2dd155c97b870017ad21afe6ab300326b0371b3b05138", size = 28248, upload-time = "2025-04-02T08:25:07.678Z" },
]

[[package]]
name = "tensorboard"
version = "2.11.2"
source = { registry = "https://pypi.org/simple" }
dependencies = [
    { name = "absl-py", marker = "python_full_version < '3.11'" },
    { name = "google-auth", marker = "python_full_version < '3.11'" },
    { name = "google-auth-oauthlib", marker = "python_full_version < '3.11'" },
    { name = "grpcio", marker = "python_full_version < '3.11'" },
    { name = "markdown", marker = "python_full_version < '3.11'" },
    { name = "numpy", version = "1.21.5", source = { registry = "https://pypi.org/simple" }, marker = "python_full_version < '3.11'" },
    { name = "protobuf", marker = "python_full_version < '3.11'" },
    { name = "requests", marker = "python_full_version < '3.11'" },
    { name = "setuptools", version = "67.6.0", source = { registry = "https://pypi.org/simple" }, marker = "python_full_version < '3.11'" },
    { name = "tensorboard-data-server", marker = "python_full_version < '3.11'" },
    { name = "tensorboard-plugin-wit", marker = "python_full_version < '3.11'" },
    { name = "werkzeug", marker = "python_full_version < '3.11'" },
    { name = "wheel", marker = "python_full_version < '3.11'" },
]
wheels = [
    { url = "https://files.pythonhosted.org/packages/6f/77/e624b4916531721e674aa105151ffa5223fb224d3ca4bd5c10574664f944/tensorboard-2.11.2-py3-none-any.whl", hash = "sha256:cbaa2210c375f3af1509f8571360a19ccc3ded1d9641533414874b5deca47e89", size = 5992449, upload-time = "2023-01-13T22:22:16.757Z" },
]

[[package]]
name = "tensorboard-data-server"
version = "0.6.1"
source = { registry = "https://pypi.org/simple" }
wheels = [
    { url = "https://files.pythonhosted.org/packages/74/69/5747a957f95e2e1d252ca41476ae40ce79d70d38151d2e494feb7722860c/tensorboard_data_server-0.6.1-py3-none-any.whl", hash = "sha256:809fe9887682d35c1f7d1f54f0f40f98bb1f771b14265b453ca051e2ce58fca7", size = 2350, upload-time = "2021-05-05T21:49:46.023Z" },
    { url = "https://files.pythonhosted.org/packages/3e/48/dd135dbb3cf16bfb923720163493cab70e7336db4b5f3103d49efa730404/tensorboard_data_server-0.6.1-py3-none-macosx_10_9_x86_64.whl", hash = "sha256:fa8cef9be4fcae2f2363c88176638baf2da19c5ec90addb49b1cde05c95c88ee", size = 3546350, upload-time = "2021-05-05T21:49:49.162Z" },
    { url = "https://files.pythonhosted.org/packages/60/f9/802efd84988bffd9f644c03b6e66fde8e76c3aa33db4279ddd11c5d61f4b/tensorboard_data_server-0.6.1-py3-none-manylinux2010_x86_64.whl", hash = "sha256:d8237580755e58eff68d1f3abefb5b1e39ae5c8b127cc40920f9c4fb33f4b98a", size = 4910134, upload-time = "2021-05-05T21:49:51.761Z" },
]

[[package]]
name = "tensorboard-plugin-wit"
version = "1.8.1"
source = { registry = "https://pypi.org/simple" }
wheels = [
    { url = "https://files.pythonhosted.org/packages/e0/68/e8ecfac5dd594b676c23a7f07ea34c197d7d69b3313afdf8ac1b0a9905a2/tensorboard_plugin_wit-1.8.1-py3-none-any.whl", hash = "sha256:ff26bdd583d155aa951ee3b152b3d0cffae8005dc697f72b44a8e8c2a77a8cbe", size = 781327, upload-time = "2022-01-05T20:29:51.358Z" },
]

[[package]]
name = "tensorflow"
version = "2.11.0"
source = { registry = "https://pypi.org/simple" }
dependencies = [
    { name = "absl-py", marker = "python_full_version < '3.11'" },
    { name = "astunparse", marker = "python_full_version < '3.11'" },
    { name = "flatbuffers", marker = "python_full_version < '3.11'" },
    { name = "gast", marker = "python_full_version < '3.11'" },
    { name = "google-pasta", marker = "python_full_version < '3.11'" },
    { name = "grpcio", marker = "python_full_version < '3.11'" },
    { name = "h5py", marker = "python_full_version < '3.11'" },
    { name = "keras", marker = "python_full_version < '3.11'" },
    { name = "libclang", marker = "python_full_version < '3.11'" },
    { name = "numpy", version = "1.21.5", source = { registry = "https://pypi.org/simple" }, marker = "python_full_version < '3.11'" },
    { name = "opt-einsum", marker = "python_full_version < '3.11'" },
    { name = "packaging", marker = "python_full_version < '3.11'" },
    { name = "protobuf", marker = "python_full_version < '3.11'" },
    { name = "setuptools", version = "67.6.0", source = { registry = "https://pypi.org/simple" }, marker = "python_full_version < '3.11'" },
    { name = "six", marker = "python_full_version < '3.11'" },
    { name = "tensorboard", marker = "python_full_version < '3.11'" },
    { name = "tensorflow-estimator", marker = "python_full_version < '3.11'" },
    { name = "tensorflow-io-gcs-filesystem", marker = "(python_full_version < '3.11' and platform_machine != 'arm64') or (python_full_version < '3.11' and sys_platform != 'darwin')" },
    { name = "termcolor", marker = "python_full_version < '3.11'" },
    { name = "typing-extensions", marker = "python_full_version < '3.11'" },
    { name = "wrapt", marker = "python_full_version < '3.11'" },
]
wheels = [
    { url = "https://files.pythonhosted.org/packages/ae/de/95531a6545c10c314ee8f54d87bf1937e1127bdbff0f7be88fa85e94ff01/tensorflow-2.11.0-cp310-cp310-macosx_10_14_x86_64.whl", hash = "sha256:6c049fec6c2040685d6f43a63e17ccc5d6b0abc16b70cc6f5e7d691262b5d2d0", size = 244326307, upload-time = "2022-11-18T05:39:22.902Z" },
    { url = "https://files.pythonhosted.org/packages/51/75/19a21425091a4a6f06170240a2b8eb8eafa55444546e866c5418836884e9/tensorflow-2.11.0-cp310-cp310-manylinux_2_17_aarch64.manylinux2014_aarch64.whl", hash = "sha256:bcc8380820cea8f68f6c90b8aee5432e8537e5bb9ec79ac61a98e6a9a02c7d40", size = 1939, upload-time = "2022-11-18T05:50:23.681Z" },
    { url = "https://files.pythonhosted.org/packages/71/f5/20795b0d2cc65da482ddb1735e630b85ef4916673967ce30a64ecb979303/tensorflow-2.11.0-cp310-cp310-manylinux_2_17_x86_64.manylinux2014_x86_64.whl", hash = "sha256:d973458241c8771bf95d4ba68ad5d67b094f72dd181c2d562ffab538c1b0dad7", size = 588286645, upload-time = "2022-11-18T05:43:52.531Z" },
    { url = "https://files.pythonhosted.org/packages/10/45/773ef490f1d0df9c843163f2990408453ff54be4481ec3fec729a8ea7e6c/tensorflow-2.11.0-cp310-cp310-win_amd64.whl", hash = "sha256:d470b772ee3c291a8c7be2331e7c379e0c338223c0bf532f5906d4556f17580d", size = 1916, upload-time = "2022-11-18T05:49:07.001Z" },
]

[[package]]
name = "tensorflow-addons"
version = "0.23.0"
source = { registry = "https://pypi.org/simple" }
dependencies = [
    { name = "packaging", marker = "python_full_version < '3.11'" },
    { name = "typeguard", marker = "python_full_version < '3.11'" },
]
wheels = [
    { url = "https://files.pythonhosted.org/packages/77/41/160e513c4175a7e564d0d9fcf1e9531c2dc7cfca88b401bbebe3f0649bb9/tensorflow_addons-0.23.0-cp310-cp310-macosx_10_14_x86_64.whl", hash = "sha256:28f13271ccb128406859b5cac5219ce3112f3ac84f587c2ba59491d6cbdce96b", size = 14132694, upload-time = "2023-11-28T01:45:31.826Z" },
    { url = "https://files.pythonhosted.org/packages/11/9d/9dba2bf0a8abef360da4efdd946ff2fa206c2fca3f614a521aaaf5e9bc22/tensorflow_addons-0.23.0-cp310-cp310-macosx_11_0_arm64.whl", hash = "sha256:08b047bd01c0755a4b99d848701853875c42ea6c8c380bcd276195da325abca1", size = 12587738, upload-time = "2023-11-28T01:45:27.883Z" },
    { url = "https://files.pythonhosted.org/packages/c0/a0/2bb2edb863555eb87e8ed45ded678138f454743a6ee90e0ee994f00a7147/tensorflow_addons-0.23.0-cp310-cp310-manylinux_2_17_x86_64.manylinux2014_x86_64.whl", hash = "sha256:0d224e237c11a0185fe1ea5d72e52c9d183a3adc075b4684d904f9b80b4c2579", size = 611807, upload-time = "2023-11-28T01:45:31.744Z" },
    { url = "https://files.pythonhosted.org/packages/b8/42/55e51eb5ea071b7d9b23afb345f9b57a143c24004dd3cc1c870d9ff2c0f1/tensorflow_addons-0.23.0-cp311-cp311-macosx_10_14_x86_64.whl", hash = "sha256:ec90069e59628e48e49bcf7f512480b920a3dcc5cebcdf3b08c6a8c050e93176", size = 14132694, upload-time = "2023-11-28T01:45:31.491Z" },
    { url = "https://files.pythonhosted.org/packages/40/5b/570cfbe49634b934c7379a4c2c57aed7cc747dade3879426e036cebc3fe3/tensorflow_addons-0.23.0-cp311-cp311-macosx_11_0_arm64.whl", hash = "sha256:8c22e575fa7479df7137a8f0bb868762889da9687542549314b6683741f367a3", size = 12587738, upload-time = "2023-11-28T01:45:32.927Z" },
    { url = "https://files.pythonhosted.org/packages/24/94/80165946ec4986505cbfac29b5ae79544bfe2200d9d7883e1ad7c7342a55/tensorflow_addons-0.23.0-cp311-cp311-manylinux_2_17_x86_64.manylinux2014_x86_64.whl", hash = "sha256:591b1c38cfe170727746a60983157ecbdef6a7062dfea8988558e1ab885b513a", size = 611808, upload-time = "2023-11-28T01:45:26.4Z" },
]

[[package]]
name = "tensorflow-datasets"
version = "4.9.0"
source = { registry = "https://pypi.org/simple" }
dependencies = [
    { name = "absl-py", marker = "python_full_version < '3.11'" },
    { name = "array-record", marker = "python_full_version < '3.11'" },
    { name = "click", marker = "python_full_version < '3.11'" },
    { name = "dm-tree", marker = "python_full_version < '3.11'" },
    { name = "etils", extra = ["enp", "epath"], marker = "python_full_version < '3.11'" },
    { name = "numpy", version = "1.21.5", source = { registry = "https://pypi.org/simple" }, marker = "python_full_version < '3.11'" },
    { name = "promise", marker = "python_full_version < '3.11'" },
    { name = "protobuf", marker = "python_full_version < '3.11'" },
    { name = "psutil", marker = "python_full_version < '3.11'" },
    { name = "requests", marker = "python_full_version < '3.11'" },
    { name = "tensorflow-metadata", marker = "python_full_version < '3.11'" },
    { name = "termcolor", marker = "python_full_version < '3.11'" },
    { name = "toml", marker = "python_full_version < '3.11'" },
    { name = "tqdm", marker = "python_full_version < '3.11'" },
    { name = "wrapt", marker = "python_full_version < '3.11'" },
]
sdist = { url = "https://files.pythonhosted.org/packages/e0/22/c7843a14a53e754b4a647c58f33dfd127518bb8899aeac73cce852ab92f4/tensorflow-datasets-4.9.0.tar.gz", hash = "sha256:afe853f6653ea7d2327b6c6b45acced9410185c7645662d12b4490a9314cadbf", size = 4088290, upload-time = "2023-04-05T07:30:46.393Z" }
wheels = [
    { url = "https://files.pythonhosted.org/packages/b0/d2/62af5efa301ef0298b1861b51953dd65bbffe0612d691170d10c461dbb51/tensorflow_datasets-4.9.0-py3-none-any.whl", hash = "sha256:3859e0c4197414d54b4eaefe0eaea1a03291b49554ea2c8a8c640503f754747e", size = 5395439, upload-time = "2023-04-05T07:30:43.704Z" },
]

[[package]]
name = "tensorflow-estimator"
version = "2.11.0"
source = { registry = "https://pypi.org/simple" }
wheels = [
    { url = "https://files.pythonhosted.org/packages/bb/e2/8bf618c7c30a525054230ee6d40b036d3e5abc2c4ff67cf7c7420a519204/tensorflow_estimator-2.11.0-py2.py3-none-any.whl", hash = "sha256:ea3b64acfff3d9a244f06178c9bdedcbdd3f125b67d0888dba8229498d06468b", size = 439214, upload-time = "2022-11-12T06:24:39.776Z" },
]

[[package]]
name = "tensorflow-graphics"
version = "2021.12.3"
source = { registry = "https://pypi.org/simple" }
dependencies = [
    { name = "absl-py", marker = "python_full_version < '3.11'" },
    { name = "h5py", marker = "python_full_version < '3.11'" },
    { name = "matplotlib", version = "3.6.1", source = { registry = "https://pypi.org/simple" }, marker = "python_full_version < '3.11'" },
    { name = "networkx", version = "3.4.2", source = { registry = "https://pypi.org/simple" }, marker = "python_full_version < '3.11'" },
    { name = "numpy", version = "1.21.5", source = { registry = "https://pypi.org/simple" }, marker = "python_full_version < '3.11'" },
    { name = "openexr", marker = "python_full_version < '3.11'" },
    { name = "psutil", marker = "python_full_version < '3.11'" },
    { name = "scipy", version = "1.10.1", source = { registry = "https://pypi.org/simple" }, marker = "python_full_version < '3.11'" },
    { name = "tensorflow", marker = "python_full_version < '3.11'" },
    { name = "tensorflow-addons", marker = "python_full_version < '3.11'" },
    { name = "tensorflow-datasets", marker = "python_full_version < '3.11'" },
    { name = "termcolor", marker = "python_full_version < '3.11'" },
    { name = "tqdm", marker = "python_full_version < '3.11'" },
    { name = "trimesh", marker = "python_full_version < '3.11'" },
]
sdist = { url = "https://files.pythonhosted.org/packages/0a/d4/ed1a22e0d7c6cb9cb597e29c4c12868e8cd56d3b488272afeaaf95004aeb/tensorflow-graphics-2021.12.3.tar.gz", hash = "sha256:622f6b6c9267da96a0dfabece3fb828aea8405e2004b9b0a6288242674706355", size = 4046896, upload-time = "2021-12-03T22:33:40.74Z" }
wheels = [
    { url = "https://files.pythonhosted.org/packages/ee/27/c2cc6e9edcd036721d7019403904e9c35e23b04f6861d221a8b78e698bc0/tensorflow_graphics-2021.12.3-py3-none-any.whl", hash = "sha256:7b4c2e4515a76560b04c55596ffed0dce79e67d2202b997965d7ec16d75483b0", size = 4348668, upload-time = "2021-12-03T22:33:39.317Z" },
]

[[package]]
name = "tensorflow-io-gcs-filesystem"
version = "0.37.1"
source = { registry = "https://pypi.org/simple" }
wheels = [
    { url = "https://files.pythonhosted.org/packages/e9/a3/12d7e7326a707919b321e2d6e4c88eb61596457940fd2b8ff3e9b7fac8a7/tensorflow_io_gcs_filesystem-0.37.1-cp310-cp310-macosx_10_14_x86_64.whl", hash = "sha256:249c12b830165841411ba71e08215d0e94277a49c551e6dd5d72aab54fe5491b", size = 2470224, upload-time = "2024-07-01T23:44:15.341Z" },
    { url = "https://files.pythonhosted.org/packages/1c/55/3849a188cc15e58fefde20e9524d124a629a67a06b4dc0f6c881cb3c6e39/tensorflow_io_gcs_filesystem-0.37.1-cp310-cp310-macosx_12_0_arm64.whl", hash = "sha256:257aab23470a0796978efc9c2bcf8b0bc80f22e6298612a4c0a50d3f4e88060c", size = 3479613, upload-time = "2024-07-01T23:44:17.445Z" },
    { url = "https://files.pythonhosted.org/packages/e2/19/9095c69e22c879cb3896321e676c69273a549a3148c4f62aa4bc5ebdb20f/tensorflow_io_gcs_filesystem-0.37.1-cp310-cp310-manylinux_2_17_aarch64.manylinux2014_aarch64.whl", hash = "sha256:8febbfcc67c61e542a5ac1a98c7c20a91a5e1afc2e14b1ef0cb7c28bc3b6aa70", size = 4842078, upload-time = "2024-07-01T23:44:18.977Z" },
    { url = "https://files.pythonhosted.org/packages/f3/48/47b7d25572961a48b1de3729b7a11e835b888e41e0203cca82df95d23b91/tensorflow_io_gcs_filesystem-0.37.1-cp310-cp310-manylinux_2_17_x86_64.manylinux2014_x86_64.whl", hash = "sha256:9679b36e3a80921876f31685ab6f7270f3411a4cc51bc2847e80d0e4b5291e27", size = 5085736, upload-time = "2024-07-01T23:44:21.034Z" },
    { url = "https://files.pythonhosted.org/packages/40/9b/b2fb82d0da673b17a334f785fc19c23483165019ddc33b275ef25ca31173/tensorflow_io_gcs_filesystem-0.37.1-cp311-cp311-macosx_10_14_x86_64.whl", hash = "sha256:32c50ab4e29a23c1f91cd0f9ab8c381a0ab10f45ef5c5252e94965916041737c", size = 2470224, upload-time = "2024-07-01T23:44:23.039Z" },
    { url = "https://files.pythonhosted.org/packages/5b/cc/16634e76f3647fbec18187258da3ba11184a6232dcf9073dc44579076d36/tensorflow_io_gcs_filesystem-0.37.1-cp311-cp311-macosx_12_0_arm64.whl", hash = "sha256:b02f9c5f94fd62773954a04f69b68c4d576d076fd0db4ca25d5479f0fbfcdbad", size = 3479613, upload-time = "2024-07-01T23:44:24.399Z" },
    { url = "https://files.pythonhosted.org/packages/de/bf/ba597d3884c77d05a78050f3c178933d69e3f80200a261df6eaa920656cd/tensorflow_io_gcs_filesystem-0.37.1-cp311-cp311-manylinux_2_17_aarch64.manylinux2014_aarch64.whl", hash = "sha256:6e1f2796b57e799a8ca1b75bf47c2aaa437c968408cc1a402a9862929e104cda", size = 4842079, upload-time = "2024-07-01T23:44:26.825Z" },
    { url = "https://files.pythonhosted.org/packages/66/7f/e36ae148c2f03d61ca1bff24bc13a0fef6d6825c966abef73fc6f880a23b/tensorflow_io_gcs_filesystem-0.37.1-cp311-cp311-manylinux_2_17_x86_64.manylinux2014_x86_64.whl", hash = "sha256:ee7c8ee5fe2fd8cb6392669ef16e71841133041fee8a330eff519ad9b36e4556", size = 5085736, upload-time = "2024-07-01T23:44:28.618Z" },
    { url = "https://files.pythonhosted.org/packages/70/83/4422804257fe2942ae0af4ea5bcc9df59cb6cb1bd092202ef240751d16aa/tensorflow_io_gcs_filesystem-0.37.1-cp312-cp312-macosx_10_14_x86_64.whl", hash = "sha256:ffebb6666a7bfc28005f4fbbb111a455b5e7d6cd3b12752b7050863ecb27d5cc", size = 2470224, upload-time = "2024-07-01T23:44:30.232Z" },
    { url = "https://files.pythonhosted.org/packages/43/9b/be27588352d7bd971696874db92d370f578715c17c0ccb27e4b13e16751e/tensorflow_io_gcs_filesystem-0.37.1-cp312-cp312-macosx_12_0_arm64.whl", hash = "sha256:fe8dcc6d222258a080ac3dfcaaaa347325ce36a7a046277f6b3e19abc1efb3c5", size = 3479614, upload-time = "2024-07-01T23:44:32.316Z" },
    { url = "https://files.pythonhosted.org/packages/d3/46/962f47af08bd39fc9feb280d3192825431a91a078c856d17a78ae4884eb1/tensorflow_io_gcs_filesystem-0.37.1-cp312-cp312-manylinux_2_17_aarch64.manylinux2014_aarch64.whl", hash = "sha256:fbb33f1745f218464a59cecd9a18e32ca927b0f4d77abd8f8671b645cc1a182f", size = 4842077, upload-time = "2024-07-01T23:44:33.86Z" },
    { url = "https://files.pythonhosted.org/packages/f0/9b/790d290c232bce9b691391cf16e95a96e469669c56abfb1d9d0f35fa437c/tensorflow_io_gcs_filesystem-0.37.1-cp312-cp312-manylinux_2_17_x86_64.manylinux2014_x86_64.whl", hash = "sha256:286389a203a5aee1a4fa2e53718c661091aa5fea797ff4fa6715ab8436b02e6c", size = 5085733, upload-time = "2024-07-01T23:44:36.663Z" },
]

[[package]]
name = "tensorflow-metadata"
version = "1.13.0"
source = { registry = "https://pypi.org/simple" }
dependencies = [
    { name = "absl-py", marker = "python_full_version < '3.11'" },
    { name = "googleapis-common-protos", marker = "python_full_version < '3.11'" },
    { name = "protobuf", marker = "python_full_version < '3.11'" },
]
wheels = [
    { url = "https://files.pythonhosted.org/packages/1d/7a/29b68133e47b46c960d3bcdfdc3bc9e479303d0ce827867006908c2320c1/tensorflow_metadata-1.13.0-py3-none-any.whl", hash = "sha256:d79ef85bcb5cfc8a7b860573f5f81618fba11a43f04c56d608ec1fb86a3452c2", size = 53307, upload-time = "2023-04-03T22:00:31.34Z" },
]

[[package]]
name = "tensorflow-probability"
version = "0.19.0"
source = { registry = "https://pypi.org/simple" }
dependencies = [
    { name = "absl-py", marker = "python_full_version < '3.11'" },
    { name = "cloudpickle", marker = "python_full_version < '3.11'" },
    { name = "decorator", marker = "python_full_version < '3.11'" },
    { name = "dm-tree", marker = "python_full_version < '3.11'" },
    { name = "gast", marker = "python_full_version < '3.11'" },
    { name = "numpy", version = "1.21.5", source = { registry = "https://pypi.org/simple" }, marker = "python_full_version < '3.11'" },
    { name = "six", marker = "python_full_version < '3.11'" },
]
wheels = [
    { url = "https://files.pythonhosted.org/packages/d9/2e/d1b4166e7c5235a745ce85763502d4c3e20486d6cd2a0517583817734d40/tensorflow_probability-0.19.0-py2.py3-none-any.whl", hash = "sha256:ee70967fbd52b09e9c5ec148a9437c4cf3f9e9d689cdca400a1bc921f21cdcac", size = 6708300, upload-time = "2022-12-06T22:28:41.697Z" },
]

[[package]]
name = "termcolor"
version = "3.1.0"
source = { registry = "https://pypi.org/simple" }
sdist = { url = "https://files.pythonhosted.org/packages/ca/6c/3d75c196ac07ac8749600b60b03f4f6094d54e132c4d94ebac6ee0e0add0/termcolor-3.1.0.tar.gz", hash = "sha256:6a6dd7fbee581909eeec6a756cff1d7f7c376063b14e4a298dc4980309e55970", size = 14324, upload-time = "2025-04-30T11:37:53.791Z" }
wheels = [
    { url = "https://files.pythonhosted.org/packages/4f/bd/de8d508070629b6d84a30d01d57e4a65c69aa7f5abe7560b8fad3b50ea59/termcolor-3.1.0-py3-none-any.whl", hash = "sha256:591dd26b5c2ce03b9e43f391264626557873ce1d379019786f99b0c2bee140aa", size = 7684, upload-time = "2025-04-30T11:37:52.382Z" },
]

[[package]]
name = "threadpoolctl"
version = "3.6.0"
source = { registry = "https://pypi.org/simple" }
sdist = { url = "https://files.pythonhosted.org/packages/b7/4d/08c89e34946fce2aec4fbb45c9016efd5f4d7f24af8e5d93296e935631d8/threadpoolctl-3.6.0.tar.gz", hash = "sha256:8ab8b4aa3491d812b623328249fab5302a68d2d71745c8a4c719a2fcaba9f44e", size = 21274, upload-time = "2025-03-13T13:49:23.031Z" }
wheels = [
    { url = "https://files.pythonhosted.org/packages/32/d5/f9a850d79b0851d1d4ef6456097579a9005b31fea68726a4ae5f2d82ddd9/threadpoolctl-3.6.0-py3-none-any.whl", hash = "sha256:43a0b8fd5a2928500110039e43a5eed8480b918967083ea48dc3ab9f13c4a7fb", size = 18638, upload-time = "2025-03-13T13:49:21.846Z" },
]

[[package]]
name = "tifffile"
version = "2025.5.10"
source = { registry = "https://pypi.org/simple" }
dependencies = [
    { name = "numpy", version = "1.21.5", source = { registry = "https://pypi.org/simple" }, marker = "python_full_version < '3.11'" },
]
sdist = { url = "https://files.pythonhosted.org/packages/44/d0/18fed0fc0916578a4463f775b0fbd9c5fed2392152d039df2fb533bfdd5d/tifffile-2025.5.10.tar.gz", hash = "sha256:018335d34283aa3fd8c263bae5c3c2b661ebc45548fde31504016fcae7bf1103", size = 365290, upload-time = "2025-05-10T19:22:34.386Z" }
wheels = [
    { url = "https://files.pythonhosted.org/packages/5d/06/bd0a6097da704a7a7c34a94cfd771c3ea3c2f405dd214e790d22c93f6be1/tifffile-2025.5.10-py3-none-any.whl", hash = "sha256:e37147123c0542d67bc37ba5cdd67e12ea6fbe6e86c52bee037a9eb6a064e5ad", size = 226533, upload-time = "2025-05-10T19:22:27.279Z" },
]

[[package]]
name = "toml"
version = "0.10.2"
source = { registry = "https://pypi.org/simple" }
sdist = { url = "https://files.pythonhosted.org/packages/be/ba/1f744cdc819428fc6b5084ec34d9b30660f6f9daaf70eead706e3203ec3c/toml-0.10.2.tar.gz", hash = "sha256:b3bda1d108d5dd99f4a20d24d9c348e91c4db7ab1b749200bded2f839ccbe68f", size = 22253, upload-time = "2020-11-01T01:40:22.204Z" }
wheels = [
    { url = "https://files.pythonhosted.org/packages/44/6f/7120676b6d73228c96e17f1f794d8ab046fc910d781c8d151120c3f1569e/toml-0.10.2-py2.py3-none-any.whl", hash = "sha256:806143ae5bfb6a3c6e736a764057db0e6a0e05e338b5630894a5f779cabb4f9b", size = 16588, upload-time = "2020-11-01T01:40:20.672Z" },
]

[[package]]
name = "toolz"
version = "1.0.0"
source = { registry = "https://pypi.org/simple" }
sdist = { url = "https://files.pythonhosted.org/packages/8a/0b/d80dfa675bf592f636d1ea0b835eab4ec8df6e9415d8cfd766df54456123/toolz-1.0.0.tar.gz", hash = "sha256:2c86e3d9a04798ac556793bced838816296a2f085017664e4995cb40a1047a02", size = 66790, upload-time = "2024-10-04T16:17:04.001Z" }
wheels = [
    { url = "https://files.pythonhosted.org/packages/03/98/eb27cc78ad3af8e302c9d8ff4977f5026676e130d28dd7578132a457170c/toolz-1.0.0-py3-none-any.whl", hash = "sha256:292c8f1c4e7516bf9086f8850935c799a874039c8bcf959d47b600e4c44a6236", size = 56383, upload-time = "2024-10-04T16:17:01.533Z" },
]

[[package]]
name = "torch"
version = "2.7.1"
source = { registry = "https://pypi.org/simple" }
dependencies = [
    { name = "filelock" },
    { name = "fsspec" },
    { name = "jinja2" },
    { name = "networkx", version = "3.4.2", source = { registry = "https://pypi.org/simple" }, marker = "python_full_version < '3.11'" },
    { name = "networkx", version = "3.5", source = { registry = "https://pypi.org/simple" }, marker = "python_full_version >= '3.11'" },
    { name = "nvidia-cublas-cu12", marker = "platform_machine == 'x86_64' and sys_platform == 'linux'" },
    { name = "nvidia-cuda-cupti-cu12", marker = "platform_machine == 'x86_64' and sys_platform == 'linux'" },
    { name = "nvidia-cuda-nvrtc-cu12", marker = "platform_machine == 'x86_64' and sys_platform == 'linux'" },
    { name = "nvidia-cuda-runtime-cu12", marker = "platform_machine == 'x86_64' and sys_platform == 'linux'" },
    { name = "nvidia-cudnn-cu12", marker = "platform_machine == 'x86_64' and sys_platform == 'linux'" },
    { name = "nvidia-cufft-cu12", marker = "platform_machine == 'x86_64' and sys_platform == 'linux'" },
    { name = "nvidia-cufile-cu12", marker = "platform_machine == 'x86_64' and sys_platform == 'linux'" },
    { name = "nvidia-curand-cu12", marker = "platform_machine == 'x86_64' and sys_platform == 'linux'" },
    { name = "nvidia-cusolver-cu12", marker = "platform_machine == 'x86_64' and sys_platform == 'linux'" },
    { name = "nvidia-cusparse-cu12", marker = "platform_machine == 'x86_64' and sys_platform == 'linux'" },
    { name = "nvidia-cusparselt-cu12", marker = "platform_machine == 'x86_64' and sys_platform == 'linux'" },
    { name = "nvidia-nccl-cu12", marker = "platform_machine == 'x86_64' and sys_platform == 'linux'" },
    { name = "nvidia-nvjitlink-cu12", marker = "platform_machine == 'x86_64' and sys_platform == 'linux'" },
    { name = "nvidia-nvtx-cu12", marker = "platform_machine == 'x86_64' and sys_platform == 'linux'" },
    { name = "setuptools", version = "80.9.0", source = { registry = "https://pypi.org/simple" }, marker = "python_full_version >= '3.12'" },
    { name = "sympy" },
    { name = "triton", marker = "platform_machine == 'x86_64' and sys_platform == 'linux'" },
    { name = "typing-extensions" },
]
wheels = [
    { url = "https://files.pythonhosted.org/packages/6a/27/2e06cb52adf89fe6e020963529d17ed51532fc73c1e6d1b18420ef03338c/torch-2.7.1-cp310-cp310-manylinux_2_28_aarch64.whl", hash = "sha256:a103b5d782af5bd119b81dbcc7ffc6fa09904c423ff8db397a1e6ea8fd71508f", size = 99089441, upload-time = "2025-06-04T17:38:48.268Z" },
    { url = "https://files.pythonhosted.org/packages/0a/7c/0a5b3aee977596459ec45be2220370fde8e017f651fecc40522fd478cb1e/torch-2.7.1-cp310-cp310-manylinux_2_28_x86_64.whl", hash = "sha256:fe955951bdf32d182ee8ead6c3186ad54781492bf03d547d31771a01b3d6fb7d", size = 821154516, upload-time = "2025-06-04T17:36:28.556Z" },
    { url = "https://files.pythonhosted.org/packages/f9/91/3d709cfc5e15995fb3fe7a6b564ce42280d3a55676dad672205e94f34ac9/torch-2.7.1-cp310-cp310-win_amd64.whl", hash = "sha256:885453d6fba67d9991132143bf7fa06b79b24352f4506fd4d10b309f53454162", size = 216093147, upload-time = "2025-06-04T17:39:38.132Z" },
    { url = "https://files.pythonhosted.org/packages/92/f6/5da3918414e07da9866ecb9330fe6ffdebe15cb9a4c5ada7d4b6e0a6654d/torch-2.7.1-cp310-none-macosx_11_0_arm64.whl", hash = "sha256:d72acfdb86cee2a32c0ce0101606f3758f0d8bb5f8f31e7920dc2809e963aa7c", size = 68630914, upload-time = "2025-06-04T17:39:31.162Z" },
    { url = "https://files.pythonhosted.org/packages/11/56/2eae3494e3d375533034a8e8cf0ba163363e996d85f0629441fa9d9843fe/torch-2.7.1-cp311-cp311-manylinux_2_28_aarch64.whl", hash = "sha256:236f501f2e383f1cb861337bdf057712182f910f10aeaf509065d54d339e49b2", size = 99093039, upload-time = "2025-06-04T17:39:06.963Z" },
    { url = "https://files.pythonhosted.org/packages/e5/94/34b80bd172d0072c9979708ccd279c2da2f55c3ef318eceec276ab9544a4/torch-2.7.1-cp311-cp311-manylinux_2_28_x86_64.whl", hash = "sha256:06eea61f859436622e78dd0cdd51dbc8f8c6d76917a9cf0555a333f9eac31ec1", size = 821174704, upload-time = "2025-06-04T17:37:03.799Z" },
    { url = "https://files.pythonhosted.org/packages/50/9e/acf04ff375b0b49a45511c55d188bcea5c942da2aaf293096676110086d1/torch-2.7.1-cp311-cp311-win_amd64.whl", hash = "sha256:8273145a2e0a3c6f9fd2ac36762d6ee89c26d430e612b95a99885df083b04e52", size = 216095937, upload-time = "2025-06-04T17:39:24.83Z" },
    { url = "https://files.pythonhosted.org/packages/5b/2b/d36d57c66ff031f93b4fa432e86802f84991477e522adcdffd314454326b/torch-2.7.1-cp311-none-macosx_11_0_arm64.whl", hash = "sha256:aea4fc1bf433d12843eb2c6b2204861f43d8364597697074c8d38ae2507f8730", size = 68640034, upload-time = "2025-06-04T17:39:17.989Z" },
    { url = "https://files.pythonhosted.org/packages/87/93/fb505a5022a2e908d81fe9a5e0aa84c86c0d5f408173be71c6018836f34e/torch-2.7.1-cp312-cp312-manylinux_2_28_aarch64.whl", hash = "sha256:27ea1e518df4c9de73af7e8a720770f3628e7f667280bce2be7a16292697e3fa", size = 98948276, upload-time = "2025-06-04T17:39:12.852Z" },
    { url = "https://files.pythonhosted.org/packages/56/7e/67c3fe2b8c33f40af06326a3d6ae7776b3e3a01daa8f71d125d78594d874/torch-2.7.1-cp312-cp312-manylinux_2_28_x86_64.whl", hash = "sha256:c33360cfc2edd976c2633b3b66c769bdcbbf0e0b6550606d188431c81e7dd1fc", size = 821025792, upload-time = "2025-06-04T17:34:58.747Z" },
    { url = "https://files.pythonhosted.org/packages/a1/37/a37495502bc7a23bf34f89584fa5a78e25bae7b8da513bc1b8f97afb7009/torch-2.7.1-cp312-cp312-win_amd64.whl", hash = "sha256:d8bf6e1856ddd1807e79dc57e54d3335f2b62e6f316ed13ed3ecfe1fc1df3d8b", size = 216050349, upload-time = "2025-06-04T17:38:59.709Z" },
    { url = "https://files.pythonhosted.org/packages/3a/60/04b77281c730bb13460628e518c52721257814ac6c298acd25757f6a175c/torch-2.7.1-cp312-none-macosx_11_0_arm64.whl", hash = "sha256:787687087412c4bd68d315e39bc1223f08aae1d16a9e9771d95eabbb04ae98fb", size = 68645146, upload-time = "2025-06-04T17:38:52.97Z" },
    { url = "https://files.pythonhosted.org/packages/66/81/e48c9edb655ee8eb8c2a6026abdb6f8d2146abd1f150979ede807bb75dcb/torch-2.7.1-cp313-cp313-manylinux_2_28_aarch64.whl", hash = "sha256:03563603d931e70722dce0e11999d53aa80a375a3d78e6b39b9f6805ea0a8d28", size = 98946649, upload-time = "2025-06-04T17:38:43.031Z" },
    { url = "https://files.pythonhosted.org/packages/3a/24/efe2f520d75274fc06b695c616415a1e8a1021d87a13c68ff9dce733d088/torch-2.7.1-cp313-cp313-manylinux_2_28_x86_64.whl", hash = "sha256:d632f5417b6980f61404a125b999ca6ebd0b8b4bbdbb5fbbba44374ab619a412", size = 821033192, upload-time = "2025-06-04T17:38:09.146Z" },
    { url = "https://files.pythonhosted.org/packages/dd/d9/9c24d230333ff4e9b6807274f6f8d52a864210b52ec794c5def7925f4495/torch-2.7.1-cp313-cp313-win_amd64.whl", hash = "sha256:23660443e13995ee93e3d844786701ea4ca69f337027b05182f5ba053ce43b38", size = 216055668, upload-time = "2025-06-04T17:38:36.253Z" },
    { url = "https://files.pythonhosted.org/packages/95/bf/e086ee36ddcef9299f6e708d3b6c8487c1651787bb9ee2939eb2a7f74911/torch-2.7.1-cp313-cp313t-macosx_14_0_arm64.whl", hash = "sha256:0da4f4dba9f65d0d203794e619fe7ca3247a55ffdcbd17ae8fb83c8b2dc9b585", size = 68925988, upload-time = "2025-06-04T17:38:29.273Z" },
    { url = "https://files.pythonhosted.org/packages/69/6a/67090dcfe1cf9048448b31555af6efb149f7afa0a310a366adbdada32105/torch-2.7.1-cp313-cp313t-manylinux_2_28_aarch64.whl", hash = "sha256:e08d7e6f21a617fe38eeb46dd2213ded43f27c072e9165dc27300c9ef9570934", size = 99028857, upload-time = "2025-06-04T17:37:50.956Z" },
    { url = "https://files.pythonhosted.org/packages/90/1c/48b988870823d1cc381f15ec4e70ed3d65e043f43f919329b0045ae83529/torch-2.7.1-cp313-cp313t-manylinux_2_28_x86_64.whl", hash = "sha256:30207f672328a42df4f2174b8f426f354b2baa0b7cca3a0adb3d6ab5daf00dc8", size = 821098066, upload-time = "2025-06-04T17:37:33.939Z" },
    { url = "https://files.pythonhosted.org/packages/7b/eb/10050d61c9d5140c5dc04a89ed3257ef1a6b93e49dd91b95363d757071e0/torch-2.7.1-cp313-cp313t-win_amd64.whl", hash = "sha256:79042feca1c634aaf6603fe6feea8c6b30dfa140a6bbc0b973e2260c7e79a22e", size = 216336310, upload-time = "2025-06-04T17:36:09.862Z" },
    { url = "https://files.pythonhosted.org/packages/b1/29/beb45cdf5c4fc3ebe282bf5eafc8dfd925ead7299b3c97491900fe5ed844/torch-2.7.1-cp313-none-macosx_11_0_arm64.whl", hash = "sha256:988b0cbc4333618a1056d2ebad9eb10089637b659eb645434d0809d8d937b946", size = 68645708, upload-time = "2025-06-04T17:34:39.852Z" },
]

[[package]]
name = "tqdm"
version = "4.67.1"
source = { registry = "https://pypi.org/simple" }
dependencies = [
    { name = "colorama", marker = "sys_platform == 'win32'" },
]
sdist = { url = "https://files.pythonhosted.org/packages/a8/4b/29b4ef32e036bb34e4ab51796dd745cdba7ed47ad142a9f4a1eb8e0c744d/tqdm-4.67.1.tar.gz", hash = "sha256:f8aef9c52c08c13a65f30ea34f4e5aac3fd1a34959879d7e59e63027286627f2", size = 169737, upload-time = "2024-11-24T20:12:22.481Z" }
wheels = [
    { url = "https://files.pythonhosted.org/packages/d0/30/dc54f88dd4a2b5dc8a0279bdd7270e735851848b762aeb1c1184ed1f6b14/tqdm-4.67.1-py3-none-any.whl", hash = "sha256:26445eca388f82e72884e0d580d5464cd801a3ea01e63e5601bdff9ba6a48de2", size = 78540, upload-time = "2024-11-24T20:12:19.698Z" },
]

[[package]]
name = "trimesh"
version = "4.6.12"
source = { registry = "https://pypi.org/simple" }
dependencies = [
    { name = "numpy", version = "1.21.5", source = { registry = "https://pypi.org/simple" }, marker = "python_full_version < '3.11'" },
]
sdist = { url = "https://files.pythonhosted.org/packages/9b/fb/b3d8fb188a1ec7df337df9e2fd5dea672c8806860677a7a6ef26b123865f/trimesh-4.6.12.tar.gz", hash = "sha256:cf8ad4a5c2d9b0277f34d999a077aa9331c465040c402774e1455054a6c20e67", size = 803682, upload-time = "2025-06-11T22:23:54.258Z" }
wheels = [
    { url = "https://files.pythonhosted.org/packages/2c/fa/3dc02004746b7708f3c206e6363da1dcdaed764f24a89fc3462ac2e01f2f/trimesh-4.6.12-py3-none-any.whl", hash = "sha256:71e71d1e698d2ffb73e60b461836352669974082fa7970807660bcd81de8aa30", size = 711977, upload-time = "2025-06-11T22:23:50.905Z" },
]

[[package]]
name = "triton"
version = "3.3.1"
source = { registry = "https://pypi.org/simple" }
dependencies = [
    { name = "setuptools", version = "67.6.0", source = { registry = "https://pypi.org/simple" }, marker = "python_full_version < '3.11'" },
    { name = "setuptools", version = "80.9.0", source = { registry = "https://pypi.org/simple" }, marker = "python_full_version >= '3.11'" },
]
wheels = [
    { url = "https://files.pythonhosted.org/packages/8d/a9/549e51e9b1b2c9b854fd761a1d23df0ba2fbc60bd0c13b489ffa518cfcb7/triton-3.3.1-cp310-cp310-manylinux_2_27_x86_64.manylinux_2_28_x86_64.whl", hash = "sha256:b74db445b1c562844d3cfad6e9679c72e93fdfb1a90a24052b03bb5c49d1242e", size = 155600257, upload-time = "2025-05-29T23:39:36.085Z" },
    { url = "https://files.pythonhosted.org/packages/21/2f/3e56ea7b58f80ff68899b1dbe810ff257c9d177d288c6b0f55bf2fe4eb50/triton-3.3.1-cp311-cp311-manylinux_2_27_x86_64.manylinux_2_28_x86_64.whl", hash = "sha256:b31e3aa26f8cb3cc5bf4e187bf737cbacf17311e1112b781d4a059353dfd731b", size = 155689937, upload-time = "2025-05-29T23:39:44.182Z" },
    { url = "https://files.pythonhosted.org/packages/24/5f/950fb373bf9c01ad4eb5a8cd5eaf32cdf9e238c02f9293557a2129b9c4ac/triton-3.3.1-cp312-cp312-manylinux_2_27_x86_64.manylinux_2_28_x86_64.whl", hash = "sha256:9999e83aba21e1a78c1f36f21bce621b77bcaa530277a50484a7cb4a822f6e43", size = 155669138, upload-time = "2025-05-29T23:39:51.771Z" },
    { url = "https://files.pythonhosted.org/packages/74/1f/dfb531f90a2d367d914adfee771babbd3f1a5b26c3f5fbc458dee21daa78/triton-3.3.1-cp313-cp313-manylinux_2_27_x86_64.manylinux_2_28_x86_64.whl", hash = "sha256:b89d846b5a4198317fec27a5d3a609ea96b6d557ff44b56c23176546023c4240", size = 155673035, upload-time = "2025-05-29T23:40:02.468Z" },
    { url = "https://files.pythonhosted.org/packages/28/71/bd20ffcb7a64c753dc2463489a61bf69d531f308e390ad06390268c4ea04/triton-3.3.1-cp313-cp313t-manylinux_2_27_x86_64.manylinux_2_28_x86_64.whl", hash = "sha256:a3198adb9d78b77818a5388bff89fa72ff36f9da0bc689db2f0a651a67ce6a42", size = 155735832, upload-time = "2025-05-29T23:40:10.522Z" },
]

[[package]]
name = "typeguard"
version = "2.13.3"
source = { registry = "https://pypi.org/simple" }
sdist = { url = "https://files.pythonhosted.org/packages/3a/38/c61bfcf62a7b572b5e9363a802ff92559cb427ee963048e1442e3aef7490/typeguard-2.13.3.tar.gz", hash = "sha256:00edaa8da3a133674796cf5ea87d9f4b4c367d77476e185e80251cc13dfbb8c4", size = 40604, upload-time = "2021-12-10T21:09:39.158Z" }
wheels = [
    { url = "https://files.pythonhosted.org/packages/9a/bb/d43e5c75054e53efce310e79d63df0ac3f25e34c926be5dffb7d283fb2a8/typeguard-2.13.3-py3-none-any.whl", hash = "sha256:5e3e3be01e887e7eafae5af63d1f36c849aaa94e3a0112097312aabfa16284f1", size = 17605, upload-time = "2021-12-10T21:09:37.844Z" },
]

[[package]]
name = "typing-extensions"
version = "4.14.0"
source = { registry = "https://pypi.org/simple" }
sdist = { url = "https://files.pythonhosted.org/packages/d1/bc/51647cd02527e87d05cb083ccc402f93e441606ff1f01739a62c8ad09ba5/typing_extensions-4.14.0.tar.gz", hash = "sha256:8676b788e32f02ab42d9e7c61324048ae4c6d844a399eebace3d4979d75ceef4", size = 107423, upload-time = "2025-06-02T14:52:11.399Z" }
wheels = [
    { url = "https://files.pythonhosted.org/packages/69/e0/552843e0d356fbb5256d21449fa957fa4eff3bbc135a74a691ee70c7c5da/typing_extensions-4.14.0-py3-none-any.whl", hash = "sha256:a1514509136dd0b477638fc68d6a91497af5076466ad0fa6c338e44e359944af", size = 43839, upload-time = "2025-06-02T14:52:10.026Z" },
]

[[package]]
name = "typing-inspection"
version = "0.4.1"
source = { registry = "https://pypi.org/simple" }
dependencies = [
    { name = "typing-extensions" },
]
sdist = { url = "https://files.pythonhosted.org/packages/f8/b1/0c11f5058406b3af7609f121aaa6b609744687f1d158b3c3a5bf4cc94238/typing_inspection-0.4.1.tar.gz", hash = "sha256:6ae134cc0203c33377d43188d4064e9b357dba58cff3185f22924610e70a9d28", size = 75726, upload-time = "2025-05-21T18:55:23.885Z" }
wheels = [
    { url = "https://files.pythonhosted.org/packages/17/69/cd203477f944c353c31bade965f880aa1061fd6bf05ded0726ca845b6ff7/typing_inspection-0.4.1-py3-none-any.whl", hash = "sha256:389055682238f53b04f7badcb49b989835495a96700ced5dab2d8feae4b26f51", size = 14552, upload-time = "2025-05-21T18:55:22.152Z" },
]

[[package]]
name = "tzdata"
version = "2025.2"
source = { registry = "https://pypi.org/simple" }
sdist = { url = "https://files.pythonhosted.org/packages/95/32/1a225d6164441be760d75c2c42e2780dc0873fe382da3e98a2e1e48361e5/tzdata-2025.2.tar.gz", hash = "sha256:b60a638fcc0daffadf82fe0f57e53d06bdec2f36c4df66280ae79bce6bd6f2b9", size = 196380, upload-time = "2025-03-23T13:54:43.652Z" }
wheels = [
    { url = "https://files.pythonhosted.org/packages/5c/23/c7abc0ca0a1526a0774eca151daeb8de62ec457e77262b66b359c3c7679e/tzdata-2025.2-py2.py3-none-any.whl", hash = "sha256:1a403fada01ff9221ca8044d701868fa132215d84beb92242d9acd2147f667a8", size = 347839, upload-time = "2025-03-23T13:54:41.845Z" },
]

[[package]]
name = "urllib3"
version = "2.4.0"
source = { registry = "https://pypi.org/simple" }
sdist = { url = "https://files.pythonhosted.org/packages/8a/78/16493d9c386d8e60e442a35feac5e00f0913c0f4b7c217c11e8ec2ff53e0/urllib3-2.4.0.tar.gz", hash = "sha256:414bc6535b787febd7567804cc015fee39daab8ad86268f1310a9250697de466", size = 390672, upload-time = "2025-04-10T15:23:39.232Z" }
wheels = [
    { url = "https://files.pythonhosted.org/packages/6b/11/cc635220681e93a0183390e26485430ca2c7b5f9d33b15c74c2861cb8091/urllib3-2.4.0-py3-none-any.whl", hash = "sha256:4e16665048960a0900c702d4a66415956a584919c03361cac9f1df5c5dd7e813", size = 128680, upload-time = "2025-04-10T15:23:37.377Z" },
]

[[package]]
name = "virtualenv"
version = "20.31.2"
source = { registry = "https://pypi.org/simple" }
dependencies = [
    { name = "distlib" },
    { name = "filelock" },
    { name = "platformdirs" },
]
sdist = { url = "https://files.pythonhosted.org/packages/56/2c/444f465fb2c65f40c3a104fd0c495184c4f2336d65baf398e3c75d72ea94/virtualenv-20.31.2.tar.gz", hash = "sha256:e10c0a9d02835e592521be48b332b6caee6887f332c111aa79a09b9e79efc2af", size = 6076316, upload-time = "2025-05-08T17:58:23.811Z" }
wheels = [
    { url = "https://files.pythonhosted.org/packages/f3/40/b1c265d4b2b62b58576588510fc4d1fe60a86319c8de99fd8e9fec617d2c/virtualenv-20.31.2-py3-none-any.whl", hash = "sha256:36efd0d9650ee985f0cad72065001e66d49a6f24eb44d98980f630686243cf11", size = 6057982, upload-time = "2025-05-08T17:58:21.15Z" },
]

[[package]]
name = "visu3d"
version = "1.5.1"
source = { registry = "https://pypi.org/simple" }
dependencies = [
    { name = "dataclass-array", marker = "python_full_version < '3.11'" },
    { name = "einops", marker = "python_full_version < '3.11'" },
    { name = "etils", extra = ["edc", "enp", "epath", "epy", "etree"], marker = "python_full_version < '3.11'" },
    { name = "numpy", version = "1.21.5", source = { registry = "https://pypi.org/simple" }, marker = "python_full_version < '3.11'" },
    { name = "typing-extensions", marker = "python_full_version < '3.11'" },
]
sdist = { url = "https://files.pythonhosted.org/packages/a4/fd/dd9be8fe81591b2f433dbbd7a0a7be5c6399d9ad943a9b9a0aec374bbe85/visu3d-1.5.1.tar.gz", hash = "sha256:76e5de14dd3170fb5bf75987b0eda6ba1689125ce06ef2169ffeb085264bed4c", size = 34245, upload-time = "2023-03-20T16:26:51.837Z" }
wheels = [
    { url = "https://files.pythonhosted.org/packages/f9/a7/548496e1dee5c92e2d8e7702231f1c1703f4a8c17ce76b8cf80e518e0ac3/visu3d-1.5.1-py3-none-any.whl", hash = "sha256:5fb2c2dd5cc07fad27865ffb35f54ac8bff99894277217327c2bca7c96ca65cf", size = 49271, upload-time = "2023-03-20T16:26:50.47Z" },
]

[[package]]
name = "waymo-open-dataset-tf-2-11-0"
version = "1.6.1"
source = { registry = "https://pypi.org/simple" }
dependencies = [
    { name = "absl-py", marker = "python_full_version < '3.11'" },
    { name = "dacite", marker = "python_full_version < '3.11'" },
    { name = "dask", extra = ["dataframe"], marker = "python_full_version < '3.11'" },
    { name = "einsum", marker = "python_full_version < '3.11'" },
    { name = "google-auth", marker = "python_full_version < '3.11'" },
    { name = "immutabledict", marker = "python_full_version < '3.11'" },
    { name = "matplotlib", version = "3.6.1", source = { registry = "https://pypi.org/simple" }, marker = "python_full_version < '3.11'" },
    { name = "numpy", version = "1.21.5", source = { registry = "https://pypi.org/simple" }, marker = "python_full_version < '3.11'" },
    { name = "openexr", marker = "python_full_version < '3.11'" },
    { name = "pandas", version = "1.5.3", source = { registry = "https://pypi.org/simple" }, marker = "python_full_version < '3.11'" },
    { name = "pillow", version = "9.2.0", source = { registry = "https://pypi.org/simple" }, marker = "python_full_version < '3.11'" },
    { name = "plotly", marker = "python_full_version < '3.11'" },
    { name = "pyarrow", marker = "python_full_version < '3.11'" },
    { name = "scikit-image", marker = "python_full_version < '3.11'" },
    { name = "scikit-learn", marker = "python_full_version < '3.11'" },
    { name = "setuptools", version = "67.6.0", source = { registry = "https://pypi.org/simple" }, marker = "python_full_version < '3.11'" },
    { name = "tensorflow", marker = "python_full_version < '3.11'" },
    { name = "tensorflow-graphics", marker = "python_full_version < '3.11'" },
    { name = "tensorflow-probability", marker = "python_full_version < '3.11'" },
    { name = "visu3d", marker = "python_full_version < '3.11'" },
]
wheels = [
    { url = "https://files.pythonhosted.org/packages/27/2e/1aa476186c4e0ab0ad36d2d1958c03521a17d6ed53cc8293b87597200a02/waymo_open_dataset_tf_2_11_0-1.6.1-py3-none-manylinux_2_24_x86_64.manylinux_2_28_x86_64.whl", hash = "sha256:2d0d4a4bbc59fe2fc8e19e9958f560383e81454e1c0662ad2e642d0797ce7f6e", size = 4041796, upload-time = "2023-12-21T02:31:37.246Z" },
]

[[package]]
name = "werkzeug"
version = "3.1.3"
source = { registry = "https://pypi.org/simple" }
dependencies = [
    { name = "markupsafe", marker = "python_full_version < '3.11'" },
]
sdist = { url = "https://files.pythonhosted.org/packages/9f/69/83029f1f6300c5fb2471d621ab06f6ec6b3324685a2ce0f9777fd4a8b71e/werkzeug-3.1.3.tar.gz", hash = "sha256:60723ce945c19328679790e3282cc758aa4a6040e4bb330f53d30fa546d44746", size = 806925, upload-time = "2024-11-08T15:52:18.093Z" }
wheels = [
    { url = "https://files.pythonhosted.org/packages/52/24/ab44c871b0f07f491e5d2ad12c9bd7358e527510618cb1b803a88e986db1/werkzeug-3.1.3-py3-none-any.whl", hash = "sha256:54b78bf3716d19a65be4fceccc0d1d7b89e608834989dfae50ea87564639213e", size = 224498, upload-time = "2024-11-08T15:52:16.132Z" },
]

[[package]]
name = "wheel"
version = "0.45.1"
source = { registry = "https://pypi.org/simple" }
sdist = { url = "https://files.pythonhosted.org/packages/8a/98/2d9906746cdc6a6ef809ae6338005b3f21bb568bea3165cfc6a243fdc25c/wheel-0.45.1.tar.gz", hash = "sha256:661e1abd9198507b1409a20c02106d9670b2576e916d58f520316666abca6729", size = 107545, upload-time = "2024-11-23T00:18:23.513Z" }
wheels = [
    { url = "https://files.pythonhosted.org/packages/0b/2c/87f3254fd8ffd29e4c02732eee68a83a1d3c346ae39bc6822dcbcb697f2b/wheel-0.45.1-py3-none-any.whl", hash = "sha256:708e7481cc80179af0e556bbf0cc00b8444c7321e2700b8d8580231d13017248", size = 72494, upload-time = "2024-11-23T00:18:21.207Z" },
]

[[package]]
name = "wrapt"
version = "1.17.2"
source = { registry = "https://pypi.org/simple" }
sdist = { url = "https://files.pythonhosted.org/packages/c3/fc/e91cc220803d7bc4db93fb02facd8461c37364151b8494762cc88b0fbcef/wrapt-1.17.2.tar.gz", hash = "sha256:41388e9d4d1522446fe79d3213196bd9e3b301a336965b9e27ca2788ebd122f3", size = 55531, upload-time = "2025-01-14T10:35:45.465Z" }
wheels = [
    { url = "https://files.pythonhosted.org/packages/5a/d1/1daec934997e8b160040c78d7b31789f19b122110a75eca3d4e8da0049e1/wrapt-1.17.2-cp310-cp310-macosx_10_9_universal2.whl", hash = "sha256:3d57c572081fed831ad2d26fd430d565b76aa277ed1d30ff4d40670b1c0dd984", size = 53307, upload-time = "2025-01-14T10:33:13.616Z" },
    { url = "https://files.pythonhosted.org/packages/1b/7b/13369d42651b809389c1a7153baa01d9700430576c81a2f5c5e460df0ed9/wrapt-1.17.2-cp310-cp310-macosx_10_9_x86_64.whl", hash = "sha256:b5e251054542ae57ac7f3fba5d10bfff615b6c2fb09abeb37d2f1463f841ae22", size = 38486, upload-time = "2025-01-14T10:33:15.947Z" },
    { url = "https://files.pythonhosted.org/packages/62/bf/e0105016f907c30b4bd9e377867c48c34dc9c6c0c104556c9c9126bd89ed/wrapt-1.17.2-cp310-cp310-macosx_11_0_arm64.whl", hash = "sha256:80dd7db6a7cb57ffbc279c4394246414ec99537ae81ffd702443335a61dbf3a7", size = 38777, upload-time = "2025-01-14T10:33:17.462Z" },
    { url = "https://files.pythonhosted.org/packages/27/70/0f6e0679845cbf8b165e027d43402a55494779295c4b08414097b258ac87/wrapt-1.17.2-cp310-cp310-manylinux_2_17_aarch64.manylinux2014_aarch64.whl", hash = "sha256:0a6e821770cf99cc586d33833b2ff32faebdbe886bd6322395606cf55153246c", size = 83314, upload-time = "2025-01-14T10:33:21.282Z" },
    { url = "https://files.pythonhosted.org/packages/0f/77/0576d841bf84af8579124a93d216f55d6f74374e4445264cb378a6ed33eb/wrapt-1.17.2-cp310-cp310-manylinux_2_5_i686.manylinux1_i686.manylinux_2_17_i686.manylinux2014_i686.whl", hash = "sha256:b60fb58b90c6d63779cb0c0c54eeb38941bae3ecf7a73c764c52c88c2dcb9d72", size = 74947, upload-time = "2025-01-14T10:33:24.414Z" },
    { url = "https://files.pythonhosted.org/packages/90/ec/00759565518f268ed707dcc40f7eeec38637d46b098a1f5143bff488fe97/wrapt-1.17.2-cp310-cp310-manylinux_2_5_x86_64.manylinux1_x86_64.manylinux_2_17_x86_64.manylinux2014_x86_64.whl", hash = "sha256:b870b5df5b71d8c3359d21be8f0d6c485fa0ebdb6477dda51a1ea54a9b558061", size = 82778, upload-time = "2025-01-14T10:33:26.152Z" },
    { url = "https://files.pythonhosted.org/packages/f8/5a/7cffd26b1c607b0b0c8a9ca9d75757ad7620c9c0a9b4a25d3f8a1480fafc/wrapt-1.17.2-cp310-cp310-musllinux_1_2_aarch64.whl", hash = "sha256:4011d137b9955791f9084749cba9a367c68d50ab8d11d64c50ba1688c9b457f2", size = 81716, upload-time = "2025-01-14T10:33:27.372Z" },
    { url = "https://files.pythonhosted.org/packages/7e/09/dccf68fa98e862df7e6a60a61d43d644b7d095a5fc36dbb591bbd4a1c7b2/wrapt-1.17.2-cp310-cp310-musllinux_1_2_i686.whl", hash = "sha256:1473400e5b2733e58b396a04eb7f35f541e1fb976d0c0724d0223dd607e0f74c", size = 74548, upload-time = "2025-01-14T10:33:28.52Z" },
    { url = "https://files.pythonhosted.org/packages/b7/8e/067021fa3c8814952c5e228d916963c1115b983e21393289de15128e867e/wrapt-1.17.2-cp310-cp310-musllinux_1_2_x86_64.whl", hash = "sha256:3cedbfa9c940fdad3e6e941db7138e26ce8aad38ab5fe9dcfadfed9db7a54e62", size = 81334, upload-time = "2025-01-14T10:33:29.643Z" },
    { url = "https://files.pythonhosted.org/packages/4b/0d/9d4b5219ae4393f718699ca1c05f5ebc0c40d076f7e65fd48f5f693294fb/wrapt-1.17.2-cp310-cp310-win32.whl", hash = "sha256:582530701bff1dec6779efa00c516496968edd851fba224fbd86e46cc6b73563", size = 36427, upload-time = "2025-01-14T10:33:30.832Z" },
    { url = "https://files.pythonhosted.org/packages/72/6a/c5a83e8f61aec1e1aeef939807602fb880e5872371e95df2137142f5c58e/wrapt-1.17.2-cp310-cp310-win_amd64.whl", hash = "sha256:58705da316756681ad3c9c73fd15499aa4d8c69f9fd38dc8a35e06c12468582f", size = 38774, upload-time = "2025-01-14T10:33:32.897Z" },
    { url = "https://files.pythonhosted.org/packages/cd/f7/a2aab2cbc7a665efab072344a8949a71081eed1d2f451f7f7d2b966594a2/wrapt-1.17.2-cp311-cp311-macosx_10_9_universal2.whl", hash = "sha256:ff04ef6eec3eee8a5efef2401495967a916feaa353643defcc03fc74fe213b58", size = 53308, upload-time = "2025-01-14T10:33:33.992Z" },
    { url = "https://files.pythonhosted.org/packages/50/ff/149aba8365fdacef52b31a258c4dc1c57c79759c335eff0b3316a2664a64/wrapt-1.17.2-cp311-cp311-macosx_10_9_x86_64.whl", hash = "sha256:4db983e7bca53819efdbd64590ee96c9213894272c776966ca6306b73e4affda", size = 38488, upload-time = "2025-01-14T10:33:35.264Z" },
    { url = "https://files.pythonhosted.org/packages/65/46/5a917ce85b5c3b490d35c02bf71aedaa9f2f63f2d15d9949cc4ba56e8ba9/wrapt-1.17.2-cp311-cp311-macosx_11_0_arm64.whl", hash = "sha256:9abc77a4ce4c6f2a3168ff34b1da9b0f311a8f1cfd694ec96b0603dff1c79438", size = 38776, upload-time = "2025-01-14T10:33:38.28Z" },
    { url = "https://files.pythonhosted.org/packages/ca/74/336c918d2915a4943501c77566db41d1bd6e9f4dbc317f356b9a244dfe83/wrapt-1.17.2-cp311-cp311-manylinux_2_17_aarch64.manylinux2014_aarch64.whl", hash = "sha256:0b929ac182f5ace000d459c59c2c9c33047e20e935f8e39371fa6e3b85d56f4a", size = 83776, upload-time = "2025-01-14T10:33:40.678Z" },
    { url = "https://files.pythonhosted.org/packages/09/99/c0c844a5ccde0fe5761d4305485297f91d67cf2a1a824c5f282e661ec7ff/wrapt-1.17.2-cp311-cp311-manylinux_2_5_i686.manylinux1_i686.manylinux_2_17_i686.manylinux2014_i686.whl", hash = "sha256:f09b286faeff3c750a879d336fb6d8713206fc97af3adc14def0cdd349df6000", size = 75420, upload-time = "2025-01-14T10:33:41.868Z" },
    { url = "https://files.pythonhosted.org/packages/b4/b0/9fc566b0fe08b282c850063591a756057c3247b2362b9286429ec5bf1721/wrapt-1.17.2-cp311-cp311-manylinux_2_5_x86_64.manylinux1_x86_64.manylinux_2_17_x86_64.manylinux2014_x86_64.whl", hash = "sha256:1a7ed2d9d039bd41e889f6fb9364554052ca21ce823580f6a07c4ec245c1f5d6", size = 83199, upload-time = "2025-01-14T10:33:43.598Z" },
    { url = "https://files.pythonhosted.org/packages/9d/4b/71996e62d543b0a0bd95dda485219856def3347e3e9380cc0d6cf10cfb2f/wrapt-1.17.2-cp311-cp311-musllinux_1_2_aarch64.whl", hash = "sha256:129a150f5c445165ff941fc02ee27df65940fcb8a22a61828b1853c98763a64b", size = 82307, upload-time = "2025-01-14T10:33:48.499Z" },
    { url = "https://files.pythonhosted.org/packages/39/35/0282c0d8789c0dc9bcc738911776c762a701f95cfe113fb8f0b40e45c2b9/wrapt-1.17.2-cp311-cp311-musllinux_1_2_i686.whl", hash = "sha256:1fb5699e4464afe5c7e65fa51d4f99e0b2eadcc176e4aa33600a3df7801d6662", size = 75025, upload-time = "2025-01-14T10:33:51.191Z" },
    { url = "https://files.pythonhosted.org/packages/4f/6d/90c9fd2c3c6fee181feecb620d95105370198b6b98a0770cba090441a828/wrapt-1.17.2-cp311-cp311-musllinux_1_2_x86_64.whl", hash = "sha256:9a2bce789a5ea90e51a02dfcc39e31b7f1e662bc3317979aa7e5538e3a034f72", size = 81879, upload-time = "2025-01-14T10:33:52.328Z" },
    { url = "https://files.pythonhosted.org/packages/8f/fa/9fb6e594f2ce03ef03eddbdb5f4f90acb1452221a5351116c7c4708ac865/wrapt-1.17.2-cp311-cp311-win32.whl", hash = "sha256:4afd5814270fdf6380616b321fd31435a462019d834f83c8611a0ce7484c7317", size = 36419, upload-time = "2025-01-14T10:33:53.551Z" },
    { url = "https://files.pythonhosted.org/packages/47/f8/fb1773491a253cbc123c5d5dc15c86041f746ed30416535f2a8df1f4a392/wrapt-1.17.2-cp311-cp311-win_amd64.whl", hash = "sha256:acc130bc0375999da18e3d19e5a86403667ac0c4042a094fefb7eec8ebac7cf3", size = 38773, upload-time = "2025-01-14T10:33:56.323Z" },
    { url = "https://files.pythonhosted.org/packages/a1/bd/ab55f849fd1f9a58ed7ea47f5559ff09741b25f00c191231f9f059c83949/wrapt-1.17.2-cp312-cp312-macosx_10_13_universal2.whl", hash = "sha256:d5e2439eecc762cd85e7bd37161d4714aa03a33c5ba884e26c81559817ca0925", size = 53799, upload-time = "2025-01-14T10:33:57.4Z" },
    { url = "https://files.pythonhosted.org/packages/53/18/75ddc64c3f63988f5a1d7e10fb204ffe5762bc663f8023f18ecaf31a332e/wrapt-1.17.2-cp312-cp312-macosx_10_13_x86_64.whl", hash = "sha256:3fc7cb4c1c744f8c05cd5f9438a3caa6ab94ce8344e952d7c45a8ed59dd88392", size = 38821, upload-time = "2025-01-14T10:33:59.334Z" },
    { url = "https://files.pythonhosted.org/packages/48/2a/97928387d6ed1c1ebbfd4efc4133a0633546bec8481a2dd5ec961313a1c7/wrapt-1.17.2-cp312-cp312-macosx_11_0_arm64.whl", hash = "sha256:8fdbdb757d5390f7c675e558fd3186d590973244fab0c5fe63d373ade3e99d40", size = 38919, upload-time = "2025-01-14T10:34:04.093Z" },
    { url = "https://files.pythonhosted.org/packages/73/54/3bfe5a1febbbccb7a2f77de47b989c0b85ed3a6a41614b104204a788c20e/wrapt-1.17.2-cp312-cp312-manylinux_2_17_aarch64.manylinux2014_aarch64.whl", hash = "sha256:5bb1d0dbf99411f3d871deb6faa9aabb9d4e744d67dcaaa05399af89d847a91d", size = 88721, upload-time = "2025-01-14T10:34:07.163Z" },
    { url = "https://files.pythonhosted.org/packages/25/cb/7262bc1b0300b4b64af50c2720ef958c2c1917525238d661c3e9a2b71b7b/wrapt-1.17.2-cp312-cp312-manylinux_2_5_i686.manylinux1_i686.manylinux_2_17_i686.manylinux2014_i686.whl", hash = "sha256:d18a4865f46b8579d44e4fe1e2bcbc6472ad83d98e22a26c963d46e4c125ef0b", size = 80899, upload-time = "2025-01-14T10:34:09.82Z" },
    { url = "https://files.pythonhosted.org/packages/2a/5a/04cde32b07a7431d4ed0553a76fdb7a61270e78c5fd5a603e190ac389f14/wrapt-1.17.2-cp312-cp312-manylinux_2_5_x86_64.manylinux1_x86_64.manylinux_2_17_x86_64.manylinux2014_x86_64.whl", hash = "sha256:bc570b5f14a79734437cb7b0500376b6b791153314986074486e0b0fa8d71d98", size = 89222, upload-time = "2025-01-14T10:34:11.258Z" },
    { url = "https://files.pythonhosted.org/packages/09/28/2e45a4f4771fcfb109e244d5dbe54259e970362a311b67a965555ba65026/wrapt-1.17.2-cp312-cp312-musllinux_1_2_aarch64.whl", hash = "sha256:6d9187b01bebc3875bac9b087948a2bccefe464a7d8f627cf6e48b1bbae30f82", size = 86707, upload-time = "2025-01-14T10:34:12.49Z" },
    { url = "https://files.pythonhosted.org/packages/c6/d2/dcb56bf5f32fcd4bd9aacc77b50a539abdd5b6536872413fd3f428b21bed/wrapt-1.17.2-cp312-cp312-musllinux_1_2_i686.whl", hash = "sha256:9e8659775f1adf02eb1e6f109751268e493c73716ca5761f8acb695e52a756ae", size = 79685, upload-time = "2025-01-14T10:34:15.043Z" },
    { url = "https://files.pythonhosted.org/packages/80/4e/eb8b353e36711347893f502ce91c770b0b0929f8f0bed2670a6856e667a9/wrapt-1.17.2-cp312-cp312-musllinux_1_2_x86_64.whl", hash = "sha256:e8b2816ebef96d83657b56306152a93909a83f23994f4b30ad4573b00bd11bb9", size = 87567, upload-time = "2025-01-14T10:34:16.563Z" },
    { url = "https://files.pythonhosted.org/packages/17/27/4fe749a54e7fae6e7146f1c7d914d28ef599dacd4416566c055564080fe2/wrapt-1.17.2-cp312-cp312-win32.whl", hash = "sha256:468090021f391fe0056ad3e807e3d9034e0fd01adcd3bdfba977b6fdf4213ea9", size = 36672, upload-time = "2025-01-14T10:34:17.727Z" },
    { url = "https://files.pythonhosted.org/packages/15/06/1dbf478ea45c03e78a6a8c4be4fdc3c3bddea5c8de8a93bc971415e47f0f/wrapt-1.17.2-cp312-cp312-win_amd64.whl", hash = "sha256:ec89ed91f2fa8e3f52ae53cd3cf640d6feff92ba90d62236a81e4e563ac0e991", size = 38865, upload-time = "2025-01-14T10:34:19.577Z" },
    { url = "https://files.pythonhosted.org/packages/ce/b9/0ffd557a92f3b11d4c5d5e0c5e4ad057bd9eb8586615cdaf901409920b14/wrapt-1.17.2-cp313-cp313-macosx_10_13_universal2.whl", hash = "sha256:6ed6ffac43aecfe6d86ec5b74b06a5be33d5bb9243d055141e8cabb12aa08125", size = 53800, upload-time = "2025-01-14T10:34:21.571Z" },
    { url = "https://files.pythonhosted.org/packages/c0/ef/8be90a0b7e73c32e550c73cfb2fa09db62234227ece47b0e80a05073b375/wrapt-1.17.2-cp313-cp313-macosx_10_13_x86_64.whl", hash = "sha256:35621ae4c00e056adb0009f8e86e28eb4a41a4bfa8f9bfa9fca7d343fe94f998", size = 38824, upload-time = "2025-01-14T10:34:22.999Z" },
    { url = "https://files.pythonhosted.org/packages/36/89/0aae34c10fe524cce30fe5fc433210376bce94cf74d05b0d68344c8ba46e/wrapt-1.17.2-cp313-cp313-macosx_11_0_arm64.whl", hash = "sha256:a604bf7a053f8362d27eb9fefd2097f82600b856d5abe996d623babd067b1ab5", size = 38920, upload-time = "2025-01-14T10:34:25.386Z" },
    { url = "https://files.pythonhosted.org/packages/3b/24/11c4510de906d77e0cfb5197f1b1445d4fec42c9a39ea853d482698ac681/wrapt-1.17.2-cp313-cp313-manylinux_2_17_aarch64.manylinux2014_aarch64.whl", hash = "sha256:5cbabee4f083b6b4cd282f5b817a867cf0b1028c54d445b7ec7cfe6505057cf8", size = 88690, upload-time = "2025-01-14T10:34:28.058Z" },
    { url = "https://files.pythonhosted.org/packages/71/d7/cfcf842291267bf455b3e266c0c29dcb675b5540ee8b50ba1699abf3af45/wrapt-1.17.2-cp313-cp313-manylinux_2_5_i686.manylinux1_i686.manylinux_2_17_i686.manylinux2014_i686.whl", hash = "sha256:49703ce2ddc220df165bd2962f8e03b84c89fee2d65e1c24a7defff6f988f4d6", size = 80861, upload-time = "2025-01-14T10:34:29.167Z" },
    { url = "https://files.pythonhosted.org/packages/d5/66/5d973e9f3e7370fd686fb47a9af3319418ed925c27d72ce16b791231576d/wrapt-1.17.2-cp313-cp313-manylinux_2_5_x86_64.manylinux1_x86_64.manylinux_2_17_x86_64.manylinux2014_x86_64.whl", hash = "sha256:8112e52c5822fc4253f3901b676c55ddf288614dc7011634e2719718eaa187dc", size = 89174, upload-time = "2025-01-14T10:34:31.702Z" },
    { url = "https://files.pythonhosted.org/packages/a7/d3/8e17bb70f6ae25dabc1aaf990f86824e4fd98ee9cadf197054e068500d27/wrapt-1.17.2-cp313-cp313-musllinux_1_2_aarch64.whl", hash = "sha256:9fee687dce376205d9a494e9c121e27183b2a3df18037f89d69bd7b35bcf59e2", size = 86721, upload-time = "2025-01-14T10:34:32.91Z" },
    { url = "https://files.pythonhosted.org/packages/6f/54/f170dfb278fe1c30d0ff864513cff526d624ab8de3254b20abb9cffedc24/wrapt-1.17.2-cp313-cp313-musllinux_1_2_i686.whl", hash = "sha256:18983c537e04d11cf027fbb60a1e8dfd5190e2b60cc27bc0808e653e7b218d1b", size = 79763, upload-time = "2025-01-14T10:34:34.903Z" },
    { url = "https://files.pythonhosted.org/packages/4a/98/de07243751f1c4a9b15c76019250210dd3486ce098c3d80d5f729cba029c/wrapt-1.17.2-cp313-cp313-musllinux_1_2_x86_64.whl", hash = "sha256:703919b1633412ab54bcf920ab388735832fdcb9f9a00ae49387f0fe67dad504", size = 87585, upload-time = "2025-01-14T10:34:36.13Z" },
    { url = "https://files.pythonhosted.org/packages/f9/f0/13925f4bd6548013038cdeb11ee2cbd4e37c30f8bfd5db9e5a2a370d6e20/wrapt-1.17.2-cp313-cp313-win32.whl", hash = "sha256:abbb9e76177c35d4e8568e58650aa6926040d6a9f6f03435b7a522bf1c487f9a", size = 36676, upload-time = "2025-01-14T10:34:37.962Z" },
    { url = "https://files.pythonhosted.org/packages/bf/ae/743f16ef8c2e3628df3ddfd652b7d4c555d12c84b53f3d8218498f4ade9b/wrapt-1.17.2-cp313-cp313-win_amd64.whl", hash = "sha256:69606d7bb691b50a4240ce6b22ebb319c1cfb164e5f6569835058196e0f3a845", size = 38871, upload-time = "2025-01-14T10:34:39.13Z" },
    { url = "https://files.pythonhosted.org/packages/3d/bc/30f903f891a82d402ffb5fda27ec1d621cc97cb74c16fea0b6141f1d4e87/wrapt-1.17.2-cp313-cp313t-macosx_10_13_universal2.whl", hash = "sha256:4a721d3c943dae44f8e243b380cb645a709ba5bd35d3ad27bc2ed947e9c68192", size = 56312, upload-time = "2025-01-14T10:34:40.604Z" },
    { url = "https://files.pythonhosted.org/packages/8a/04/c97273eb491b5f1c918857cd26f314b74fc9b29224521f5b83f872253725/wrapt-1.17.2-cp313-cp313t-macosx_10_13_x86_64.whl", hash = "sha256:766d8bbefcb9e00c3ac3b000d9acc51f1b399513f44d77dfe0eb026ad7c9a19b", size = 40062, upload-time = "2025-01-14T10:34:45.011Z" },
    { url = "https://files.pythonhosted.org/packages/4e/ca/3b7afa1eae3a9e7fefe499db9b96813f41828b9fdb016ee836c4c379dadb/wrapt-1.17.2-cp313-cp313t-macosx_11_0_arm64.whl", hash = "sha256:e496a8ce2c256da1eb98bd15803a79bee00fc351f5dfb9ea82594a3f058309e0", size = 40155, upload-time = "2025-01-14T10:34:47.25Z" },
    { url = "https://files.pythonhosted.org/packages/89/be/7c1baed43290775cb9030c774bc53c860db140397047cc49aedaf0a15477/wrapt-1.17.2-cp313-cp313t-manylinux_2_17_aarch64.manylinux2014_aarch64.whl", hash = "sha256:40d615e4fe22f4ad3528448c193b218e077656ca9ccb22ce2cb20db730f8d306", size = 113471, upload-time = "2025-01-14T10:34:50.934Z" },
    { url = "https://files.pythonhosted.org/packages/32/98/4ed894cf012b6d6aae5f5cc974006bdeb92f0241775addad3f8cd6ab71c8/wrapt-1.17.2-cp313-cp313t-manylinux_2_5_i686.manylinux1_i686.manylinux_2_17_i686.manylinux2014_i686.whl", hash = "sha256:a5aaeff38654462bc4b09023918b7f21790efb807f54c000a39d41d69cf552cb", size = 101208, upload-time = "2025-01-14T10:34:52.297Z" },
    { url = "https://files.pythonhosted.org/packages/ea/fd/0c30f2301ca94e655e5e057012e83284ce8c545df7661a78d8bfca2fac7a/wrapt-1.17.2-cp313-cp313t-manylinux_2_5_x86_64.manylinux1_x86_64.manylinux_2_17_x86_64.manylinux2014_x86_64.whl", hash = "sha256:9a7d15bbd2bc99e92e39f49a04653062ee6085c0e18b3b7512a4f2fe91f2d681", size = 109339, upload-time = "2025-01-14T10:34:53.489Z" },
    { url = "https://files.pythonhosted.org/packages/75/56/05d000de894c4cfcb84bcd6b1df6214297b8089a7bd324c21a4765e49b14/wrapt-1.17.2-cp313-cp313t-musllinux_1_2_aarch64.whl", hash = "sha256:e3890b508a23299083e065f435a492b5435eba6e304a7114d2f919d400888cc6", size = 110232, upload-time = "2025-01-14T10:34:55.327Z" },
    { url = "https://files.pythonhosted.org/packages/53/f8/c3f6b2cf9b9277fb0813418e1503e68414cd036b3b099c823379c9575e6d/wrapt-1.17.2-cp313-cp313t-musllinux_1_2_i686.whl", hash = "sha256:8c8b293cd65ad716d13d8dd3624e42e5a19cc2a2f1acc74b30c2c13f15cb61a6", size = 100476, upload-time = "2025-01-14T10:34:58.055Z" },
    { url = "https://files.pythonhosted.org/packages/a7/b1/0bb11e29aa5139d90b770ebbfa167267b1fc548d2302c30c8f7572851738/wrapt-1.17.2-cp313-cp313t-musllinux_1_2_x86_64.whl", hash = "sha256:4c82b8785d98cdd9fed4cac84d765d234ed3251bd6afe34cb7ac523cb93e8b4f", size = 106377, upload-time = "2025-01-14T10:34:59.3Z" },
    { url = "https://files.pythonhosted.org/packages/6a/e1/0122853035b40b3f333bbb25f1939fc1045e21dd518f7f0922b60c156f7c/wrapt-1.17.2-cp313-cp313t-win32.whl", hash = "sha256:13e6afb7fe71fe7485a4550a8844cc9ffbe263c0f1a1eea569bc7091d4898555", size = 37986, upload-time = "2025-01-14T10:35:00.498Z" },
    { url = "https://files.pythonhosted.org/packages/09/5e/1655cf481e079c1f22d0cabdd4e51733679932718dc23bf2db175f329b76/wrapt-1.17.2-cp313-cp313t-win_amd64.whl", hash = "sha256:eaf675418ed6b3b31c7a989fd007fa7c3be66ce14e5c3b27336383604c9da85c", size = 40750, upload-time = "2025-01-14T10:35:03.378Z" },
    { url = "https://files.pythonhosted.org/packages/2d/82/f56956041adef78f849db6b289b282e72b55ab8045a75abad81898c28d19/wrapt-1.17.2-py3-none-any.whl", hash = "sha256:b18f2d1533a71f069c7f82d524a52599053d4c7166e9dd374ae2136b7f40f7c8", size = 23594, upload-time = "2025-01-14T10:35:44.018Z" },
]

[[package]]
name = "zipp"
version = "3.23.0"
source = { registry = "https://pypi.org/simple" }
sdist = { url = "https://files.pythonhosted.org/packages/e3/02/0f2892c661036d50ede074e376733dca2ae7c6eb617489437771209d4180/zipp-3.23.0.tar.gz", hash = "sha256:a07157588a12518c9d4034df3fbbee09c814741a33ff63c05fa29d26a2404166", size = 25547, upload-time = "2025-06-08T17:06:39.4Z" }
wheels = [
    { url = "https://files.pythonhosted.org/packages/2e/54/647ade08bf0db230bfea292f893923872fd20be6ac6f53b2b936ba839d75/zipp-3.23.0-py3-none-any.whl", hash = "sha256:071652d6115ed432f5ce1d34c336c0adfd6a884660d1e9712a256d3d3bd4b14e", size = 10276, upload-time = "2025-06-08T17:06:38.034Z" },
]<|MERGE_RESOLUTION|>--- conflicted
+++ resolved
@@ -2008,11 +2008,7 @@
 
 [[package]]
 name = "scenario-characterization"
-<<<<<<< HEAD
-version = "0.2.16"
-=======
 version = "0.2.17"
->>>>>>> 684ff976
 source = { editable = "." }
 dependencies = [
     { name = "colorlog" },
