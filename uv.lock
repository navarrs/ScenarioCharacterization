--- conflicted
+++ resolved
@@ -2040,17 +2040,9 @@
     { name = "joblib", specifier = ">=1.5.1" },
     { name = "matplotlib", marker = "extra == 'viz'", specifier = ">=3.6.1" },
     { name = "natsort", specifier = ">=8.4.0" },
-<<<<<<< HEAD
-    { name = "numpy", marker = "python_full_version == '3.10.*'", specifier = "==1.21.5" },
-    { name = "numpy", marker = "python_full_version >= '3.11'", specifier = ">=2.1.3" },
-    { name = "omegaconf", specifier = ">=2.3.0" },
-    { name = "pandas", marker = "python_full_version == '3.10.*'", specifier = "==1.5.3" },
-    { name = "pandas", marker = "python_full_version >= '3.11'", specifier = ">=2.2.3" },
-=======
     { name = "numpy", specifier = ">=1.21.5" },
     { name = "omegaconf", specifier = ">=2.3.0" },
     { name = "pandas", specifier = ">=1.5.3" },
->>>>>>> 09d113d8
     { name = "pre-commit", marker = "extra == 'dev'", specifier = ">=4.2.0" },
     { name = "pydantic", specifier = ">=2.11.5" },
     { name = "rich", specifier = ">=14.0.0" },
