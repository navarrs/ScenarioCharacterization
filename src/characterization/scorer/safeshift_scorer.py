import numpy as np
from omegaconf import DictConfig

from characterization.schemas import Scenario, ScenarioFeatures, ScenarioScores, Score
from characterization.scorer import BaseScorer, IndividualScorer, InteractionScorer
from characterization.utils.io_utils import get_logger

logger = get_logger(__name__)


class SafeShiftScorer(BaseScorer):
    """Scorer that computes interaction scores for agent pairs and a scene-level score from scenario features."""

    def __init__(self, config: DictConfig) -> None:
        """Initializes the SafeShiftScorer with a configuration.

        Args:
            config (DictConfig): Configuration for the scorer.
        """
        super().__init__(config)
        self.interaction_scorer = InteractionScorer(config)
        self.individual_scorer = IndividualScorer(config)

    def compute(self, scenario: Scenario, scenario_features: ScenarioFeatures) -> ScenarioScores:
        """Computes interaction scores for agent pairs and a scene-level score from scenario features.

        Args:
            scenario (Scenario): Scenario object containing scenario information.
            scenario_features (ScenarioFeatures): ScenarioFeatures object containing computed features.

        Returns:
            ScenarioScores: An object containing computed interaction agent-pair scores and the scene-level score.

        Raises:
            ValueError: If any required feature (agent_to_agent_closest_dists, interaction_agent_indices,
                interaction_status, collision, mttcp) is missing in scenario_features.
        """
        scores = np.zeros(shape=(scenario.agent_data.num_agents,), dtype=np.float32)

        # Compute individual scores
        individual_scores: Score = self.individual_scorer.compute_individual_score(scenario, scenario_features)
        scores_ind = individual_scores.agent_scores
        if scores_ind is None:
            scores_ind = scores.copy()
        scene_score_ind = individual_scores.scene_score
        if scene_score_ind is None:
            scene_score_ind = 0.0

        # Compute interaction scores
        interaction_scores: Score = self.interaction_scorer.compute_interaction_score(scenario, scenario_features)
        scores_int = interaction_scores.agent_scores
        if scores_int is None:
            scores_int = scores.copy()

        scene_score_int = interaction_scores.scene_score
        if scene_score_int is None:
            scene_score_int = 0.0

        # Combine the scores
        agent_scores = scores_ind.copy() + scores_int.copy()
        scene_score = np.clip(
            self.aggregated_score_weight * (scene_score_int + scene_score_ind),
            a_min=self.score_clip.min,
            a_max=self.score_clip.max,
<<<<<<< HEAD
        )

        # Get the agents' critical times
        agent_critical_times = np.full(shape=(scenario.agent_data.num_agents,), fill_value=np.inf, dtype=np.float32)
        individual_critical_times = individual_scores.agent_critical_times
        interaction_critical_times = interaction_scores.agent_critical_times
        agent_critical_times = np.minimum(
            agent_critical_times if individual_critical_times is None else individual_critical_times,
            agent_critical_times if interaction_critical_times is None else interaction_critical_times,
        )

        # Compute the scene critical time
        scene_critical_time = min(
            float("inf") if individual_scores.scene_critical_time is None else individual_scores.scene_critical_time,
            float("inf") if interaction_scores.scene_critical_time is None else interaction_scores.scene_critical_time,
=======
>>>>>>> e6722073
        )

        # Get the agents' critical times
        return ScenarioScores(
            metadata=scenario.metadata,
            individual_scores=individual_scores,
            interaction_scores=interaction_scores,
            safeshift_scores=Score(
                agent_scores=agent_scores,
                agent_critical_times=agent_critical_times,
                scene_score=scene_score,
                scene_critical_time=scene_critical_time,
            ),
        )<|MERGE_RESOLUTION|>--- conflicted
+++ resolved
@@ -62,7 +62,6 @@
             self.aggregated_score_weight * (scene_score_int + scene_score_ind),
             a_min=self.score_clip.min,
             a_max=self.score_clip.max,
-<<<<<<< HEAD
         )
 
         # Get the agents' critical times
@@ -78,8 +77,6 @@
         scene_critical_time = min(
             float("inf") if individual_scores.scene_critical_time is None else individual_scores.scene_critical_time,
             float("inf") if interaction_scores.scene_critical_time is None else interaction_scores.scene_critical_time,
-=======
->>>>>>> e6722073
         )
 
         # Get the agents' critical times
