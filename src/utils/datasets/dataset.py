--- conflicted
+++ resolved
@@ -119,13 +119,7 @@
         Returns:
             dict: The loaded scenario data.
         """
-<<<<<<< HEAD
-        logger.error(
-            "Method load_scenario is not implemented yet. " "This method should load a scenario from a dictionary."
-        )
-=======
         pass
->>>>>>> e7e68e10
 
     @abstractmethod
     def transform_scenario_data(self, scenario: dict, conflict_points: dict) -> dict:
@@ -138,14 +132,7 @@
         Returns:
             dict: Transformed scenario data.
         """
-<<<<<<< HEAD
-        logger.error(
-            "Method transform_scenario_data is not implemented yet. "
-            "This method should transform scenario data into a format suitable for the model."
-        )
-=======
         pass
->>>>>>> e7e68e10
 
     def __getitem__(self, index: int) -> Scenario:
         """Gets a single scenario by index.
