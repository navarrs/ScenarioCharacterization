--- conflicted
+++ resolved
@@ -100,12 +100,8 @@
             self.agent_i.heading, self.agent_j.heading = agent_headings[i][mask], agent_headings[j][mask]
             self.agent_i.agent_type, self.agent_j.agent_type = agent_types[i], agent_types[j]
 
-<<<<<<< HEAD
-            if conflict_points is not None:
-=======
             # type: ignore
             if conflict_points is not None and dists_to_conflict_points is not None:
->>>>>>> e7e68e10
                 self.agent_j.dists_to_conflict = dists_to_conflict_points[i][mask]
                 self.agent_j.dists_to_conflict = dists_to_conflict_points[j][mask]
 
@@ -122,12 +118,6 @@
                 state["interaction_status"][n] = InteractionStatus.AGENTS_STATIONARY
                 continue
 
-<<<<<<< HEAD
-            # Check if agents are close to conflict points
-            # self.agent_i.in_conflict_point, self.agent_j.in_conflict_point = 0, 0
-
-=======
->>>>>>> e7e68e10
             # Compute interaction features
             separation = interaction.compute_separation(self.agent_i, self.agent_j)
             intersections = interaction.compute_intersections(self.agent_i, self.agent_j)
