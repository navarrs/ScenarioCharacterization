--- conflicted
+++ resolved
@@ -70,15 +70,11 @@
 include-package-data = true
 
 [tool.ruff]
-<<<<<<< HEAD
-lint.extend-select = ["I"]
-=======
 lint.extend-select = [
     # keep-sorted start
     "I",
     # keep-sorted end
 ]
->>>>>>> e1c6ebb6
 lint.ignore = [
     # keep-sorted start
     "C901",             # too complex
